"""Visualizer base class."""
<<<<<<< HEAD
=======
from vis4d.common.typing import ArgsType
>>>>>>> b3f8db44


class Visualizer:
    """Base visualizer class."""

    def __init__(self, vis_freq: int = 50) -> None:
        """Initialize the visualizer.

        Args:
            vis_freq (int): Visualization frequency. Defaults to 0.
        """
        self.vis_freq = vis_freq

    def _run_on_batch(self, cur_iter: int) -> bool:
<<<<<<< HEAD
        """Return whether run on current iteration.
=======
        """Return whether to run on current iteration.
>>>>>>> b3f8db44

        Args:
            cur_iter (int): Current iteration.
        """
        return cur_iter % self.vis_freq == 0

    def reset(self) -> None:
        """Reset visualizer for new round of evaluation."""
        raise NotImplementedError()

<<<<<<< HEAD
    def process(self, cur_iter: int) -> None:
=======
    def process(self, cur_iter: int, *args: ArgsType) -> None:
>>>>>>> b3f8db44
        """Process data of single sample."""
        raise NotImplementedError()

    def show(self, cur_iter: int, blocking: bool = True) -> None:
        """Shows the visualization.

        Args:
            cur_iter (int): Current iteration.
            blocking (bool): If the visualization should be blocking and wait
                for human input. Defaults to True.
        """
        raise NotImplementedError()

    def save_to_disk(self, cur_iter: int, output_folder: str) -> None:
        """Saves the visualization to disk.

        Args:
            cur_iter (int): Current iteration.
            output_folder (str): Folder where the output should be written.
        """
        raise NotImplementedError()<|MERGE_RESOLUTION|>--- conflicted
+++ resolved
@@ -1,8 +1,5 @@
 """Visualizer base class."""
-<<<<<<< HEAD
-=======
 from vis4d.common.typing import ArgsType
->>>>>>> b3f8db44
 
 
 class Visualizer:
@@ -17,11 +14,7 @@
         self.vis_freq = vis_freq
 
     def _run_on_batch(self, cur_iter: int) -> bool:
-<<<<<<< HEAD
-        """Return whether run on current iteration.
-=======
         """Return whether to run on current iteration.
->>>>>>> b3f8db44
 
         Args:
             cur_iter (int): Current iteration.
@@ -32,11 +25,7 @@
         """Reset visualizer for new round of evaluation."""
         raise NotImplementedError()
 
-<<<<<<< HEAD
-    def process(self, cur_iter: int) -> None:
-=======
     def process(self, cur_iter: int, *args: ArgsType) -> None:
->>>>>>> b3f8db44
         """Process data of single sample."""
         raise NotImplementedError()
 
