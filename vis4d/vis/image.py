"""Vis4D Visualization tools for analysis and debugging."""
from multiprocessing import Process
from typing import List, Optional, Tuple, Union

import matplotlib.pyplot as plt
import numpy as np
import torch
from PIL import Image, ImageDraw, ImageFont

from vis4d.common.geometry.projection import project_points
from vis4d.struct import Extrinsics, Intrinsics, NDArrayF64, NDArrayUI8

try:  # pragma: no cover
    import dash
    import dash_core_components as dcc
    import dash_html_components as html
    import plotly.graph_objects as go

    DASH_INSTALLED = True
except (ImportError, NameError):
    DASH_INSTALLED = False

from .utils import (
    Box3DType,
    BoxType,
    ImageType,
    InsMaskType,
    SemMaskType,
    box3d_to_corners,
    preprocess_boxes,
    preprocess_image,
    preprocess_intrinsics,
    preprocess_masks,
)


def imshow(
    image: Union[Image.Image, ImageType], mode: str = "RGB"
) -> None:  # pragma: no cover
    """Imshow method.

    Args:
        image: PIL Image or ImageType (i.e. numpy array, torch.Tensor)
        mode: Image channel format, will be used to convert ImageType to
        an RGB PIL Image.
    """
    if not isinstance(image, Image.Image):
        image = preprocess_image(image, mode)
    plt.imshow(np.asarray(image))
    plt.show()


def imshow_bboxes(
    image: ImageType, boxes: BoxType, mode: str = "RGB"
) -> None:  # pragma: no cover
    """Show image with bounding boxes."""
    image = preprocess_image(image, mode)
    box_list, color_list, label_list = preprocess_boxes(boxes)
    for box, col, label in zip(box_list, color_list, label_list):
        draw_bbox(image, box, col, label)

    imshow(image)


def imshow_bboxes3d(
    image: ImageType,
    boxes: Box3DType,
    intrinsics: Union[NDArrayF64, Intrinsics],
    mode: str = "RGB",
) -> None:  # pragma: no cover
    """Show image with bounding boxes."""
    image = preprocess_image(image, mode)
    box_list, color_list, label_list = preprocess_boxes(boxes)
    intrinsic_matrix = preprocess_intrinsics(intrinsics)

    for box, col, label in zip(box_list, color_list, label_list):
        draw_bbox3d(image, box, intrinsic_matrix, col, label)

    imshow(image)


def imshow_masks(
    image: ImageType, masks: Union[InsMaskType, SemMaskType], mode: str = "RGB"
) -> None:  # pragma: no cover
    """Show image with masks."""
    image = preprocess_image(image, mode)
    mask_list, color_list = preprocess_masks(masks)
    for mask, col in zip(mask_list, color_list):
        draw_mask(image, mask, col)

    imshow(image)


def draw_image(
    frame: Union[ImageType, Image.Image],
    boxes2d: Optional[BoxType] = None,
    boxes3d: Optional[Box3DType] = None,
    intrinsics: Optional[Union[NDArrayF64, Intrinsics]] = None,
    mode: str = "RGB",
) -> Image.Image:
    """Draw boxes2d on an image."""
    image = (
        preprocess_image(frame, mode)
        if not isinstance(frame, Image.Image)
        else frame
    )
    if boxes2d is not None:
        box_list, col_list, label_list = preprocess_boxes(boxes2d)
        for box, col, label in zip(box_list, col_list, label_list):
            draw_bbox(image, box, col, label)
    if boxes3d is not None:
        assert intrinsics is not None, "Drawing 3D boxes requires intrinsics!"
        intr_matrix = preprocess_intrinsics(intrinsics)
        box_list, col_list, label_list = preprocess_boxes(boxes3d)
        for box, col, label in zip(box_list, col_list, label_list):
            draw_bbox3d(image, box, intr_matrix, col, label)
    return image


def draw_bbox(
    image: Image.Image,
    box: List[float],
    color: Tuple[int],
    label: Optional[str] = None,
) -> None:
    """Draw 2D box onto image."""
    draw = ImageDraw.Draw(image)
    draw.rectangle(box, outline=color)
    if label is not None:
        font = ImageFont.load_default()
        draw.text(box[:2], label, (255, 255, 255), font=font)


def draw_bbox3d(
    image: Image.Image,
    box3d: List[float],
    intrinsics: NDArrayF64,
    color: Tuple[int],
    label: Optional[str] = None,
    camera_near_clip: float = 0.15,
) -> None:  # pragma: no cover
    """Draw 3D box onto image."""
    draw = ImageDraw.Draw(image)
    corners = box3d_to_corners(box3d)
    corners_proj = corners / corners[:, 2:3]
    corners_proj = np.dot(corners_proj, intrinsics.T)

    def draw_line(
        point1: NDArrayF64, point2: NDArrayF64, color: Tuple[int]
    ) -> None:
        if point1[2] < camera_near_clip and point2[2] < camera_near_clip:
            return
        if point1[2] < camera_near_clip:
            point1 = get_intersection_point(point1, point2, camera_near_clip)
        elif point2[2] < camera_near_clip:
            point2 = get_intersection_point(point1, point2, camera_near_clip)
        draw.line((tuple(point1[:2]), tuple(point2[:2])), fill=color)

    def draw_rect(selected_corners: NDArrayF64) -> None:
        prev = selected_corners[-1]
        for corner in selected_corners:
            draw_line(prev, corner, color)
            prev = corner

    # Draw the sides
    for i in range(4):
        draw_line(corners_proj[i], corners_proj[i + 4], color)

    # Draw bottom (first 4 corners) and top (last 4 corners)
    draw_rect(corners_proj[:4])
    draw_rect(corners_proj[4:])

    # Draw line indicating the front
    center_bottom_forward = np.mean(corners_proj[:2], axis=0)
    center_bottom = np.mean(corners_proj[:4], axis=0)
    draw_line(center_bottom, center_bottom_forward, color)

    if label is not None:
        font = ImageFont.load_default()
        center_top_forward = tuple(np.mean(corners_proj[2:4], axis=0)[:2])
        draw.text(center_top_forward, label, (255, 255, 255), font=font)


def draw_mask(
    image: Image.Image, mask: NDArrayUI8, color: Tuple[int]
) -> None:  # pragma: no cover
    """Draw mask onto image."""
    draw = ImageDraw.Draw(image)
    # create overlay mask
    mask = np.repeat(mask[:, :, None], 4, axis=2)
    mask[:, :, -1][mask[:, :, -1] == 255] = 128
    draw.bitmap([0, 0], Image.fromarray(mask, mode="RGBA"), fill=color)


def get_intersection_point(
    point1: NDArrayF64, point2: NDArrayF64, camera_near_clip: float
) -> NDArrayF64:  # pragma: no cover
    """Get point intersecting with camera near plane on line point1 -> point2.

    The line is defined by two points (3 dimensional) in camera coordinates.
    """
    cam_dir: NDArrayF64 = np.array([0, 0, 1], dtype=np.float64)
    center_pt: NDArrayF64 = cam_dir * camera_near_clip

    c1, c2, c3 = center_pt
    a1, a2, a3 = cam_dir
    x1, y1, z1 = point1
    x2, y2, z2 = point2

    k_up = abs(a1 * (x1 - c1) + a2 * (y1 - c2) + a3 * (z1 - c3))
    k_down = abs(a1 * (x1 - x2) + a2 * (y1 - y2) + a3 * (z1 - z2))
    if k_up > k_down:
        k = 1
    else:
        k = k_up / k_down
<<<<<<< HEAD
    return (1 - k) * point1 + k * point2  # type: ignore


def draw_lines_match(
    img1: Image.Image,
    img2: Image.Image,
    pts1: torch.Tensor,
    pts2: torch.Tensor,
    radius: int = 5,
) -> Image:  # pragma: no cover
    """Draw matched lines."""
    img1 = np.array(img1)
    img2 = np.array(img2)
    rows1 = img1.shape[0]
    cols1 = img1.shape[1]
    rows2 = img2.shape[0]
    cols2 = img2.shape[1]
    interval = 5

    out: NDArrayUI8 = 255 * np.ones(
        (max([rows1, rows2]), cols1 + cols2 + interval, 3), dtype="uint8"
    )
    out[:rows2, cols1 + interval : cols1 + cols2 + interval, :] = img2
    pts2[:, 0] += cols1 + interval

    # Place the first image to the left
    out[:rows1, :cols1, :] = img1

    out_im = Image.fromarray(out)
    draw = ImageDraw.Draw(out_im)

    for pt1, pt2 in zip(pts1, pts2):
        draw.ellipse(
            [tuple(pt1.astype(int) - radius), tuple(pt1.astype(int) + radius)],
            outline=(255, 0, 0),
        )
        draw.ellipse(
            [tuple(pt2.astype(int) - radius), tuple(pt2.astype(int) + radius)],
            outline=(255, 0, 0),
        )
        draw.line(
            [tuple(pt1.astype(int)), tuple(pt2.astype(int))],
            fill=(0, 255, 0),
            width=1,
        )
    return out_im


def imshow_correspondence(
    key_image: ImageType,
    key_extrinsics: Extrinsics,
    key_intrinsics: Intrinsics,
    ref_image: ImageType,
    ref_extrinsics: Extrinsics,
    ref_intrinsics: Intrinsics,
    key_points: torch.tensor,
    key_points_extrinsics: Extrinsics,
) -> None:  # pragma: no cover
    """Draw corresponded lidar points."""
    key_im, ref_im = preprocess_image(key_image), preprocess_image(ref_image)

    hom_points = torch.cat(
        [key_points[:, :3], torch.ones_like(key_points[:, 0:1])], -1
    )
    points_world = hom_points @ key_points_extrinsics.transpose().tensor[0]

    points_key = (
        points_world @ key_extrinsics.inverse().transpose().tensor[0]
    )[:, :3]
    points_ref = (
        points_world @ ref_extrinsics.inverse().transpose().tensor[0]
    )[:, :3]
    key_pix = project_points(points_key, key_intrinsics).cpu().numpy()
    ref_pix = project_points(points_ref, ref_intrinsics).cpu().numpy()

    mask = np.ones(key_pix.shape[0], dtype=bool)
    mask = np.logical_and(mask, points_key.cpu().numpy()[:, -1] > 0)
    mask = np.logical_and(mask, points_ref.cpu().numpy()[:, -1] > 0)
    mask = np.logical_and(mask, key_pix[:, 0] > 0)
    mask = np.logical_and(mask, key_pix[:, 0] < key_im.size[0] - 1)
    mask = np.logical_and(mask, key_pix[:, 1] > 0)
    mask = np.logical_and(mask, key_pix[:, 1] < key_im.size[1] - 1)
    mask = np.logical_and(mask, ref_pix[:, 0] > 0)
    mask = np.logical_and(mask, ref_pix[:, 0] < ref_im.size[0] - 1)
    mask = np.logical_and(mask, ref_pix[:, 1] > 0)
    mask = np.logical_and(mask, ref_pix[:, 1] < ref_im.size[1] - 1)
    ref_pix = ref_pix[mask]
    key_pix = key_pix[mask]

    perm = torch.randperm(key_pix.shape[0])[:10]
    key_pix = key_pix[perm]
    ref_pix = ref_pix[perm]

    corresp_im = draw_lines_match(key_im, ref_im, key_pix, ref_pix)
    imshow(corresp_im)


def imshow_lidar(
    points: torch.tensor,
    points_extrinsics: Extrinsics,
    image: ImageType,
    camera_extrinsics: Extrinsics,
    camera_intrinsics: Intrinsics,
    boxes3d: Box3DType,
    dot_size: int = 3,
    mode: str = "RGB",
) -> None:  # pragma: no cover
    """Show image with lidar points."""
    center = torch.cat([points[:, :3], torch.ones_like(points[:, 0:1])], -1)

    points_world = center @ points_extrinsics.transpose().tensor[0][:, :3]

    center = torch.cat([points_world, torch.ones_like(points[:, 0:1])], -1)

    points_cam = (
        center @ camera_extrinsics.inverse().transpose().tensor[0][:, :3]
    )

    pts2d = project_points(points_cam, camera_intrinsics).cpu().numpy()

    image_p = preprocess_image(image, mode)

    depths = points_cam[:, 2].cpu().numpy()
    coloring = depths

    mask = np.ones(depths.shape[0], dtype=bool)
    mask = np.logical_and(mask, depths > 1.0)
    mask = np.logical_and(mask, pts2d[:, 0] > 1)
    mask = np.logical_and(mask, pts2d[:, 0] < image_p.size[0] - 1)
    mask = np.logical_and(mask, pts2d[:, 1] > 1)
    mask = np.logical_and(mask, pts2d[:, 1] < image_p.size[1] - 1)

    pts2d = pts2d[mask, :]
    coloring = coloring[mask]

    plt.figure(figsize=(16, 9))
    plt.scatter(pts2d[:, 0], pts2d[:, 1], c=coloring, s=dot_size)

    imshow_bboxes3d(image, boxes3d, camera_intrinsics)


def plotly_draw_bbox3d(
    box: List[float],
) -> Tuple[
    List[NDArrayF64], List[NDArrayF64], List[NDArrayF64]
]:  # pragma: no cover
    """Plot 3D boxes in 3D space."""
    ixs_box_0 = [0, 1, 2, 3, 0]
    ixs_box_1 = [4, 5, 6, 7, 4]
    corners = box3d_to_corners(box)

    x_lines = [corners[ixs_box_0, 0]]
    y_lines = [corners[ixs_box_0, 1]]
    z_lines = [corners[ixs_box_0, 2]]

    def f_lines_add_nones() -> None:
        """Add nones for lines."""
        x_lines.append(None)
        y_lines.append(None)
        z_lines.append(None)

    f_lines_add_nones()

    x_lines.extend(corners[ixs_box_1, 0])
    y_lines.extend(corners[ixs_box_1, 1])
    z_lines.extend(corners[ixs_box_1, 2])
    f_lines_add_nones()

    for i in range(4):
        x_lines.extend(corners[[ixs_box_0[i], ixs_box_1[i]], 0])
        y_lines.extend(corners[[ixs_box_0[i], ixs_box_1[i]], 1])
        z_lines.extend(corners[[ixs_box_0[i], ixs_box_1[i]], 2])
        f_lines_add_nones()

    # heading
    x_lines.extend(corners[[0, 5], 0])
    y_lines.extend(corners[[0, 5], 1])
    z_lines.extend(corners[[0, 5], 2])
    f_lines_add_nones()

    x_lines.extend(corners[[1, 4], 0])
    y_lines.extend(corners[[1, 4], 1])
    z_lines.extend(corners[[1, 4], 2])
    f_lines_add_nones()
    return x_lines, y_lines, z_lines


def show_pointcloud(
    points: torch.tensor,
    points_extrinsics: Extrinsics,
    camera_extrinsics: Extrinsics,
    boxes3d: Optional[Box3DType] = None,
    thickness: int = 2,
) -> None:  # pragma: no cover
    """Show lidar points."""
    assert DASH_INSTALLED, "Visualize pointcloud in 3D needs Dash installed!."

    points = torch.cat([points[:, :3], torch.ones_like(points[:, 0:1])], -1)
    points_world = points @ points_extrinsics.transpose().tensor[0]
    points = (
        points_world @ camera_extrinsics.inverse().transpose().tensor[0]
    )[:, :3]
    points = points.cpu()

    scatter = go.Scatter3d(
        x=points[:, 0],
        y=points[:, 1],
        z=points[:, 2],
        mode="markers",
        marker=dict(size=thickness),
    )

    data = [scatter]
    if boxes3d is not None:
        box_list, col_list, label_list = preprocess_boxes(boxes3d)
        for box, color, _ in zip(box_list, col_list, label_list):
            x_lines, y_lines, z_lines = plotly_draw_bbox3d(box)
            lines = go.Scatter3d(
                x=x_lines,
                y=y_lines,
                z=z_lines,
                mode="lines",
                name="lines",
                marker=dict(size=thickness, color=f"rgb{color}"),
            )
            data.append(lines)

    fig = go.Figure(data=data)

    # set to OpenCV based camera system
    camera = dict(
        up=dict(x=0, y=-1, z=0),
        center=dict(x=0, y=0, z=0),
        eye=dict(x=0.0, y=0.0, z=-1.25),
    )
    fig.update_layout(scene_camera=camera, scene_aspectmode="data")

    def dash_app() -> None:
        """Establish dash app server."""
        app = dash.Dash(__name__)
        app.layout = html.Div(
            [
                html.Div([dcc.Graph(id="visualization", figure=fig)]),
            ]
        )
        app.run_server(debug=False, port=8080, host="0.0.0.0")

    p = Process(target=dash_app)
    p.start()
    input("Press Enter to continue...")
    p.terminate()
=======
    return (1 - k) * point1 + k * point2
>>>>>>> 051ed482
<|MERGE_RESOLUTION|>--- conflicted
+++ resolved
@@ -213,7 +213,6 @@
         k = 1
     else:
         k = k_up / k_down
-<<<<<<< HEAD
     return (1 - k) * point1 + k * point2  # type: ignore
 
 
@@ -464,7 +463,4 @@
     p = Process(target=dash_app)
     p.start()
     input("Press Enter to continue...")
-    p.terminate()
-=======
-    return (1 - k) * point1 + k * point2
->>>>>>> 051ed482
+    p.terminate()