--- conflicted
+++ resolved
@@ -14,11 +14,8 @@
     InputSample,
     InstanceMasks,
     Intrinsics,
-<<<<<<< HEAD
     LabelInstances,
-=======
     SemanticMasks,
->>>>>>> a33b607b
 )
 
 
@@ -150,24 +147,19 @@
     sample.intrinsics = Intrinsics.cat(
         [Intrinsics(torch.eye(3)) for _ in range(num_imgs)]
     )
-<<<<<<< HEAD
-    sample.targets = LabelInstances(
-        boxes2d=[generate_dets(height, width, num_objs, track_ids)] * num_imgs,
-        instance_masks=[generate_masks(height, width, num_objs, track_ids)]
-        * num_imgs,
-    )
-=======
     if det_input:
-        sample.boxes2d = [
-            generate_dets(height, width, num_objs, track_ids)
-        ] * num_imgs
-        sample.instance_masks = [
-            generate_instance_masks(height, width, num_objs, track_ids)
-        ] * num_imgs
+        sample.targets = LabelInstances(
+            boxes2d=[generate_dets(height, width, num_objs, track_ids)]
+            * num_imgs,
+            instance_masks=[
+                generate_instance_masks(height, width, num_objs, track_ids)
+            ]
+            * num_imgs,
+        )
     else:
-        sample.semantic_masks = [
-            generate_semantic_masks(height, width, num_objs)
-        ] * num_imgs
->>>>>>> a33b607b
+        sample.targets = LabelInstances(
+            semantic_masks=[generate_semantic_masks(height, width, num_objs)]
+            * num_imgs
+        )
     torch.random.set_rng_state(state)
     return sample