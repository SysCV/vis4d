--- conflicted
+++ resolved
@@ -1,18 +1,8 @@
 """BDD100K tracking evaluator."""
 from __future__ import annotations
 
-<<<<<<< HEAD
-import itertools
-from collections.abc import Callable
-from typing import Any
-
-import numpy as np
-
-from vis4d.common.array import array_to_numpy
-=======
->>>>>>> f7a54a84
 from vis4d.common.imports import BDD100K_AVAILABLE, SCALABEL_AVAILABLE
-from vis4d.common.typing import ArrayLike, MetricLogs
+from vis4d.common.typing import MetricLogs
 from vis4d.data.datasets.bdd100k import bdd100k_track_map
 
 from ..scalabel.track import ScalabelTrackEvaluator
@@ -28,13 +18,8 @@
 class BDD100KTrackEvaluator(ScalabelTrackEvaluator):
     """BDD100K 2D tracking evaluation class."""
 
-<<<<<<< HEAD
     METRICS_DET = "Det"
     METRICS_TRACK = "Track"
-    inverse_track_map = {v: k for k, v in bdd100k_track_map.items()}
-=======
-    METRICS_TRACK = "MOT"
->>>>>>> f7a54a84
 
     def __init__(
         self,
@@ -59,76 +44,7 @@
     @property
     def metrics(self) -> list[str]:
         """Supported metrics."""
-<<<<<<< HEAD
         return [self.METRICS_DET, self.METRICS_TRACK]
-
-    def gather(  # type: ignore # pragma: no cover
-        self, gather_func: Callable[[Any], Any]
-    ) -> None:
-        """Gather variables in case of distributed setting (if needed).
-
-        Args:
-            gather_func (Callable[[Any], Any]): Gather function.
-        """
-        all_preds = gather_func(self.frames)
-        if all_preds is not None:
-            self.frames = list(itertools.chain(*all_preds))
-
-    def reset(self) -> None:
-        """Reset the evaluator."""
-        self.frames = []
-
-    def process_batch(  # type: ignore # pylint: disable=arguments-differ
-        self,
-        frame_ids: list[int],
-        sample_names: list[str],
-        sequence_names: list[str],
-        boxes_list: list[ArrayLike],
-        class_ids_list: list[ArrayLike],
-        scores_list: list[ArrayLike],
-        track_ids_list: list[ArrayLike],
-    ) -> None:
-        """Process tracking results."""
-        for (
-            frame_id,
-            data_name,
-            video_name,
-            boxes,
-            scores,
-            class_ids,
-            track_ids,
-        ) in zip(
-            frame_ids,
-            sample_names,
-            sequence_names,
-            boxes_list,
-            scores_list,
-            class_ids_list,
-            track_ids_list,
-        ):
-            boxes = array_to_numpy(boxes, n_dims=None, dtype=np.float32)
-            class_ids = array_to_numpy(class_ids, n_dims=None, dtype=np.int64)
-            scores = array_to_numpy(scores, n_dims=None, dtype=np.float32)
-            track_ids = array_to_numpy(track_ids, n_dims=None, dtype=np.int64)
-            labels = []
-            for box, score, class_id, track_id in zip(
-                boxes, scores, class_ids, track_ids
-            ):
-                box2d = xyxy_to_box2d(*box.tolist())
-                label = Label(
-                    id=str(int(track_id)),
-                    box2d=box2d,
-                    category=self.inverse_track_map[int(class_id)],
-                    score=float(score),
-                )
-                labels.append(label)
-            frame = Frame(
-                name=data_name,
-                videoName=video_name,
-                frameIndex=frame_id,
-                labels=labels,
-            )
-            self.frames.append(frame)
 
     def evaluate(self, metric: str) -> tuple[MetricLogs, str]:
         """Evaluate the dataset."""
@@ -149,16 +65,6 @@
 
         if metric == self.METRICS_TRACK:
             track_results = evaluate_track(
-=======
-        return [self.METRICS_TRACK]
-
-    def evaluate(self, metric: str) -> tuple[MetricLogs, str]:
-        """Evaluate the dataset."""
-        assert self.config is not None, "config is not set"
-
-        if metric == self.METRICS_TRACK:
-            results = evaluate_track(
->>>>>>> f7a54a84
                 acc_single_video_mot,
                 gts=group_and_sort(self.gt_frames),
                 results=group_and_sort(self.frames),
@@ -169,10 +75,4 @@
                 metrics_log[metric_name] = metric_value
             short_description += str(track_results) + "\n"
 
-<<<<<<< HEAD
-        return metrics_log, short_description
-=======
-        log_dict = {f"{k}": float(v) for k, v in results.summary().items()}
-
-        return log_dict, str(results)  # type: ignore
->>>>>>> f7a54a84
+        return metrics_log, short_description