--- conflicted
+++ resolved
@@ -213,11 +213,7 @@
 
     def process(  # type: ignore # pylint: disable=arguments-differ
         self,
-<<<<<<< HEAD
-        tokens: list[str],
-=======
         tokens: list[str] | str,
->>>>>>> b3f8db44
         boxes_3d: Tensor,
         scores_3d: Tensor,
         class_ids: Tensor,
@@ -225,10 +221,6 @@
     ) -> None:
         """Process the results."""
         # Currently only support batch size of 1.
-<<<<<<< HEAD
-        token = tokens[0]
-        assert all(token == t for t in tokens), "Tokens should be the same."
-=======
         if isinstance(tokens, list):
             tokens = sum(tokens, [])
             token = tokens[0]
@@ -237,7 +229,6 @@
             ), "Tokens should be the same."
         else:
             token = tokens
->>>>>>> b3f8db44
 
         self._process_detect_3d(token, boxes_3d, scores_3d, class_ids)
         self._process_track_3d(
