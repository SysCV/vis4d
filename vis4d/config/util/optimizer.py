--- conflicted
+++ resolved
@@ -3,10 +3,7 @@
 
 from ml_collections import ConfigDict
 
-<<<<<<< HEAD
-=======
 from vis4d.config.common.types import LrSchedulerConfig, OptimizerConfig
->>>>>>> 630f0c4c
 from vis4d.engine.optim import ParamGroupsCfg
 
 
@@ -15,11 +12,7 @@
     begin: int = 0,
     end: int = -1,
     epoch_based: bool = True,
-<<<<<<< HEAD
-) -> ConfigDict:
-=======
 ) -> LrSchedulerConfig:
->>>>>>> 630f0c4c
     """Default learning rate scheduler configuration.
 
     This creates a config object that can be initialized as a LearningRate
@@ -33,17 +26,10 @@
             epoch based or step based. Defaults to True.
 
     Returns:
-<<<<<<< HEAD
-        ConfigDict: Config dict that can be instantiated as LearningRate
-            scheduler.
-    """
-    lr_scheduler = ConfigDict()
-=======
         LrSchedulerConfig: Config dict that can be instantiated as LearningRate
             scheduler.
     """
     lr_scheduler = LrSchedulerConfig()
->>>>>>> 630f0c4c
 
     lr_scheduler.scheduler = scheduler
     lr_scheduler.begin = begin
@@ -55,15 +41,9 @@
 
 def get_optimizer_cfg(
     optimizer: ConfigDict,
-<<<<<<< HEAD
-    lr_schedulers: list[ConfigDict] | None = None,
-    param_groups: list[ParamGroupsCfg] | None = None,
-) -> ConfigDict:
-=======
     lr_schedulers: list[LrSchedulerConfig] | None = None,
     param_groups: list[ParamGroupsCfg] | None = None,
 ) -> OptimizerConfig:
->>>>>>> 630f0c4c
     """Default optimizer configuration.
 
     This creates a config object that can be initialized as an Optimizer for
@@ -71,11 +51,7 @@
 
     Args:
         optimizer (ConfigDict): Optimizer configuration.
-<<<<<<< HEAD
-        lr_schedulers (list[ConfigDict] | None, optional): Learning rate
-=======
         lr_schedulers (list[LrSchedulerConfig] | None, optional): Learning rate
->>>>>>> 630f0c4c
             schedulers configuration. Defaults to None.
         param_groups (list[ParamGroupsCfg] | None, optional): Parameter groups
             configuration. Defaults to None.
