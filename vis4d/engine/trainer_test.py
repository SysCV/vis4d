# type: ignore
"""Test cases for Vis4D engine Trainer."""

import os
import shutil
import unittest
from argparse import Namespace

import torch

from vis4d import config
from vis4d.engine.trainer import predict
from vis4d.engine.trainer import test as evaluate
from vis4d.engine.trainer import train
from vis4d.unittest.utils import get_test_file


class BaseEngineTests:
    """Base class for engine tests."""

    class TestBase(unittest.TestCase):
        """Base test case for vis4d models."""

        cfg = None
        work_dir = None
        args = None

        @classmethod
        def tearDownClass(cls) -> None:
            """Clean up dataset registry, files."""
            shutil.rmtree(cls.work_dir, ignore_errors=True)

    class TestTrain(TestBase):
        """Base test case for vis4d models."""

        def test_train(self) -> None:
            """Testcase for training."""
            self.assertIsNotNone(self.cfg)
            self.cfg.launch.action = "train"
            self.cfg.launch.seed = 42
            trainer_args = {}
            if torch.cuda.is_available():
                trainer_args["gpus"] = "0,"  # pragma: no cover
            train(self.cfg, trainer_args)
            self.cfg.launch.seed = -1

    class TestTest(TestBase):
        """Base test case for vis4d models."""

        def test_testfunc(self) -> None:
            """Testcase for test function."""
            self.assertIsNotNone(self.cfg)
            self.cfg.launch.action = "test"
            trainer_args = {}
            if torch.cuda.is_available():
                trainer_args["gpus"] = "0,"  # pragma: no cover
            evaluate(self.cfg, trainer_args)

    class TestDetect(TestTrain, TestTest):
        """Test cases for vis4d models."""

        def test_predict(self) -> None:
            """Testcase for predict."""
            self.assertIsNotNone(self.cfg)
            self.cfg.launch.action = "predict"
            trainer_args = {}
            if torch.cuda.is_available():
                trainer_args["gpus"] = "0,"  # pragma: no cover
            self.cfg.launch.visualize = True
            predict(self.cfg, trainer_args)

    class TestTrack(TestDetect):
        """Test cases for vis4d tracking."""

        predict_dir = (
            "vis4d/engine/testcases/track/bdd100k-samples/images/"
            "00091078-875c1f73/"
        )

        def test_predict(self) -> None:
            """Testcase for predict."""
            self.assertIsNotNone(self.cfg)
            self.cfg.launch.action = "predict"
            trainer_args = {}
            if torch.cuda.is_available():
                trainer_args["gpus"] = "0,"  # pragma: no cover
            self.cfg.launch.input_dir = self.predict_dir
            self.cfg.launch.visualize = True
            predict(self.cfg, trainer_args)


class TestTrackD2(BaseEngineTests.TestTrain, BaseEngineTests.TestTest):
    """Detectron2 tracking test cases."""

    @classmethod
    def setUpClass(cls) -> None:
        """Set up class."""
        cls.work_dir = "./unittests/unittest_track_d2/"
        cls.args = Namespace(
            config=get_test_file("track/qdtrack_d2.toml"),
            work_dir=cls.work_dir,
        )
        cls.cfg = config.parse_config(cls.args)
        if os.path.exists(
            cls.cfg.train[0].annotations.rstrip("/") + ".pkl"
        ):  # pragma: no cover
            os.remove(cls.cfg.train[0].annotations.rstrip("/") + ".pkl")


# class TestTrack3D(BaseEngineTests.TestTrack):
#     """3D tracking test cases."""
#
#     @classmethod
#     def setUpClass(cls) -> None:
#         """Set up class."""
#         cls.work_dir = "./unittests/unittest_track_3d/"
#         cls.args = Namespace(
#             config=get_test_file("track/qd3dt_kitti.toml"),
#             work_dir=cls.work_dir,
#         )
#         cls.cfg = config.parse_config(cls.args)
#         if os.path.exists(
#             cls.cfg.train[0].annotations.rstrip("/") + ".pkl"
#         ):  # pragma: no cover
#             os.remove(cls.cfg.train[0].annotations.rstrip("/") + ".pkl")


class TestDetectMM(BaseEngineTests.TestTest):
    """MMDetection detection test cases."""

    @classmethod
    def setUpClass(cls) -> None:
        """Set up class."""
        cls.work_dir = "./unittests/unittest_detect_mm/"
        args = Namespace(
            config=get_test_file("detect/faster_rcnn_mmdet.toml"),
            work_dir=cls.work_dir,
        )
        cls.cfg = config.parse_config(args)


<<<<<<< HEAD
class TestInsSegD2(BaseEngineTests.TestDetect):
    """Detectron2 instance segmentation test cases."""

    @classmethod
    def setUpClass(cls) -> None:
        """Set up class."""
        cls.work_dir = "./unittests/unittest_ins_seg_d2/"
        cls.args = Namespace(
            config=get_test_file("detect/mask_rcnn_d2.toml"),
            work_dir=cls.work_dir,
        )
        cls.cfg = config.parse_config(cls.args)


class TestInsSegMM(BaseEngineTests.TestTrain):
    """MMDetection instance segmentation test cases."""

    @classmethod
    def setUpClass(cls) -> None:
        """Set up class."""
        cls.work_dir = "./unittests/unittest_ins_seg_mm/"
        args = Namespace(
            config=get_test_file("detect/mask_rcnn_mmdet.toml"),
            work_dir=cls.work_dir,
        )
        cls.cfg = config.parse_config(args)


class TestSegTrackMM(BaseEngineTests.TestTrain):
    """MMDetection segmentation tracking test cases."""

    @classmethod
    def setUpClass(cls) -> None:
        """Set up class."""
        cls.work_dir = "./unittests/unittest_seg_track_mm/"
        args = Namespace(
            config=get_test_file("track/mask_qdtrack_mmdet.toml"),
            work_dir=cls.work_dir,
        )
        cls.cfg = config.parse_config(args)


class TestSemSegMM(BaseEngineTests.TestTrain):
    """MMSegmenation semantic segmentation test cases."""

    @classmethod
    def setUpClass(cls) -> None:
        """Set up class."""
        cls.work_dir = "./unittests/unittest_sem_seg_mm/"
        args = Namespace(
            config=get_test_file("segment/deeplabv3_mmseg.toml"),
            work_dir=cls.work_dir,
        )
        cls.cfg = config.parse_config(args)
        cls.cfg.launch.tqdm = True


class TestSemSegMM2(BaseEngineTests.TestTrain):
    """MMSegmenation semantic segmentation test cases."""

    @classmethod
    def setUpClass(cls) -> None:
        """Set up class."""
        cls.work_dir = "./unittests/unittest_sem_seg_mm_2/"
        args = Namespace(
            config=get_test_file("segment/deeplabv3plus_mmseg.toml"),
            work_dir=cls.work_dir,
        )
        cls.cfg = config.parse_config(args)
        cls.cfg.launch.tqdm = True
=======
# TODO
# class TestInsSegD2(BaseEngineTests.TestDetect):
#     """Detectron2 instance segmentation test cases."""
#
#     @classmethod
#     def setUpClass(cls) -> None:
#         """Set up class."""
#         cls.work_dir = "./unittests/unittest_ins_seg_d2/"
#         cls.args = Namespace(
#             config=get_test_file("detect/mask_rcnn_d2.toml"),
#             work_dir=cls.work_dir,
#         )
#         cls.cfg = config.parse_config(cls.args)
#
#
# class TestInsSegMM(BaseEngineTests.TestTrain):
#     """MMDetection instance segmentation test cases."""
#
#     @classmethod
#     def setUpClass(cls) -> None:
#         """Set up class."""
#         cls.work_dir = "./unittests/unittest_ins_seg_mm/"
#         args = Namespace(
#             config=get_test_file("detect/mask_rcnn_mmdet.toml"),
#             work_dir=cls.work_dir,
#         )
#         cls.cfg = config.parse_config(args)
#
#
# class TestSegTrackMM(BaseEngineTests.TestTrain):
#     """MMDetection segmentation tracking test cases."""
#
#     @classmethod
#     def setUpClass(cls) -> None:
#         """Set up class."""
#         cls.work_dir = "./unittests/unittest_seg_track_mm/"
#         args = Namespace(
#             config=get_test_file("track/mask_qdtrack_mmdet.toml"),
#             work_dir=cls.work_dir,
#         )
#         cls.cfg = config.parse_config(args)
#


# class TestSemSegMM(BaseEngineTests.TestTrain):
#     """MMSegmenation semantic segmentation test cases."""
#
#     @classmethod
#     def setUpClass(cls) -> None:
#         """Set up class."""
#         cls.work_dir = "./unittests/unittest_sem_seg_mm/"
#         args = Namespace(
#             config=get_test_file("segment/deeplabv3_mmseg.toml"),
#             work_dir=cls.work_dir,
#         )
#         cls.cfg = config.parse_config(args)
#         cls.cfg.launch.tqdm = True
>>>>>>> 5e627ca8
<|MERGE_RESOLUTION|>--- conflicted
+++ resolved
@@ -139,62 +139,63 @@
         cls.cfg = config.parse_config(args)
 
 
-<<<<<<< HEAD
-class TestInsSegD2(BaseEngineTests.TestDetect):
-    """Detectron2 instance segmentation test cases."""
-
-    @classmethod
-    def setUpClass(cls) -> None:
-        """Set up class."""
-        cls.work_dir = "./unittests/unittest_ins_seg_d2/"
-        cls.args = Namespace(
-            config=get_test_file("detect/mask_rcnn_d2.toml"),
-            work_dir=cls.work_dir,
-        )
-        cls.cfg = config.parse_config(cls.args)
-
-
-class TestInsSegMM(BaseEngineTests.TestTrain):
-    """MMDetection instance segmentation test cases."""
-
-    @classmethod
-    def setUpClass(cls) -> None:
-        """Set up class."""
-        cls.work_dir = "./unittests/unittest_ins_seg_mm/"
-        args = Namespace(
-            config=get_test_file("detect/mask_rcnn_mmdet.toml"),
-            work_dir=cls.work_dir,
-        )
-        cls.cfg = config.parse_config(args)
-
-
-class TestSegTrackMM(BaseEngineTests.TestTrain):
-    """MMDetection segmentation tracking test cases."""
-
-    @classmethod
-    def setUpClass(cls) -> None:
-        """Set up class."""
-        cls.work_dir = "./unittests/unittest_seg_track_mm/"
-        args = Namespace(
-            config=get_test_file("track/mask_qdtrack_mmdet.toml"),
-            work_dir=cls.work_dir,
-        )
-        cls.cfg = config.parse_config(args)
-
-
-class TestSemSegMM(BaseEngineTests.TestTrain):
-    """MMSegmenation semantic segmentation test cases."""
-
-    @classmethod
-    def setUpClass(cls) -> None:
-        """Set up class."""
-        cls.work_dir = "./unittests/unittest_sem_seg_mm/"
-        args = Namespace(
-            config=get_test_file("segment/deeplabv3_mmseg.toml"),
-            work_dir=cls.work_dir,
-        )
-        cls.cfg = config.parse_config(args)
-        cls.cfg.launch.tqdm = True
+# TODO
+# class TestInsSegD2(BaseEngineTests.TestDetect):
+#     """Detectron2 instance segmentation test cases."""
+#
+#     @classmethod
+#     def setUpClass(cls) -> None:
+#         """Set up class."""
+#         cls.work_dir = "./unittests/unittest_ins_seg_d2/"
+#         cls.args = Namespace(
+#             config=get_test_file("detect/mask_rcnn_d2.toml"),
+#             work_dir=cls.work_dir,
+#         )
+#         cls.cfg = config.parse_config(cls.args)
+#
+#
+# class TestInsSegMM(BaseEngineTests.TestTrain):
+#     """MMDetection instance segmentation test cases."""
+#
+#     @classmethod
+#     def setUpClass(cls) -> None:
+#         """Set up class."""
+#         cls.work_dir = "./unittests/unittest_ins_seg_mm/"
+#         args = Namespace(
+#             config=get_test_file("detect/mask_rcnn_mmdet.toml"),
+#             work_dir=cls.work_dir,
+#         )
+#         cls.cfg = config.parse_config(args)
+#
+#
+# class TestSegTrackMM(BaseEngineTests.TestTrain):
+#     """MMDetection segmentation tracking test cases."""
+#
+#     @classmethod
+#     def setUpClass(cls) -> None:
+#         """Set up class."""
+#         cls.work_dir = "./unittests/unittest_seg_track_mm/"
+#         args = Namespace(
+#             config=get_test_file("track/mask_qdtrack_mmdet.toml"),
+#             work_dir=cls.work_dir,
+#         )
+#         cls.cfg = config.parse_config(args)
+#
+
+
+# class TestSemSegMM(BaseEngineTests.TestTrain):
+#     """MMSegmenation semantic segmentation test cases."""
+#
+#     @classmethod
+#     def setUpClass(cls) -> None:
+#         """Set up class."""
+#         cls.work_dir = "./unittests/unittest_sem_seg_mm/"
+#         args = Namespace(
+#             config=get_test_file("segment/deeplabv3_mmseg.toml"),
+#             work_dir=cls.work_dir,
+#         )
+#         cls.cfg = config.parse_config(args)
+#         cls.cfg.launch.tqdm = True
 
 
 class TestSemSegMM2(BaseEngineTests.TestTrain):
@@ -209,63 +210,4 @@
             work_dir=cls.work_dir,
         )
         cls.cfg = config.parse_config(args)
-        cls.cfg.launch.tqdm = True
-=======
-# TODO
-# class TestInsSegD2(BaseEngineTests.TestDetect):
-#     """Detectron2 instance segmentation test cases."""
-#
-#     @classmethod
-#     def setUpClass(cls) -> None:
-#         """Set up class."""
-#         cls.work_dir = "./unittests/unittest_ins_seg_d2/"
-#         cls.args = Namespace(
-#             config=get_test_file("detect/mask_rcnn_d2.toml"),
-#             work_dir=cls.work_dir,
-#         )
-#         cls.cfg = config.parse_config(cls.args)
-#
-#
-# class TestInsSegMM(BaseEngineTests.TestTrain):
-#     """MMDetection instance segmentation test cases."""
-#
-#     @classmethod
-#     def setUpClass(cls) -> None:
-#         """Set up class."""
-#         cls.work_dir = "./unittests/unittest_ins_seg_mm/"
-#         args = Namespace(
-#             config=get_test_file("detect/mask_rcnn_mmdet.toml"),
-#             work_dir=cls.work_dir,
-#         )
-#         cls.cfg = config.parse_config(args)
-#
-#
-# class TestSegTrackMM(BaseEngineTests.TestTrain):
-#     """MMDetection segmentation tracking test cases."""
-#
-#     @classmethod
-#     def setUpClass(cls) -> None:
-#         """Set up class."""
-#         cls.work_dir = "./unittests/unittest_seg_track_mm/"
-#         args = Namespace(
-#             config=get_test_file("track/mask_qdtrack_mmdet.toml"),
-#             work_dir=cls.work_dir,
-#         )
-#         cls.cfg = config.parse_config(args)
-#
-
-
-# class TestSemSegMM(BaseEngineTests.TestTrain):
-#     """MMSegmenation semantic segmentation test cases."""
-#
-#     @classmethod
-#     def setUpClass(cls) -> None:
-#         """Set up class."""
-#         cls.work_dir = "./unittests/unittest_sem_seg_mm/"
-#         args = Namespace(
-#             config=get_test_file("segment/deeplabv3_mmseg.toml"),
-#             work_dir=cls.work_dir,
-#         )
-#         cls.cfg = config.parse_config(args)
-#         cls.cfg.launch.tqdm = True
->>>>>>> 5e627ca8
+        cls.cfg.launch.tqdm = True