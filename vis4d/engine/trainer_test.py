--- conflicted
+++ resolved
@@ -139,68 +139,6 @@
         cls.cfg = config.parse_config(args)
 
 
-<<<<<<< HEAD
-# TODO
-# class TestInsSegD2(BaseEngineTests.TestDetect):
-#     """Detectron2 instance segmentation test cases."""
-#
-#     @classmethod
-#     def setUpClass(cls) -> None:
-#         """Set up class."""
-#         cls.work_dir = "./unittests/unittest_ins_seg_d2/"
-#         cls.args = Namespace(
-#             config=get_test_file("detect/mask_rcnn_d2.toml"),
-#             work_dir=cls.work_dir,
-#         )
-#         cls.cfg = config.parse_config(cls.args)
-#
-#
-# class TestInsSegMM(BaseEngineTests.TestTrain):
-#     """MMDetection instance segmentation test cases."""
-#
-#     @classmethod
-#     def setUpClass(cls) -> None:
-#         """Set up class."""
-#         cls.work_dir = "./unittests/unittest_ins_seg_mm/"
-#         args = Namespace(
-#             config=get_test_file("detect/mask_rcnn_mmdet.toml"),
-#             work_dir=cls.work_dir,
-#         )
-#         cls.cfg = config.parse_config(args)
-#
-#
-# class TestSegTrackMM(BaseEngineTests.TestTrain):
-#     """MMDetection segmentation tracking test cases."""
-#
-#     @classmethod
-#     def setUpClass(cls) -> None:
-#         """Set up class."""
-#         cls.work_dir = "./unittests/unittest_seg_track_mm/"
-#         args = Namespace(
-#             config=get_test_file("track/mask_qdtrack_mmdet.toml"),
-#             work_dir=cls.work_dir,
-#         )
-#         cls.cfg = config.parse_config(args)
-#
-
-
-# class TestSemSegMM(BaseEngineTests.TestTrain):
-#     """MMSegmenation semantic segmentation test cases."""
-#
-#     @classmethod
-#     def setUpClass(cls) -> None:
-#         """Set up class."""
-#         cls.work_dir = "./unittests/unittest_sem_seg_mm/"
-#         args = Namespace(
-#             config=get_test_file("segment/deeplabv3_mmseg.toml"),
-#             work_dir=cls.work_dir,
-#         )
-#         cls.cfg = config.parse_config(args)
-#         cls.cfg.launch.tqdm = True
-
-
-class TestSemSegMM2(BaseEngineTests.TestTrain):
-=======
 class TestInsSegD2(BaseEngineTests.TestDetect):
     """Detectron2 instance segmentation test cases."""
 
@@ -244,21 +182,28 @@
 
 
 class TestSemSegMM(BaseEngineTests.TestTrain):
->>>>>>> b61e89fe
     """MMSegmenation semantic segmentation test cases."""
 
     @classmethod
     def setUpClass(cls) -> None:
         """Set up class."""
-<<<<<<< HEAD
+        cls.work_dir = "./unittests/unittest_sem_seg_mm/"
+        args = Namespace(
+            config=get_test_file("segment/deeplabv3_mmseg.toml"),
+            work_dir=cls.work_dir,
+        )
+        cls.cfg = config.parse_config(args)
+        cls.cfg.launch.tqdm = True
+
+class TestSemSegMM2(BaseEngineTests.TestTrain):
+    """MMSegmenation semantic segmentation test cases."""
+
+    @classmethod
+    def setUpClass(cls) -> None:
+        """Set up class."""
         cls.work_dir = "./unittests/unittest_sem_seg_mm_2/"
         args = Namespace(
             config=get_test_file("segment/deeplabv3plus_mmseg.toml"),
-=======
-        cls.work_dir = "./unittests/unittest_sem_seg_mm/"
-        args = Namespace(
-            config=get_test_file("segment/deeplabv3_mmseg.toml"),
->>>>>>> b61e89fe
             work_dir=cls.work_dir,
         )
         cls.cfg = config.parse_config(args)
