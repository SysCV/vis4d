--- conflicted
+++ resolved
@@ -17,12 +17,7 @@
     type = "Resize"
     keep_ratio = true
     shape = [720, 1280]
-<<<<<<< HEAD
-    scale_range = [0.5, 2.0]
-    keep_ratio = true
-=======
     scale_range = [0.8, 1.2]
->>>>>>> 0e9655aa
 
     [[train.dataloader.transformations]]
     type = "RandomCrop"
