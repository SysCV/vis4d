"""Trainer for running train and test."""
from __future__ import annotations

import torch
from torch import Tensor, nn
from torch.optim.optimizer import Optimizer
from torch.utils.data import DataLoader
from torch.utils.data.distributed import DistributedSampler
from torch.utils.tensorboard.writer import SummaryWriter

from vis4d.common.distributed import rank_zero_only
from vis4d.common.logging import rank_zero_info, rank_zero_warn
from vis4d.data.typing import DictData
from vis4d.engine.callbacks import Callback, TrainerState
from vis4d.engine.connectors import DataConnector
from vis4d.engine.loss_module import LossModule

<<<<<<< HEAD
from .optim import LRSchedulerWrapper
from .util import move_data_to_device
=======
from .optim import Optimizer
from .util import ModelEMAAdapter, move_data_to_device
>>>>>>> dbfb7d8c


class Trainer:
    """Trainer class."""

    def __init__(
        self,
        device: torch.device,
        output_dir: str,
        train_dataloader: DataLoader[DictData] | None,
        test_dataloader: list[DataLoader[DictData]] | None,
        train_data_connector: DataConnector | None,
        test_data_connector: DataConnector | None,
        callbacks: list[Callback],
        num_epochs: int = 1000,
        num_steps: int = -1,
        epoch: int = 0,
        global_step: int = 0,
        check_val_every_n_epoch: int | None = 1,
        val_check_interval: int | None = None,
        use_ema_model_for_test: bool = False,
    ) -> None:
        """Initialize the trainer.

        Args:
            device (torch.device): Device that should be used for training.
            output_dir (str): Output directory for saving tensorboard logs.
            train_dataloader (DataLoader[DictData] | None, optional):
                Dataloader for training.
            test_dataloader (list[DataLoader[DictData]] | None, optional):
                Dataloaders for testing.
            train_data_connector (DataConnector | None): Data connector used
                for generating training inputs from a batch of data.
            test_data_connector (DataConnector | None): Data connector used for
                generating testing inputs from a batch of data.
            callbacks (list[Callback]): Callbacks that should be used during
                training.
            num_epochs (int, optional): Number of training epochs. Defaults to
                1000.
            num_steps (int, optional): Number of training steps. Defaults to
                -1.
            epoch (int, optional): Starting epoch. Defaults to 0.
            global_step (int, optional): Starting step. Defaults to 0.
            check_val_every_n_epoch (int | None, optional): Evaluate the model
                every n epochs during training. Defaults to 1.
            val_check_interval (int | None, optional): Interval for evaluating
                the model during training. Defaults to None.
            use_ema_model_for_test (bool, optional): Use the EMA model for
                testing if available. Defaults to False.
        """
        self.device = device
        self.output_dir = output_dir
        self.train_dataloader = train_dataloader
        self.test_dataloader = test_dataloader
        self.train_data_connector = train_data_connector
        self.test_data_connector = test_data_connector
        self.callbacks = callbacks

        if num_epochs == -1 and num_steps == -1:
            rank_zero_info(
                "Neither `num_epochs` nor `num_steps` is specified. "
                + "Training will run indefinitely."
            )

        self.num_epochs = num_epochs
        self.num_steps = num_steps

        if check_val_every_n_epoch is None and val_check_interval is None:
            rank_zero_warn("Validation is disabled during training.")

        self.check_val_every_n_epoch = check_val_every_n_epoch
        self.val_check_interval = val_check_interval

        self.epoch = epoch
        self.global_step = global_step

<<<<<<< HEAD
        self._setup_logger()

    @rank_zero_only
    def _setup_logger(self) -> None:
        """Setup trainer logger."""
        self.writer = SummaryWriter(self.output_dir)

    @rank_zero_only
    def _teardown_logger(self) -> None:
        """Teardown trainer logger."""
        self.writer.close()

    @rank_zero_only
    def _log_scalar(self, tag: str, scalar_value: float) -> None:
        """Setup trainer logger."""
        self.writer.add_scalar(tag, scalar_value, self.global_step)

    def _log_lr(self, optimizer: Optimizer) -> None:
        """Log learning rate."""
        tag = f"lr-{optimizer.__class__.__name__}"

        if len(optimizer.param_groups) > 1:
            for i, param_group in enumerate(optimizer.param_groups):
                self._log_scalar(f"{tag}/pg{i+1}", param_group["lr"])
        else:
            self._log_scalar(tag, optimizer.param_groups[0]["lr"])
=======
        self.use_ema_model_for_test = use_ema_model_for_test
>>>>>>> dbfb7d8c

    def _run_test_on_epoch(self, epoch: int) -> bool:
        """Return whether to run test on current training epoch.

        Args:
            epoch (int): Current training epoch.

        Returns:
            bool: Whether to run test.
        """
        if self.check_val_every_n_epoch is None:
            return False
        return (epoch + 1) % self.check_val_every_n_epoch == 0

    def _run_test_on_step(self, step: int) -> bool:
        """Return whether to run test on current training step.

        Args:
            step (int): Current training step.

        Returns:
            bool: Whether to run test.
        """
        if self.val_check_interval is None:
            return False
        return (step + 1) % self.val_check_interval == 0

    def done(self) -> bool:
        """Return whether training is done."""
        is_done = False
        if _is_max_limit_reached(self.global_step, self.num_steps):
            rank_zero_info(
                f"`Trainer.fit` stopped: `num_steps={self.num_steps!r}` "
                + "reached."
            )
            is_done = True
        elif _is_max_limit_reached(self.epoch, self.num_epochs):
            rank_zero_info(
                f"`Trainer.fit` stopped: `num_epochs={self.num_epochs!r}` "
                + "reached."
            )
            is_done = True

        if is_done:
            self._teardown_logger()

        return is_done

    def fit(
        self,
        model: nn.Module,
        optimizers: list[Optimizer],
        lr_schedulers: list[LRSchedulerWrapper],
        loss_module: LossModule,
    ) -> None:
        """Training loop.

        Args:
            model (nn.Module): Model that should be trained.
            optimizers (list[Optimizer]): Optimizers that should be used for
                training.
            lr_schedulers (list[LRSchedulerWrapper]): Learning rate schedulers
                that should be used for training.
            loss_module (LossModule): Loss module that should be used for
                training.

        Raises:
            TypeError: If the loss value is not a torch.Tensor or a dict of
                torch.Tensor.
        """
        assert (
            self.train_data_connector is not None
        ), "No train data connector."
        assert self.train_dataloader is not None, "No train dataloader."

        while True:
            # Run callbacks for epoch begin
            for callback in self.callbacks:
                callback.on_train_epoch_start(self.get_state(), model)

            # Set model to train mode
            model.train()

            # Set epoch for distributed sampler
            if hasattr(self.train_dataloader, "sampler") and isinstance(
                self.train_dataloader.sampler, DistributedSampler
            ):
                self.train_dataloader.sampler.set_epoch(self.epoch)

            # Training loop for one epoch
            for batch_idx, data in enumerate(self.train_dataloader):
                # Log epoch
                self._log_scalar("epoch", self.epoch)

                # Zero grad optimizers
                for opt in optimizers:
                    opt.zero_grad()

                # Input data
                data = move_data_to_device(data, self.device)
                train_input = self.train_data_connector(data)

                for callback in self.callbacks:
                    callback.on_train_batch_start(
                        trainer_state=self.get_state(),
                        model=model,
                        batch=data,
                        batch_idx=batch_idx,
                    )

                # Forward + backward + optimize
                output = model(**train_input)

                losses = loss_module(output, data)

                metrics: dict[str, float] = {}
                if isinstance(losses, Tensor):
                    total_loss = losses
                elif isinstance(losses, dict):
                    total_loss = sum(losses.values())  # type: ignore
                    for k, v in losses.items():
                        metrics[k] = v.detach().cpu().item()
                else:
                    raise TypeError(
                        "Loss function must return a Tensor or a dict of "
                        + "Tensor"
                    )
                metrics["loss"] = total_loss.detach().cpu().item()

                total_loss.backward()

                for optimizer in optimizers:
                    # Log learning rate
                    self._log_lr(optimizer)

                    # Step optimizers
                    optimizer.step()
                    self.global_step += 1

                # Step learning rate schedulers
                for lr_scheduler in lr_schedulers:
                    lr_scheduler.step_on_batch(self.global_step)

                # update EMA model if available
                if isinstance(model, ModelEMAAdapter):
                    model.update()

                for callback in self.callbacks:
                    log_dict = callback.on_train_batch_end(
                        trainer_state=self.get_state(metrics),
                        model=model,
                        outputs=output,
                        batch=data,
                        batch_idx=batch_idx,
                    )

                    if log_dict is not None:
                        for k, v in log_dict.items():
                            self._log_scalar(f"train/{k}", v)

                # Testing (step-based)
                if (
                    self._run_test_on_step(self.global_step)
                    and self.test_dataloader is not None
                ):
                    self.test(model)

                    # Set model back to train mode
                    model.train()

                if self.done():
                    return

            # Update learning rate on epoch
            for lr_scheduler in lr_schedulers:
                lr_scheduler.step(self.epoch)

            # Run callbacks for epoch end
            for callback in self.callbacks:
                callback.on_train_epoch_end(
                    self.get_state(
                        optimizers=optimizers, lr_schedulers=lr_schedulers
                    ),
                    model,
                )

            # Testing (epoch-based)
            if (
                self._run_test_on_epoch(self.epoch)
                and self.test_dataloader is not None
            ):
                self.test(model, is_val=True)

            self.epoch += 1

            if self.done():
                return

    @torch.no_grad()
    def test(self, model: nn.Module, is_val: bool = False) -> None:
        """Testing loop.

        Args:
            model (nn.Module): Model that should be tested.
            is_val (bool): Whether the test is run on the validation set during
                training.
        """
        assert self.test_data_connector is not None, "No test data connector."
        assert self.test_dataloader is not None, "No test dataloader."

        model.eval()

        # run callbacks on test epoch begin
        for callback in self.callbacks:
            callback.on_test_epoch_start(self.get_state(), model)

        for i, test_loader in enumerate(self.test_dataloader):
            for batch_idx, data in enumerate(test_loader):
                data = move_data_to_device(data, self.device)
                test_input = self.test_data_connector(data)

                # forward
                if self.use_ema_model_for_test:
                    assert isinstance(
                        model, ModelEMAAdapter
                    ), "Model must be wrapped in ModelEMAAdapter"
                    output = model.ema_model(**test_input)
                else:
                    output = model(**test_input)

                for callback in self.callbacks:
                    callback.on_test_batch_end(
                        trainer_state=self.get_state(),
                        model=model,
                        outputs=output,
                        batch=data,
                        batch_idx=batch_idx,
                        dataloader_idx=i,
                    )

        # run callbacks on test epoch end
        for callback in self.callbacks:
            log_dict = callback.on_test_epoch_end(self.get_state(), model)

            if log_dict is not None:
                for k, v in log_dict.items():
                    key = f"val/{k}" if is_val else f"test/{k}"
                    self._log_scalar(key, v)

    def get_state(
        self,
        metrics: dict[str, float] | None = None,
        optimizers: list[Optimizer] | None = None,
        lr_schedulers: list[LRSchedulerWrapper] | None = None,
    ) -> TrainerState:
        """Get the state of the trainer."""
        num_train_batches = (
            len(self.train_dataloader)
            if self.train_dataloader is not None
            else None
        )

        num_test_batches = (
            [len(test_loader) for test_loader in self.test_dataloader]
            if self.test_dataloader is not None
            else None
        )

        trainer_state = TrainerState(
            current_epoch=self.epoch,
            num_epochs=self.num_epochs,
            global_step=self.global_step,
            num_steps=self.num_steps,
            train_dataloader=self.train_dataloader,
            num_train_batches=num_train_batches,
            test_dataloader=self.test_dataloader,
            num_test_batches=num_test_batches,
        )

        if metrics is not None:
            trainer_state["metrics"] = metrics

        if optimizers is not None:
            trainer_state["optimizers"] = optimizers

        if lr_schedulers is not None:
            trainer_state["lr_schedulers"] = lr_schedulers

        return trainer_state


def _is_max_limit_reached(current: int, maximum: int = -1) -> bool:
    """Check if the limit has been reached (if enabled).

    Args:
        current: the current value
        maximum: the maximum value (or -1 to disable limit)

    Returns:
        bool: whether the limit has been reached
    """
    return maximum != -1 and current >= maximum<|MERGE_RESOLUTION|>--- conflicted
+++ resolved
@@ -15,13 +15,8 @@
 from vis4d.engine.connectors import DataConnector
 from vis4d.engine.loss_module import LossModule
 
-<<<<<<< HEAD
 from .optim import LRSchedulerWrapper
-from .util import move_data_to_device
-=======
-from .optim import Optimizer
 from .util import ModelEMAAdapter, move_data_to_device
->>>>>>> dbfb7d8c
 
 
 class Trainer:
@@ -98,7 +93,7 @@
         self.epoch = epoch
         self.global_step = global_step
 
-<<<<<<< HEAD
+        self.use_ema_model_for_test = use_ema_model_for_test
         self._setup_logger()
 
     @rank_zero_only
@@ -125,9 +120,6 @@
                 self._log_scalar(f"{tag}/pg{i+1}", param_group["lr"])
         else:
             self._log_scalar(tag, optimizer.param_groups[0]["lr"])
-=======
-        self.use_ema_model_for_test = use_ema_model_for_test
->>>>>>> dbfb7d8c
 
     def _run_test_on_epoch(self, epoch: int) -> bool:
         """Return whether to run test on current training epoch.
