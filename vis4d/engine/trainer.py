--- conflicted
+++ resolved
@@ -277,9 +277,26 @@
         if "image_channel_mode" in cfg.model
         else "RGB"
     )
-<<<<<<< HEAD
-    train_datasets = build_datasets(cfg.train, cmode) if is_train else None
-    test_datasets, predict_datasets = None, None
+    train_handlers, _ = (
+        build_datasets(cfg.train, cmode, True, cfg.train_handler)
+        if is_train
+        else (None, None)
+    )
+    if train_handlers is not None:
+        if len(train_handlers) > 1:
+            train_handler = Vis4DDatasetHandler(train_handlers, False, 0.0)
+        else:
+            train_handler = train_handlers[0]
+    else:
+        train_handler = None
+
+    test_handlers, test_datasets, = (
+        None,
+        None,
+    )
+    predict_handlers, predict_datasets = None, None
+
+    # build custom train sampler
     train_sampler = (
         cfg.data["train_sampler"]
         if cfg.launch.action == "train"
@@ -287,36 +304,7 @@
         and "train_sampler" in cfg.data
         else None
     )
-=======
-    train_handlers, _ = (
-        build_datasets(cfg.train, cmode, True, cfg.train_handler)
-        if is_train
-        else (None, None)
-    )
-    if train_handlers is not None:
-        if len(train_handlers) > 1:
-            train_handler = Vis4DDatasetHandler(train_handlers, False, 0.0)
-        else:
-            train_handler = train_handlers[0]
-    else:
-        train_handler = None
-
-    test_handlers, test_datasets, = (
-        None,
-        None,
-    )
-    predict_handlers, predict_datasets = None, None
-    train_sampler: Optional[data.Sampler[List[int]]] = None
-    if cfg.launch.action == "train":
-        if cfg.data is not None and "train_sampler" in cfg.data:
-            # build custom train sampler
-            train_sampler = build_data_sampler(
-                cfg.data["train_sampler"],
-                train_handler,
-                cfg.launch.samples_per_gpu,
-            )
-
->>>>>>> b87c8a23
+
     if cfg.launch.action == "predict":
         if cfg.launch.input_dir:
             input_dir = cfg.launch.input_dir
