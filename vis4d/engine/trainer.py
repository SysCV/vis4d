--- conflicted
+++ resolved
@@ -75,15 +75,10 @@
         2. Setup callbacks: logger, LRMonitor, GPUMonitor, Checkpoint, etc
         3. Init distributed plugin
         """
-<<<<<<< HEAD
-        rank_zero_info("Environment info: %s", get_pretty_env_info())
-
         if is_torch_tf32_available():  # pragma: no cover
             torch.backends.cuda.matmul.allow_tf32 = False
             torch.backends.cudnn.allow_tf32 = False
 
-=======
->>>>>>> a4ea2690
         self.tuner_params = tuner_params
         self.tuner_metrics = tuner_metrics
         self.resume = resume
