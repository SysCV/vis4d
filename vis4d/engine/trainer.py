--- conflicted
+++ resolved
@@ -193,12 +193,7 @@
         train_loaders,
         test_loaders,
         predict_loaders,
-<<<<<<< HEAD
-        model.category_mapping,
-        model.image_channel_mode,
-=======
         cfg.model.image_channel_mode,
->>>>>>> 051ed482
         cfg.launch.seed,
         cfg.data,
     )
@@ -236,12 +231,7 @@
         train_loaders,
         test_loaders,
         predict_loaders,
-<<<<<<< HEAD
-        model.category_mapping,
-        model.image_channel_mode,
-=======
         cfg.model.image_channel_mode,
->>>>>>> 051ed482
         cfg.launch.seed,
         cfg.data,
     )
@@ -299,12 +289,7 @@
         train_loaders,
         test_loaders,
         predict_loaders,
-<<<<<<< HEAD
-        model.category_mapping,
-        model.image_channel_mode,
-=======
         cfg.model.image_channel_mode,
->>>>>>> 051ed482
         cfg.launch.seed,
         cfg.data,
     )
@@ -353,12 +338,7 @@
         train_loaders,
         test_loaders,
         predict_loaders,
-<<<<<<< HEAD
-        model.category_mapping,
-        model.image_channel_mode,
-=======
         cfg.model.image_channel_mode,
->>>>>>> 051ed482
         cfg.launch.seed,
         cfg.data,
     )
