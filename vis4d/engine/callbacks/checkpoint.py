--- conflicted
+++ resolved
@@ -7,14 +7,10 @@
 from torch import nn
 
 from vis4d.common import ArgsType
-<<<<<<< HEAD
-from vis4d.common.distributed import broadcast, get_rank
-from vis4d.engine.loss_module import LossModule
-=======
 from vis4d.common.distributed import broadcast, rank_zero_only
 from vis4d.data.typing import DictData
 from vis4d.engine.callbacks.trainer_state import TrainerState
->>>>>>> 170c98fe
+from vis4d.engine.loss_module import LossModule
 
 from .base import Callback
 from .trainer_state import TrainerState
@@ -82,6 +78,7 @@
         self,
         trainer_state: TrainerState,
         model: nn.Module,
+        loss_module: LossModule,
         outputs: DictData,
         batch: DictData,
         batch_idx: int,
