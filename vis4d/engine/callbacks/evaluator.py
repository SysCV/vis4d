"""This module contains utilities for callbacks."""
from __future__ import annotations

import os

from torch import nn

from vis4d.common import ArgsType, MetricLogs
from vis4d.common.distributed import all_gather_object_cpu, broadcast, get_rank
from vis4d.common.logging import rank_zero_info
from vis4d.data.typing import DictData
from vis4d.eval.base import Evaluator

from .base import Callback
from .trainer_state import TrainerState


class EvaluatorCallback(Callback):
    """Callback for model evaluation."""

    def __init__(
        self,
        *args: ArgsType,
        evaluator: Evaluator,
        metrics: None | list[str] = None,
        save_predictions: bool = False,
        save_prefix: None | str = None,
        **kwargs: ArgsType,
    ) -> None:
        """Init callback.

        Args:
            evaluator (Evaluator): Evaluator to use.
            metrics (list[str], Optional): Metrics to evaluate. Defaults to
                None, which means all available metrics will be evaluated.
            save_predictions (bool): If the predictions should be saved.
                Defaults to False.
            save_prefix (str, Optional): Output directory for saving the
                evaluation results. Defaults to None.
        """
        super().__init__(*args, **kwargs)
        self.evaluator = evaluator
        self.metrics = metrics
        self.save_predictions = save_predictions

        if self.save_predictions:
            assert (
                save_prefix is not None
            ), "If save_predictions is True, save_prefix must be provided."
            self.output_dir = save_prefix

    def setup(self) -> None:  # pragma: no cover
        """Setup callback."""
        if self.save_predictions:
            self.output_dir = broadcast(self.output_dir)
            self.evaluator.reset()

    def on_test_batch_end(
        self,
        trainer_state: TrainerState,
        model: nn.Module,
        outputs: DictData,
        batch: DictData,
        batch_idx: int,
        dataloader_idx: int = 0,
    ) -> None:
        """Hook to run at the end of a testing batch."""
<<<<<<< HEAD
        self.evaluator.process_on_batch_end(
            **self.get_data_connector_results(outputs, batch, train=False)
        )
        if self.save_predictions:
            self.evaluator.save_on_batch_end(self.output_dir)
=======
        self.evaluator.process_batch(
            **self.get_data_connector_results(outputs, batch, train=False)
        )
        if self.save_predictions:
            metrics = (
                self.evaluator.metrics
                if self.metrics is None
                else self.metrics
            )
            for metric in metrics:
                self.evaluator.save_batch(metric, self.output_dir)
>>>>>>> 82222791

    def on_test_epoch_end(
        self, trainer_state: TrainerState, model: nn.Module
    ) -> None | MetricLogs:
        """Hook to run at the end of a testing epoch."""
        self.evaluator.gather(all_gather_object_cpu)
        self.evaluator.process()
        if get_rank() == 0:
            log_dict = self.evaluate()
        else:  # pragma: no cover
            log_dict = None
        log_dict = broadcast(log_dict)
        self.evaluator.reset()
        return log_dict

    def evaluate(self) -> MetricLogs:
        """Evaluate the performance after processing all input/output pairs."""
        rank_zero_info("Running evaluator %s...", str(self.evaluator))

        self.evaluator.process_on_epoch_end()
        self.evaluator.save_on_epoch_end(output_dir)

        for metric in self.evaluator.metrics:
            # Save output
            if self.save_predictions:
                output_dir = os.path.join(self.output_dir, metric)
                os.makedirs(output_dir, exist_ok=True)
                

            # Evaluate metric
            log_dict, log_str = self.evaluator.evaluate(metric)
            for k, v in log_dict.items():
                rank_zero_info("%s: %.4f", k, v)
            rank_zero_info("Showing evaluation results for %s", metric)
            rank_zero_info(log_str)
        return log_dict<|MERGE_RESOLUTION|>--- conflicted
+++ resolved
@@ -65,13 +65,6 @@
         dataloader_idx: int = 0,
     ) -> None:
         """Hook to run at the end of a testing batch."""
-<<<<<<< HEAD
-        self.evaluator.process_on_batch_end(
-            **self.get_data_connector_results(outputs, batch, train=False)
-        )
-        if self.save_predictions:
-            self.evaluator.save_on_batch_end(self.output_dir)
-=======
         self.evaluator.process_batch(
             **self.get_data_connector_results(outputs, batch, train=False)
         )
@@ -83,7 +76,6 @@
             )
             for metric in metrics:
                 self.evaluator.save_batch(metric, self.output_dir)
->>>>>>> 82222791
 
     def on_test_epoch_end(
         self, trainer_state: TrainerState, model: nn.Module
@@ -103,18 +95,17 @@
         """Evaluate the performance after processing all input/output pairs."""
         rank_zero_info("Running evaluator %s...", str(self.evaluator))
 
-        self.evaluator.process_on_epoch_end()
-        self.evaluator.save_on_epoch_end(output_dir)
+        self.evaluator.process()
 
         for metric in self.evaluator.metrics:
             # Save output
             if self.save_predictions:
                 output_dir = os.path.join(self.output_dir, metric)
                 os.makedirs(output_dir, exist_ok=True)
-                
 
             # Evaluate metric
             log_dict, log_str = self.evaluator.evaluate(metric)
+            self.evaluator.save(metric, output_dir)
             for k, v in log_dict.items():
                 rank_zero_info("%s: %.4f", k, v)
             rank_zero_info("Showing evaluation results for %s", metric)
