--- conflicted
+++ resolved
@@ -48,35 +48,6 @@
         self.epoch_based_lr = epoch_based_lr
         self.epoch_based_warmup = epoch_based_warmup
 
-<<<<<<< HEAD
-        # TODO: Maybe can refactor it, becasue we can get the model first now.
-        # In that case, we don't need delayed instantiator.
-        # These need to be set in setup() since they might depend on the model
-        self.lr_scheduler: optim.lr_scheduler._LRScheduler | None = None
-        self.optimizer: None | optim.Optimizer = None
-
-    def setup(self, model: nn.Module) -> None:
-        """Setup optimizer.
-
-        This will initialize the optimizer and the learning rate scheduler.
-
-        Args:
-            model (nn.Module): The model with the corresponding weights that
-            will be optimized.
-
-        This creates the optimizer and the learning rate scheduler.
-        Note that this needs to be called before zero_grad() and step().
-        """
-        self.optimizer = self._optimizer_cb(params=model.parameters())
-        self.lr_scheduler = (
-            self._lr_scheduler_cb(optimizer=self.optimizer)
-            if self._lr_scheduler_cb is not None
-            else None
-        )
-
-        # Setup learning rate warmup
-=======
->>>>>>> 225fc0ec
         if self._warmup is not None:
             _ = self._warmup_step(0)
 
