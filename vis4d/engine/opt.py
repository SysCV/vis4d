"""Vis4D optimizer."""
from __future__ import annotations

from collections.abc import Callable, Iterator
from typing import Protocol

from torch import nn, optim

from vis4d.optim.warmup import BaseLRWarmup


class OptimizerBuilder(Protocol):
    """Protocol for optimizer builder."""

    # not sure why this is necessary by mypy complains missing __name__ without
    __name__: str = "OptimizerBuilder"

    def __call__(self, params: Iterator[nn.Parameter]) -> optim.Optimizer:
        """Returns the optimizer for the desired parameters.

        Args:
            params: The parameters that will be optimized.

        Returns:
            The optimizer.
        """


class LRSchedulerBuilder(Protocol):
    """Protocol for LR scheduler builder."""

    __name__: str = "LRSchedulerBuilder"

    def __call__(
        self, optimizer: optim.Optimizer
    ) -> optim.lr_scheduler._LRScheduler:
        """Returns the scheduler for the desired optimizer.

        Args:
            optimizer: The optimizer.

        Returns:
            The LR Scheduler.
        """


class Optimizer:
    """Vis4D Optimizer.

    This class is responsible for creating the optimizer and learning rate
    scheduler. It also handles the learning rate warmup.
    """

    def __init__(
        self,
        optimizer_cb: OptimizerBuilder,
        lr_scheduler_cb: LRSchedulerBuilder | None = None,
        lr_warmup: BaseLRWarmup | None = None,
        epoch_based: bool = False,
    ) -> None:
        """Creates an instance of the class.

        Args:
            optimizer_cb (OptimizerBuilder): A callback that creates the
                optimizer.
            lr_scheduler_cb (LRSchedulerBuilder, optional): A callback that
                creates the learning rate scheduler. Defaults to None.
            lr_warmup (BaseLRWarmup, optional): The learning rate
                warmup. Defaults to None.
            epoch_based: Whether the warmup and the learning rate scheduler
                should be based on epochs or batches. If True, the warmup and
                the learning rate scheduler will be conducted per epoch. If
                False, the warmup and the learning rate scheduler will be
                conducted per batch. Defaults to False.
        """
        self._warmup = lr_warmup
        self._optimizer_cb = optimizer_cb
        self._lr_scheduler_cb = lr_scheduler_cb
        self.epoch_based = epoch_based

        # These need to be set in setup() since they might depend on the model
        self.lr_scheduler: optim.lr_scheduler._LRScheduler | None = None
        self.optimizer: None | optim.Optimizer = None

    def setup(self, model: nn.Module) -> None:
        """Setup optimizer.

        This will initialize the optimizer and the learning rate scheduler.

        Args:
            model: The model with the corresponding weights that will
                be optimized.
        This creates the optimizer and the learning rate scheduler.
        Note that this needs to be called before zero_grad() and step().
        """
        self.optimizer = self._optimizer_cb(params=model.parameters())
        self.lr_scheduler = (
            self._lr_scheduler_cb(optimizer=self.optimizer)
            if self._lr_scheduler_cb is not None
            else None
        )

    def zero_grad(self) -> None:
        """Zero gradients in optimizer."""
        assert self.optimizer is not None, (
            "Optimizer was not correctly setup. Make sure to call setup()"
            "before zero_grad()."
        )
        self.optimizer.zero_grad()

    def step_on_batch(
        self, step: int, closure: Callable[[], float] | None = None
    ) -> None:
        """Step optimizer on batch end.

        This function will first step the learning rate scheduler or the warmup
        on batch end, then call the optimizer step. Note that this function
        should be called after zero_grad() of previous batch.

        Args:
            step: The current step of the training loop.
            closure (Callable): A closure that reevaluates the model and
                returns the loss. Optional for most optimizers.

        Raises:
            ValueError: If the base learning rate could not be determined.
        """
        assert self.optimizer is not None, (
            "Optimizer was not correctly setup. Make sure to call setup()"
            "before step()."
        )
        if not self.epoch_based:
            self._lr_step(step)
        self.optimizer.step(closure=closure)

    def step_on_epoch(self, epoch: int) -> None:
        """Step optimizer on epoch beginning.

        This function is used to step the learning rate scheduler or the warmup
        on epoch beginning.

        Args:
            epoch: The current epoch of the training loop.

        Raises:
            ValueError: If the base learning rate could not be determined.
        """
        assert self.optimizer is not None, (
            "Optimizer was not correctly setup. Make sure to call setup()"
            "before step()."
        )
        if self.epoch_based:
            self._lr_step(epoch)

    def _lr_step(self, step: int) -> None:
        """Step learning rate scheduler or warmup.

        This function will first step the warmup or the learning rate
        scheduler. Note that the learning rate scheduler will only be stepped
        if the warmup is finished.

        Args:
            step: The current step or epoch of the training loop.

        Raises:
            ValueError: If the base learning rate could not be determined.
        """
        assert self.optimizer is not None, (
            "Optimizer was not correctly setup. Make sure to call setup()"
            "before step()."
        )
        # Warmup step or scheduler step
        warmed_up = self._warmup_step(step)
<<<<<<< HEAD
        if self.lr_scheduler is not None and warmed_up:
=======
        if self.lr_scheduler is not None and warmed_up and step > 0:
>>>>>>> abb0feeb
            self.lr_scheduler.step()

    def _warmup_step(self, step: int) -> bool:
        """Set learning rate according to warmup.

        Args:
            step: The current step of the training loop.

        Raises:
            ValueError: If the base learning rate could not be determined.

        Returns:
            True if the warmup is finished, False otherwise.
        """
        assert self.optimizer is not None, "Optimizer was not correctly setup."

        base_lr = self.optimizer.defaults.get("lr", None)
        if base_lr is None:
            raise ValueError(
                "Couldn't determine base LR from optimizer defaults: "
                f"{self.optimizer.defaults}"
            )

        if self._warmup is not None and step <= self._warmup.warmup_steps:
            for g in self.optimizer.param_groups:
                if step < self._warmup.warmup_steps:
                    g["lr"] = self._warmup(step, base_lr)
                else:
                    g["lr"] = base_lr
            return False
        return True<|MERGE_RESOLUTION|>--- conflicted
+++ resolved
@@ -171,11 +171,7 @@
         )
         # Warmup step or scheduler step
         warmed_up = self._warmup_step(step)
-<<<<<<< HEAD
-        if self.lr_scheduler is not None and warmed_up:
-=======
         if self.lr_scheduler is not None and warmed_up and step > 0:
->>>>>>> abb0feeb
             self.lr_scheduler.step()
 
     def _warmup_step(self, step: int) -> bool:
