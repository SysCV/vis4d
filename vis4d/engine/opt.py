--- conflicted
+++ resolved
@@ -55,11 +55,7 @@
         self,
         optimizer_cb: OptimizerBuilder,
         lr_scheduler_cb: LRSchedulerBuilder | None = None,
-<<<<<<< HEAD
-        lr_warmup: None | BaseLRWarmup = None,
-=======
         lr_warmup: BaseLRWarmup | None = None,
->>>>>>> e2c25ed1
         epoch_based: bool = False,
     ) -> None:
         """Creates an instance of the class.
@@ -92,8 +88,9 @@
         This will initialize the optimizer and the learning rate scheduler.
 
         Args:
-            model: The model with the corresponding weights that will
-                be optimized.
+            model (nn.Module): The model with the corresponding weights that
+            will be optimized.
+
         This creates the optimizer and the learning rate scheduler.
         Note that this needs to be called before zero_grad() and step().
         """
@@ -137,31 +134,6 @@
             self._lr_step(step)
         self.optimizer.step(closure=closure)
 
-<<<<<<< HEAD
-        if not self.epoch_based:
-            # Warmup step
-            warmed_up = self.warmup_step(step)
-            # LR scheduler step
-            if self.lr_scheduler is not None and not warmed_up:
-                self.lr_scheduler.step()
-
-    def step_on_epoch(
-        self, cur_epoch: int
-    ) -> None:
-        """Step optimizer.
-
-        This function will first step the optimizer, then the warmup or the
-        learning rate scheduler.
-        Note that the learning rate scheduler will only be stepped if the
-        warmup is finished.
-
-        This function should be called after zero_grad().
-
-        Args:
-            step: The current step of the training loop.
-            closure (Callable): A closure that reevaluates the model and
-                returns the loss. Optional for most optimizers.
-=======
     def step_on_epoch(self, epoch: int) -> None:
         """Step optimizer on epoch beginning.
 
@@ -170,7 +142,6 @@
 
         Args:
             epoch: The current epoch of the training loop.
->>>>>>> e2c25ed1
 
         Raises:
             ValueError: If the base learning rate could not be determined.
@@ -179,25 +150,11 @@
             "Optimizer was not correctly setup. Make sure to call setup()"
             "before step()."
         )
-<<<<<<< HEAD
-
-        if self.epoch_based:
-            # Warmup step
-            warmed_up = self.warmup_step(cur_epoch)
-            # LR scheduler step
-            if self.lr_scheduler is not None and not warmed_up:
-                self.lr_scheduler.step()
-
-=======
         if self.epoch_based:
             self._lr_step(epoch)
 
     def _lr_step(self, step: int) -> None:
         """Step learning rate scheduler or warmup.
-
-        This function will first step the warmup or the learning rate
-        scheduler. Note that the learning rate scheduler will only be stepped
-        if the warmup is finished.
 
         Args:
             step: The current step or epoch of the training loop.
@@ -213,7 +170,6 @@
         warmed_up = self._warmup_step(step)
         if self.lr_scheduler is not None and warmed_up:
             self.lr_scheduler.step()
->>>>>>> e2c25ed1
 
     def _warmup_step(self, step: int) -> bool:
         """Set learning rate according to warmup.
@@ -236,18 +192,11 @@
                 f"{self.optimizer.defaults}"
             )
 
-        warming_up = self._warmup is not None and step <= self._warmup.warmup_steps
-        if warming_up:
-            for param_group in self.optimizer.param_groups:
+        if self._warmup is not None and step <= self._warmup.warmup_steps:
+            for g in self.optimizer.param_groups:
                 if step < self._warmup.warmup_steps:
-                    param_group["lr"] = self._warmup(step, base_lr)
+                    g["lr"] = self._warmup(step, base_lr)
                 else:
-<<<<<<< HEAD
-                    param_group["lr"] = base_lr
-
-        return warming_up
-=======
                     g["lr"] = base_lr
             return False
-        return True
->>>>>>> e2c25ed1
+        return True