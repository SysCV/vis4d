--- conflicted
+++ resolved
@@ -132,12 +132,6 @@
         if not self.epoch_based:
             self._lr_step(step)
         self.optimizer.step(closure=closure)
-<<<<<<< HEAD
-        # Warmup step
-        warmed_up = self.warmup_step(step)
-        # LR scheduler step
-        if self.lr_scheduler is not None and not warmed_up:
-=======
 
     def step_on_epoch(self, epoch: int) -> None:
         """Step optimizer on epoch beginning.
@@ -178,7 +172,6 @@
         # Warmup step or scheduler step
         warmed_up = self._warmup_step(step)
         if self.lr_scheduler is not None and warmed_up:
->>>>>>> e2c25ed1
             self.lr_scheduler.step()
 
     def _warmup_step(self, step: int) -> bool:
