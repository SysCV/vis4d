--- conflicted
+++ resolved
@@ -404,17 +404,10 @@
             dict[str, Tensor | DictStrArrayNested]: kwargs that are passed
                 onto the callback.
         """
-<<<<<<< HEAD
-        if (
-            "callbacks" in self.connections
-            and f"{mode}_{cb_type}" in self.connections["callbacks"]
-        ):
-=======
         if "callbacks" not in self.connections:
             return {}  # No data connections registered for callbacks
 
         if f"{mode}_{cb_type}" in self.connections["callbacks"]:
->>>>>>> 225fc0ec
             mode = f"{mode}_{cb_type}"
 
         if (
