"""Vis4D trainer."""
from __future__ import annotations

import torch
from torch.utils.data import DataLoader
from torch.utils.data.distributed import DistributedSampler

from vis4d.common.callbacks import Callback
from vis4d.common.logging import rank_zero_info
from vis4d.data import DictData
from vis4d.engine.connectors import DataConnector

from .opt import Optimizer
from .test import Tester
from .util import move_data_to_device


class Trainer:
    """Vis4D Trainer."""

    def __init__(
        self,
        num_epochs: int,
        log_step: int,
        dataloaders: DataLoader[DictData],
        data_connector: DataConnector,
        train_callbacks: dict[str, Callback] | None,
        test_every_nth_epoch: int = 1,
    ) -> None:
        """Initialize the trainer.

        Args:
            num_epochs (int): Number of training epochs.
            log_step (int): Interval for logging losses.
            dataloaders (DataLoader[DictData]): Dataloader for training.
            data_connector (DataConnector): Data connector used for generating
                training inputs from a batch of data.
            train_callbacks (dict[str, Callback] | None): Callback functions
                used during training.
            test_every_nth_epoch (int, optional): Interval for evaluating the
                model during training. Defaults to 1.
        """
        self.num_epochs = num_epochs
        self.log_step = log_step
        self.test_every_nth_epoch = test_every_nth_epoch
        self.train_dataloader = dataloaders
        self.data_connector = data_connector

        if train_callbacks is None:
            self.train_callbacks = {}
        else:
            self.train_callbacks = train_callbacks

    def _run_test_on_epoch(self, epoch: int) -> bool:
        """Return whether to run test on current training epoch.

        Args:
            epoch (int): Current training epoch.

        Returns:
            bool: Whether to run test.
        """
        return epoch % self.test_every_nth_epoch == (
            self.test_every_nth_epoch - 1
        )

    def train(
        self,
        model: torch.nn.Module,
        optimizers: list[Optimizer],
        loss: torch.nn.Module | None = None,
        tester: None | Tester = None,
    ) -> None:
        """Training loop.

        Args:
            model: Model that should be trained.
            optimizers: Optimizers that should be used for training. This
                bundles the optimizers, the learning rate schedulers, and the
                warmup schedulers.
            loss: Loss function that should be used for training. Defaults to
                None.
            tester: Tester that should be used for testing. Defaults to None.

        Raises:
            TypeError: If the loss value is not a torch.Tensor or a dict of
                torch.Tensor.
        """
        step = 0

        # Set up optimizers and schedulers. This is done here because the
        # optimizers require the model parameters.
        for opt in optimizers:
            opt.setup(model)

        device = next(model.parameters()).device  # model device

        for epoch in range(self.num_epochs):
            total_iters = len(self.train_dataloader)

            # Run callbacks for epoch begin
            for _, callback in self.train_callbacks.items():
                if callback.run_on_epoch(epoch):
                    callback.on_train_epoch_begin(model, epoch)

            # Set model to train mode
            model.train()

            # Update learning rate on epoch
            for opt in optimizers:
                opt.step_on_epoch(epoch)

            # Set epoch for distributed sampler
            if hasattr(self.train_dataloader, "sampler") and isinstance(
                self.train_dataloader.sampler, DistributedSampler
            ):
                self.train_dataloader.sampler.set_epoch(epoch)

            # Training loop for one epoch
            for cur_iter, data in enumerate(self.train_dataloader):
                # Zero grad optimizers
                for opt in optimizers:
                    opt.zero_grad()

                # Input data
                data_moved: DictData = move_data_to_device(data, device)
                train_input = self.data_connector.get_train_input(data_moved)

                # Forward + backward + optimize
                output = model(**train_input)
                if loss is not None:
                    # Do we want to support no loss?
                    # Idea is to allow the user to somewhat define a custom
                    # loss implementation in a custom optimizer.step()
                    loss_input = self.data_connector.get_loss_input(
                        output, data_moved
                    )
                    losses = loss(**loss_input)
<<<<<<< HEAD
                    if isinstance(losses, dict):
                        total_loss: torch.Tensor = sum(losses.values())
                        losses = {"loss": total_loss, **losses}
                    else:
                        total_loss = losses
                        losses = {"loss": total_loss}
=======
                    if isinstance(losses, torch.Tensor):
                        total_loss = losses
                        metrics = {"loss": losses}
                    elif isinstance(losses, dict):
                        total_loss = sum(losses.values())  # type: ignore
                        metrics = {"loss": total_loss, **losses}
                    else:
                        raise TypeError(
                            "Loss function must return a torch.Tensor or a "
                            "dict of torch.Tensors"
                        )
>>>>>>> e2c25ed1
                    total_loss.backward()
                else:
                    losses = {}

                for opt in optimizers:
                    opt.step_on_batch(step)

                for k, callback in self.train_callbacks.items():
                    if callback.run_on_epoch(epoch):
                        clbk_kwargs = self.data_connector.get_callback_input(
                            k, output, data_moved, "train"
                        )
                        callback.on_train_batch_end(
                            model,
                            clbk_kwargs,
                            metrics,
                            epoch,
                            self.num_epochs,
                            cur_iter,
                            total_iters,
                        )

                step += 1

            # Run callbacks for epoch end
            for _, callback in self.train_callbacks.items():
                if callback.run_on_epoch(epoch):
                    callback.on_train_epoch_end(model, epoch)

            # Testing
            if tester is not None and self._run_test_on_epoch(epoch):
                tester.test(model, epoch)

        rank_zero_info("Training done.")<|MERGE_RESOLUTION|>--- conflicted
+++ resolved
@@ -136,14 +136,6 @@
                         output, data_moved
                     )
                     losses = loss(**loss_input)
-<<<<<<< HEAD
-                    if isinstance(losses, dict):
-                        total_loss: torch.Tensor = sum(losses.values())
-                        losses = {"loss": total_loss, **losses}
-                    else:
-                        total_loss = losses
-                        losses = {"loss": total_loss}
-=======
                     if isinstance(losses, torch.Tensor):
                         total_loss = losses
                         metrics = {"loss": losses}
@@ -155,7 +147,6 @@
                             "Loss function must return a torch.Tensor or a "
                             "dict of torch.Tensors"
                         )
->>>>>>> e2c25ed1
                     total_loss.backward()
                 else:
                     losses = {}
