"""Vis4D trainer."""
from __future__ import annotations

import torch
from torch.utils.data import DataLoader
from torch.utils.data.distributed import DistributedSampler

from vis4d.common.callbacks import Callback
from vis4d.common.logging import rank_zero_info
from vis4d.data import DictData
from vis4d.engine.connectors import DataConnector

from .opt import Optimizer
from .test import Tester
from .util import move_data_to_device


class Trainer:
    """Vis4D Trainer."""

    def __init__(
        self,
        num_epochs: int,
        log_step: int,
        dataloaders: DataLoader[DictData],
        data_connector: DataConnector,
        train_callbacks: dict[str, Callback] | None,
        test_every_nth_epoch: int = 1,
    ) -> None:
        """Initialize the trainer.

        Args:
            num_epochs (int): Number of training epochs.
            log_step (int): Interval for logging losses.
            dataloaders (DataLoader[DictData]): Dataloader for training.
            data_connector (DataConnector): Data connector used for generating
                training inputs from a batch of data.
            train_callbacks (dict[str, Callback] | None): Callback functions
                used during training.
            test_every_nth_epoch (int, optional): Interval for evaluating the
                model during training. Defaults to 1.
        """
        self.num_epochs = num_epochs
        self.log_step = log_step
        self.test_every_nth_epoch = test_every_nth_epoch
        self.train_dataloader = dataloaders
        self.data_connector = data_connector

        if train_callbacks is None:
            self.train_callbacks = {}
        else:
            self.train_callbacks = train_callbacks

    def _run_test_on_epoch(self, epoch: int) -> bool:
        """Return whether to run test on current training epoch.

        Args:
            epoch (int): Current training epoch.

        Returns:
            bool: Whether to run test.
        """
        return epoch % self.test_every_nth_epoch == (
            self.test_every_nth_epoch - 1
        )

    def train(
        self,
        model: torch.nn.Module,
        optimizers: list[Optimizer],
        loss: torch.nn.Module | None = None,
        tester: None | Tester = None,
    ) -> None:
        """Training loop.

        Args:
            model: Model that should be trained.
            optimizers: Optimizers that should be used for training. This
                bundles the optimizers, the learning rate schedulers, and the
                warmup schedulers.
            loss: Loss function that should be used for training. Defaults to
                None.
            tester: Tester that should be used for testing. Defaults to None.

        Raises:
            TypeError: If the loss value is not a torch.Tensor or a dict of
                torch.Tensor.
        """
        step = 0

        # Set up optimizers and schedulers. This is done here because the
        # optimizers require the model parameters.
        for opt in optimizers:
            opt.setup(model)

        device = next(model.parameters()).device  # model device

        for epoch in range(self.num_epochs):
            total_iters = len(self.train_dataloader)

            # Run callbacks for epoch begin
            for _, callback in self.train_callbacks.items():
                if callback.run_on_epoch(epoch):
<<<<<<< HEAD
                    callback.on_train_epoch_begin(model, epoch)
=======
                    callback.on_train_epoch_start(model, epoch)
>>>>>>> abb0feeb

            # Set model to train mode
            model.train()

            # Update learning rate on epoch
            for opt in optimizers:
                opt.step_on_epoch(epoch)

            # Set epoch for distributed sampler
            if hasattr(self.train_dataloader, "sampler") and isinstance(
                self.train_dataloader.sampler, DistributedSampler
            ):
                self.train_dataloader.sampler.set_epoch(epoch)

            # Training loop for one epoch
            for cur_iter, data in enumerate(self.train_dataloader):
                # Zero grad optimizers
                for opt in optimizers:
                    opt.zero_grad()

                # Input data
                data_moved: DictData = move_data_to_device(data, device)
                train_input = self.data_connector.get_train_input(data_moved)

                # Forward + backward + optimize
                output = model(**train_input)
                if loss is not None:
                    # Do we want to support no loss?
                    # Idea is to allow the user to somewhat define a custom
                    # loss implementation in a custom optimizer.step()
                    loss_input = self.data_connector.get_loss_input(
                        output, data_moved
                    )
                    losses = loss(**loss_input)
                    if isinstance(losses, torch.Tensor):
                        total_loss = losses
                        metrics = {"loss": losses}
                    elif isinstance(losses, dict):
                        total_loss = sum(losses.values())  # type: ignore
                        metrics = {"loss": total_loss, **losses}
                    else:
                        raise TypeError(
                            "Loss function must return a torch.Tensor or a "
                            "dict of torch.Tensors"
                        )
                    total_loss.backward()
                else:
                    losses = {}

                for opt in optimizers:
                    opt.step_on_batch(step)

                for k, callback in self.train_callbacks.items():
                    if callback.run_on_epoch(epoch):
                        clbk_kwargs = self.data_connector.get_callback_input(
                            k, output, data_moved, "train"
                        )
                        callback.on_train_batch_end(
                            model,
                            clbk_kwargs,
                            metrics,
                            epoch,
                            self.num_epochs,
                            cur_iter,
                            total_iters,
                        )

                step += 1

            # Run callbacks for epoch end
            for _, callback in self.train_callbacks.items():
                if callback.run_on_epoch(epoch):
                    callback.on_train_epoch_end(model, epoch)

            # Testing
            if tester is not None and self._run_test_on_epoch(epoch):
                tester.test(model, epoch)

        rank_zero_info("Training done.")<|MERGE_RESOLUTION|>--- conflicted
+++ resolved
@@ -101,11 +101,7 @@
             # Run callbacks for epoch begin
             for _, callback in self.train_callbacks.items():
                 if callback.run_on_epoch(epoch):
-<<<<<<< HEAD
-                    callback.on_train_epoch_begin(model, epoch)
-=======
                     callback.on_train_epoch_start(model, epoch)
->>>>>>> abb0feeb
 
             # Set model to train mode
             model.train()
