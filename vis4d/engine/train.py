"""Vis4D trainer."""
from __future__ import annotations

import logging
from time import perf_counter

import torch
from torch.utils.data import DataLoader
from torch.utils.data.distributed import DistributedSampler

from vis4d.common import DictStrAny
from vis4d.common.distributed import get_rank
from vis4d.data import DictData
from vis4d.data.connectors import DataConnector

from .opt import Optimizer
from .test import Tester
from .util import move_data_to_device


class Trainer:
    """Vis4D Trainer."""

    def __init__(
        self,
        num_epochs: int,
        log_step: int,
        dataloaders: DataLoader[DictData],
        data_connector: DataConnector,
        test_every_nth_epoch: int = 1,
        save_every_nth_epoch: int = 1,
        vis_every_nth_epoch: int = 1,
    ) -> None:
        """Creates an instance of the class."""
        self.num_epochs = num_epochs
        self.log_step = log_step
        self.test_every_nth_epoch = test_every_nth_epoch
        self.save_every_nth_epoch = save_every_nth_epoch
<<<<<<< HEAD
        self.train_dataloader = dataloaders
        self.data_connector = data_connector
=======
        self.vis_every_nth_epoch = vis_every_nth_epoch

        self.train_dataloader = self.setup_train_dataloaders()

    def setup_train_dataloaders(self) -> DataLoader:
        """Set-up training data loaders."""
        raise NotImplementedError

    def data_connector(self, mode: str, data: DictData) -> DictData:
        """Connector between the data and the model."""
        assert mode in {"train", "loss"}
        return data
>>>>>>> a41fbd24

    def train(
        self,
        opt: Optimizer,
        save_prefix: str = "model",
        tester: None | Tester = None,
        metric: None | str = None,
    ) -> None:
        """Training loop."""
        logger = logging.getLogger(__name__)

        running_losses: DictStrAny = {}
        step = 0
        for epoch in range(self.num_epochs):
            opt.model.train()
            if hasattr(self.train_dataloader, "sampler") and isinstance(
                self.train_dataloader.sampler, DistributedSampler
            ):
                self.train_dataloader.sampler.set_epoch(epoch)
            for i, data in enumerate(self.train_dataloader):
                tic = perf_counter()

                # zero the parameter gradients
                opt.optimizer.zero_grad()
                # input data
                device = next(opt.model.parameters()).device  # model device
                data_moved: DictData = move_data_to_device(data, device)
                train_input = self.data_connector.get_train_input(data_moved)
                # forward + backward + optimize
                output = opt.model(**train_input)
                loss_input = self.data_connector.get_loss_input(
                    output, train_input
                )
                losses = opt.loss(output, **loss_input)
                total_loss = sum(losses.values())
                total_loss.backward()

                opt.warmup_step(epoch)
                opt.optimizer.step()
                step += 1
                toc = perf_counter()

                # print statistics
                losses = dict(time=toc - tic, loss=total_loss, **losses)
                for k, v in losses.items():
                    if k in running_losses:
                        running_losses[k] += v
                    else:
                        running_losses[k] = v
                if i % self.log_step == (self.log_step - 1):
                    log_str = f"[{epoch + 1}, {i + 1:5d} / ?] "
                    for k, v in running_losses.items():
                        log_str += f"{k}: {v / self.log_step:.3f}, "
                    logger.info(log_str.rstrip(", "))
                    running_losses = {}
            opt.lr_scheduler.step()

            if (
                epoch % self.save_every_nth_epoch
                == (self.save_every_nth_epoch - 1)
                and get_rank() == 0
            ):
                torch.save(
                    opt.model.state_dict(),
                    f"{save_prefix}_{epoch + 1}.pt",
                )

            # testing
            if tester is not None:
                if epoch % self.test_every_nth_epoch == (
                    self.test_every_nth_epoch - 1
                ):
                    assert metric is not None
                    tester.test(opt.model, metric, epoch)

        logger.info("training done.")<|MERGE_RESOLUTION|>--- conflicted
+++ resolved
@@ -36,23 +36,8 @@
         self.log_step = log_step
         self.test_every_nth_epoch = test_every_nth_epoch
         self.save_every_nth_epoch = save_every_nth_epoch
-<<<<<<< HEAD
         self.train_dataloader = dataloaders
         self.data_connector = data_connector
-=======
-        self.vis_every_nth_epoch = vis_every_nth_epoch
-
-        self.train_dataloader = self.setup_train_dataloaders()
-
-    def setup_train_dataloaders(self) -> DataLoader:
-        """Set-up training data loaders."""
-        raise NotImplementedError
-
-    def data_connector(self, mode: str, data: DictData) -> DictData:
-        """Connector between the data and the model."""
-        assert mode in {"train", "loss"}
-        return data
->>>>>>> a41fbd24
 
     def train(
         self,
