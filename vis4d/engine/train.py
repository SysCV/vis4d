--- conflicted
+++ resolved
@@ -5,16 +5,8 @@
 from torch.utils.data import DataLoader
 from torch.utils.data.distributed import DistributedSampler
 
-<<<<<<< HEAD
-from vis4d.common import DictStrAny
 from vis4d.common.callbacks import Callback
 from vis4d.common.logging import rank_zero_info
-from vis4d.common.progress import compose_log_str
-from vis4d.common.time import Timer
-=======
-from vis4d.common.callbacks import Callback
-from vis4d.common.logging import rank_zero_info
->>>>>>> c643be7a
 from vis4d.data import DictData
 from vis4d.engine.connectors import DataConnector
 
@@ -58,11 +50,6 @@
             self.train_callbacks = {}
         else:
             self.train_callbacks = train_callbacks
-<<<<<<< HEAD
-
-        self.timer = Timer()
-=======
->>>>>>> c643be7a
 
     def _run_test_on_epoch(self, epoch: int) -> bool:
         """Return whether to run test on current training epoch.
@@ -76,54 +63,6 @@
         return epoch % self.test_every_nth_epoch == (
             self.test_every_nth_epoch - 1
         )
-<<<<<<< HEAD
-
-    def calculate_losses(
-        self,
-        cur_iter: int,
-        epoch: int,
-        output: DictData,
-        data: DictData,
-        loss: torch.nn.Module,
-        running_losses: DictStrAny,
-    ) -> None:
-        """Compute losses for a batch of training data and log statistics.
-
-        Args:
-            cur_iter (int): Current training iteration.
-            epoch (int): Current training epoch.
-            output (DictData): Model output.
-            data (DictData): Batch of training data.
-            loss (torch.nn.Module): Loss function.
-            running_losses (DictStrAny): Running statistics of losses.
-        """
-        loss_input = self.data_connector.get_loss_input(output, data)
-        losses = loss(**loss_input)
-        total_loss = sum(losses.values())
-        total_loss.backward()
-
-        # update statistics
-        losses = {"loss": total_loss, **losses}
-        for k, v in losses.items():
-            if k in running_losses:
-                running_losses[k] += v
-            else:
-                running_losses[k] = v
-
-        # log losses
-        if cur_iter % self.log_step == (self.log_step - 1):
-            total_batches = len(self.train_dataloader) * epoch + cur_iter + 1
-            rank_zero_info(
-                compose_log_str(
-                    f"Epoch {epoch + 1}",
-                    cur_iter + 1,
-                    len(self.train_dataloader),
-                    self.timer,
-                    {k: v / total_batches for k, v in running_losses.items()},
-                )
-            )
-=======
->>>>>>> c643be7a
 
     def train(
         self,
@@ -143,10 +82,6 @@
                 None.
             tester: Tester that should be used for testing. Defaults to None.
         """
-<<<<<<< HEAD
-        running_losses: DictStrAny = {}
-=======
->>>>>>> c643be7a
         step = 0
 
         # Set up optimizers and schedulers. This is done here because the
@@ -181,11 +116,6 @@
                     # Do we want to support no loss?
                     # Idea is to allow the user to somewhat define a custom
                     # loss implementation in a custom optimizer.step()
-<<<<<<< HEAD
-                    self.calculate_losses(
-                        i, epoch, output, data_moved, loss, running_losses
-                    )
-=======
                     loss_input = self.data_connector.get_loss_input(
                         output, data
                     )
@@ -197,27 +127,18 @@
                     losses = {"loss": total_loss, **losses}
                 else:
                     losses = {}
->>>>>>> c643be7a
 
                 for opt in optimizers:
                     opt.step(step)
 
                 for k, callback in self.train_callbacks.items():
                     if callback.run_on_epoch(epoch):
-<<<<<<< HEAD
-                        callback.on_train_batch_end(
-                            model,
-                            self.data_connector.get_callback_input(
-                                k, output, data_moved, "train"
-                            ),
-=======
                         clbk_kwargs = self.data_connector.get_callback_input(
                             k, output, data_moved, "train"
                         )
                         num_train = len(self.train_dataloader)
                         callback.on_train_batch_end(
                             model, clbk_kwargs, losses, epoch, i, num_train
->>>>>>> c643be7a
                         )
 
                 step += 1
