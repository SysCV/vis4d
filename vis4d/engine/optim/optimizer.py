"""Optimizer."""
from __future__ import annotations

from typing import TypedDict

from torch import nn
from torch.nn import GroupNorm, LayerNorm
from torch.nn.modules.batchnorm import _BatchNorm
from torch.nn.modules.instancenorm import _InstanceNorm
from torch.optim.optimizer import Optimizer
from typing_extensions import NotRequired

from vis4d.common.logging import rank_zero_info
from vis4d.config import instantiate_classes
from vis4d.config.typing import OptimizerConfig, ParamGroupCfg

from .scheduler import LRSchedulerWrapper


<<<<<<< HEAD
class ParamGroupsCfg(TypedDict):
    """Parameter groups config.

    Attributes:
        custom_keys (list[str]): List of custom keys.
        lr_mult (NotRequired[float]): Learning rate multiplier.
        decay_mult (NotRequired[float]): Weight Decay multiplier.
    """

    custom_keys: list[str]
    lr_mult: NotRequired[float]
    decay_mult: NotRequired[float]
    norm_decay_mult: NotRequired[float]
    bias_decay_mult: NotRequired[float]


=======
>>>>>>> 170c98fe
class ParamGroup(TypedDict):
    """Parameter dictionary.

    Attributes:
        params (list[nn.Parameter]): List of parameters.
        lr (NotRequired[float]): Learning rate.
        weight_decay (NotRequired[float]): Weight decay.
    """

    params: list[nn.Parameter]
    lr: NotRequired[float]
    weight_decay: NotRequired[float]


# TODO: Add true support for multiple optimizers. This will need to
# modify config to specify which optimizer to use for which module.
def set_up_optimizers(
    optimizers_cfg: list[OptimizerConfig], models: list[nn.Module]
) -> tuple[list[Optimizer], list[LRSchedulerWrapper]]:
    """Set up optimizers."""
    optimizers = []
    lr_schedulers = []
    for optim_cfg, model in zip(optimizers_cfg, models):
        optimizer = configure_optimizer(optim_cfg, model)
        optimizers.append(optimizer)

        if optim_cfg.lr_schedulers is not None:
            lr_schedulers.append(
                LRSchedulerWrapper(optim_cfg.lr_schedulers, optimizer)
            )

    return optimizers, lr_schedulers


def configure_optimizer(
    optim_cfg: OptimizerConfig, model: nn.Module
) -> Optimizer:
    """Configure optimizer with parameter groups."""
    param_groups_cfg = optim_cfg.get("param_groups", None)

    if param_groups_cfg is not None:
        params = []
        base_lr = optim_cfg.optimizer["init_args"].lr
        weight_decay = optim_cfg.optimizer["init_args"].get(
            "weight_decay", None
        )
        for group in param_groups_cfg:
            lr_mult = group.get("lr_mult", 1.0)
            decay_mult = group.get("decay_mult", 1.0)
            norm_decay_mult = group.get("norm_decay_mult", None)
            bias_decay_mult = group.get("bias_decay_mult", None)

            param_group: ParamGroup = {
                "params": [],
                "lr": base_lr * lr_mult,
            }

            if weight_decay is not None:
                if norm_decay_mult is not None:
                    param_group["weight_decay"] = (
                        weight_decay * norm_decay_mult
                    )
                elif bias_decay_mult is not None:
                    param_group["weight_decay"] = (
                        weight_decay * bias_decay_mult
                    )
                else:
                    param_group["weight_decay"] = weight_decay * decay_mult

            params.append(param_group)

        # Create a param group for the rest of the parameters
        param_group = {"params": [], "lr": base_lr}
        if weight_decay is not None:
            param_group["weight_decay"] = weight_decay
        params.append(param_group)

        # Add the parameters to the param groups
        add_params(params, model, param_groups_cfg)

        return instantiate_classes(optim_cfg.optimizer, params=params)

    return instantiate_classes(optim_cfg.optimizer, params=model.parameters())


def add_params(
    params: list[ParamGroup],
    module: nn.Module,
    param_groups_cfg: list[ParamGroupCfg],
    prefix: str = "",
) -> None:
    """Add all parameters of module to the params list.

    The parameters of the given module will be added to the list of param
    groups, with specific rules defined by paramwise_cfg.

    Args:
        params (list[DictStrAny]): A list of param groups, it will be modified
            in place.
        module (nn.Module): The module to be added.
        param_groups_cfg (dict[str, list[str] | float]): The configuration
            of the param groups.
        prefix (str): The prefix of the module. Default: ''.
    """
    for name, param in module.named_parameters(recurse=False):
        if not param.requires_grad:
            params[-1]["params"].append(param)
            continue

        is_norm = isinstance(
            module, (_BatchNorm, _InstanceNorm, GroupNorm, LayerNorm)
        )

        # if the parameter match one of the custom keys, ignore other rules
        is_custom = False
        msg = f"{prefix}.{name}"
        for i, group in enumerate(param_groups_cfg):
            for key in group["custom_keys"]:
                if key not in f"{prefix}.{name}":
                    continue
                norm_decay_mult = group.get("norm_decay_mult", None)
                bias_decay_mult = group.get("bias_decay_mult", None)
                if group.get("lr_mult", None) is not None:
                    msg += f" with lr_mult: {group['lr_mult']}"
                if norm_decay_mult is not None:
                    if not is_norm:
                        continue
                    msg += f" with norm_decay_mult: {norm_decay_mult}"
                if bias_decay_mult is not None:
                    if name != "bias":
                        continue
                    msg += f" with bias_decay_mult: {bias_decay_mult}"
                if group.get("decay_mult", None) is not None:
                    msg += f" with decay_mult: {group['decay_mult']}"
                params[i]["params"].append(param)
                is_custom = True
                break
            if is_custom:
                break

        if is_custom:
            rank_zero_info(msg)
        else:
            # add parameter to the last param group
            params[-1]["params"].append(param)

    for child_name, child_mod in module.named_children():
        child_prefix = f"{prefix}.{child_name}" if prefix else child_name
        add_params(params, child_mod, param_groups_cfg, prefix=child_prefix)<|MERGE_RESOLUTION|>--- conflicted
+++ resolved
@@ -17,25 +17,6 @@
 from .scheduler import LRSchedulerWrapper
 
 
-<<<<<<< HEAD
-class ParamGroupsCfg(TypedDict):
-    """Parameter groups config.
-
-    Attributes:
-        custom_keys (list[str]): List of custom keys.
-        lr_mult (NotRequired[float]): Learning rate multiplier.
-        decay_mult (NotRequired[float]): Weight Decay multiplier.
-    """
-
-    custom_keys: list[str]
-    lr_mult: NotRequired[float]
-    decay_mult: NotRequired[float]
-    norm_decay_mult: NotRequired[float]
-    bias_decay_mult: NotRequired[float]
-
-
-=======
->>>>>>> 170c98fe
 class ParamGroup(TypedDict):
     """Parameter dictionary.
 
