"""Optimizer modules."""
<<<<<<< HEAD
from .optimizer import Optimizer, set_up_optimizers
from .scheduler import PolyLR
from .warmup import (
    BaseLRWarmup,
    ConstantLRWarmup,
    ExponentialLRWarmup,
    LinearLRWarmup,
    QuadraticLRWarmup,
)

__all__ = [
    "Optimizer",
    "PolyLR",
    "BaseLRWarmup",
    "LinearLRWarmup",
    "ConstantLRWarmup",
    "ExponentialLRWarmup",
    "QuadraticLRWarmup",
    "set_up_optimizers",
]
=======
from .optimizer import set_up_optimizers
from .scheduler import LRSchedulerWrapper, PolyLR

__all__ = ["set_up_optimizers", "LRSchedulerWrapper", "PolyLR"]
>>>>>>> e6c5a9e6
<|MERGE_RESOLUTION|>--- conflicted
+++ resolved
@@ -1,28 +1,5 @@
 """Optimizer modules."""
-<<<<<<< HEAD
-from .optimizer import Optimizer, set_up_optimizers
-from .scheduler import PolyLR
-from .warmup import (
-    BaseLRWarmup,
-    ConstantLRWarmup,
-    ExponentialLRWarmup,
-    LinearLRWarmup,
-    QuadraticLRWarmup,
-)
+from .optimizer import set_up_optimizers
+from .scheduler import LRSchedulerWrapper, PolyLR, YOLOXCosineAnnealingLR
 
-__all__ = [
-    "Optimizer",
-    "PolyLR",
-    "BaseLRWarmup",
-    "LinearLRWarmup",
-    "ConstantLRWarmup",
-    "ExponentialLRWarmup",
-    "QuadraticLRWarmup",
-    "set_up_optimizers",
-]
-=======
-from .optimizer import set_up_optimizers
-from .scheduler import LRSchedulerWrapper, PolyLR
-
-__all__ = ["set_up_optimizers", "LRSchedulerWrapper", "PolyLR"]
->>>>>>> e6c5a9e6
+__all__ = ["set_up_optimizers", "LRSchedulerWrapper", "PolyLR", "YOLOXCosineAnnealingLR"]