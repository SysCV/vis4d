"""Vis4D LR schedulers."""
from __future__ import annotations

from typing import TypedDict

<<<<<<< HEAD
from ml_collections import ConfigDict
from torch.optim import Optimizer
=======
>>>>>>> 170c98fe
from torch.optim.lr_scheduler import LRScheduler

from vis4d.common.typing import DictStrAny
from vis4d.config import instantiate_classes
from vis4d.config.typing import LrSchedulerConfig


class LRSchedulerDict(TypedDict):
    """LR scheduler."""

    scheduler: LRScheduler
    begin: int
    end: int
    epoch_based: bool


class LRSchedulerWrapper(LRScheduler):
    """LR scheduler wrapper."""

    def __init__(
        self, lr_schedulers_cfg: list[LrSchedulerConfig], optimizer: Optimizer
    ) -> None:
        """Initialize LRSchedulerWrapper."""
        self.lr_schedulers_cfg = lr_schedulers_cfg
        self.lr_schedulers: dict[int, LRSchedulerDict] = {}
        super().__init__(optimizer)

        for i, lr_scheduler_cfg in enumerate(self.lr_schedulers_cfg):
            if lr_scheduler_cfg["begin"] == 0:
                self._instantiate_lr_scheduler(i, lr_scheduler_cfg)

    def _instantiate_lr_scheduler(
        self, scheduler_idx: int, lr_scheduler_cfg: LrSchedulerConfig
    ) -> None:
        """Instantiate LR schedulers."""
        # OneCycleLR needs max_lr to be set
        if "max_lr" in lr_scheduler_cfg["scheduler"]["init_args"]:
            lr_scheduler_cfg["init_args"]["max_lrs"] = [
                pg["lr"] for pg in self.optimizer.param_groups
            ]

        self.lr_schedulers[scheduler_idx] = {
            "scheduler": instantiate_classes(
                lr_scheduler_cfg["scheduler"], optimizer=self.optimizer
            ),
            "begin": lr_scheduler_cfg["begin"],
            "end": lr_scheduler_cfg["end"],
            "epoch_based": lr_scheduler_cfg["epoch_based"],
        }

    def get_lr(self) -> list[float]:  # type: ignore
        """Get current learning rate."""
        return [
            lr_scheduler["scheduler"].get_lr()
            for lr_scheduler in self.lr_schedulers.values()
        ]

    def state_dict(self) -> dict[int, DictStrAny]:  # type: ignore
        """Get state dict."""
        state_dict = {}
        for scheduler_idx, lr_scheduler in self.lr_schedulers.items():
            state_dict[scheduler_idx] = lr_scheduler["scheduler"].state_dict()
        return state_dict

    def load_state_dict(self, state_dict: dict[int, DictStrAny]) -> None:  # type: ignore # pylint: disable=line-too-long
        """Load state dict."""
        for scheduler_idx, _state_dict in state_dict.items():
            # Instantiate the lr scheduler if it is not instantiated yet
            if not scheduler_idx in self.lr_schedulers:
                self._instantiate_lr_scheduler(
                    scheduler_idx, self.lr_schedulers_cfg[scheduler_idx]
                )
            self.lr_schedulers[scheduler_idx]["scheduler"].load_state_dict(
                _state_dict
            )

    def _step_lr(self, lr_scheduler: LRSchedulerDict, step: int) -> None:
        """Step the learning rate."""
        if lr_scheduler["begin"] <= step and (
            lr_scheduler["end"] == -1 or lr_scheduler["end"] > step
        ):
            lr_scheduler["scheduler"].step()

    def step(self, epoch: int | None = None) -> None:
        """Step on training epoch end."""
        if epoch is not None:
            for lr_scheduler in self.lr_schedulers.values():
                if lr_scheduler["epoch_based"]:
                    self._step_lr(lr_scheduler, epoch)

            for i, lr_scheduler_cfg in enumerate(self.lr_schedulers_cfg):
                if lr_scheduler_cfg["epoch_based"] and (
                    lr_scheduler_cfg["begin"] == epoch + 1
                ):
                    self._instantiate_lr_scheduler(i, lr_scheduler_cfg)

    def step_on_batch(self, step: int) -> None:
        """Step on training batch end."""
        # Minus 1 because the step is called after the optimizer.step()
        step -= 1
        for lr_scheduler in self.lr_schedulers.values():
            if not lr_scheduler["epoch_based"]:
                self._step_lr(lr_scheduler, step)

        for i, lr_scheduler_cfg in enumerate(self.lr_schedulers_cfg):
            if not lr_scheduler_cfg["epoch_based"] and (
                lr_scheduler_cfg["begin"] == step + 1
            ):
                self._instantiate_lr_scheduler(i, lr_scheduler_cfg)


class ConstantLR(LRScheduler):
    """Constant learning rate scheduler.

    Args:
        optimizer (Optimizer): Wrapped optimizer.
        max_steps (int): Maximum number of steps.
        factor (float): Scale factor. Default: 1.0 / 3.0.
        last_epoch (int): The index of last epoch. Default: -1.
        verbose (bool): If ``True``, prints a message to stdout for each
            update. Default: ``False``.
    """

    def __init__(
        self,
        optimizer: Optimizer,
        max_steps: int,
        factor: float = 1.0 / 3.0,
        last_epoch: int = -1,
        verbose: bool = False,
    ):
        """Initialize ConstantLR."""
        self.max_steps = max_steps
        self.factor = factor
        super().__init__(optimizer, last_epoch, verbose)

    def get_lr(self) -> list[float]:  # type: ignore
        """Compute current learning rate."""
        step_count = self._step_count - 1  # type: ignore
        if step_count == 0:
            return [
                group["lr"] * self.factor
                for group in self.optimizer.param_groups
            ]
        if step_count == self.max_steps:
            return [
                group["lr"] * (1.0 / self.factor)
                for group in self.optimizer.param_groups
            ]
        return [group["lr"] for group in self.optimizer.param_groups]


class PolyLR(LRScheduler):
    """Polynomial learning rate decay.

    Example:
        Assuming lr = 0.001, max_steps = 4, min_lr = 0.0, and power = 1.0, the
        learning rate will be:
        lr = 0.001     if step == 0
        lr = 0.00075   if step == 1
        lr = 0.00050   if step == 2
        lr = 0.00025   if step == 3
        lr = 0.0       if step >= 4

    Args:
        optimizer (Optimizer): Wrapped optimizer.
        max_steps (int): Maximum number of steps.
        power (float, optional): Power factor. Default: 1.0.
        min_lr (float): Minimum learning rate. Default: 0.0.
        last_epoch (int): The index of last epoch. Default: -1.
        verbose (bool): If ``True``, prints a message to stdout for each
            update. Default: ``False``.
    """

    def __init__(
        self,
        optimizer: Optimizer,
        max_steps: int,
        power: float = 1.0,
        min_lr: float = 0.0,
        last_epoch: int = -1,
        verbose: bool = False,
    ):
        """Initialize PolyLRScheduler."""
        self.max_steps = max_steps
        self.power = power
        self.min_lr = min_lr
        super().__init__(optimizer, last_epoch, verbose)

    def get_lr(self) -> list[float]:  # type: ignore
        """Compute current learning rate."""
        step_count = self._step_count - 1  # type: ignore
        if step_count == 0 or step_count > self.max_steps:
            return [group["lr"] for group in self.optimizer.param_groups]
        decay_factor = (
            (1.0 - step_count / self.max_steps)
            / (1.0 - (step_count - 1) / self.max_steps)
        ) ** self.power
        return [
            (group["lr"] - self.min_lr) * decay_factor + self.min_lr
            for group in self.optimizer.param_groups
        ]


class QuadraticLRWarmup(LRScheduler):
    """Quadratic learning rate warmup.

    Args:
        optimizer (Optimizer): Wrapped optimizer.
        max_steps (int): Maximum number of steps.
        last_epoch (int): The index of last epoch. Default: -1.
        verbose (bool): If ``True``, prints a message to stdout for each
            update. Default: ``False``.
    """

    def __init__(
        self,
        optimizer: Optimizer,
        max_steps: int,
        last_epoch: int = -1,
        verbose: bool = False,
    ):
        """Initialize QuadraticLRWarmup."""
        self.max_steps = max_steps
        super().__init__(optimizer, last_epoch, verbose)

    def get_lr(self) -> list[float]:  # type: ignore
        """Compute current learning rate."""
        step_count = self._step_count - 1  # type: ignore
        if step_count >= self.max_steps:
            return self.base_lrs
        factors = [
            base_lr * (2 * step_count + 1) / self.max_steps**2
            for base_lr in self.base_lrs
        ]
        if step_count == 0:
            return factors
        return [
            group["lr"] + factor
            for factor, group in zip(factors, self.optimizer.param_groups)
        ]<|MERGE_RESOLUTION|>--- conflicted
+++ resolved
@@ -3,11 +3,7 @@
 
 from typing import TypedDict
 
-<<<<<<< HEAD
-from ml_collections import ConfigDict
 from torch.optim import Optimizer
-=======
->>>>>>> 170c98fe
 from torch.optim.lr_scheduler import LRScheduler
 
 from vis4d.common.typing import DictStrAny
