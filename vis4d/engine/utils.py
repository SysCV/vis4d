"""Vis4D engine utils."""
import datetime
import logging
import os
import sys
import warnings
from typing import List, Optional

import pytorch_lightning as pl
import torch
from pytorch_lightning.utilities.rank_zero import (
    rank_zero_info,
    rank_zero_only,
)
from termcolor import colored

from ..common.utils.time import Timer
from ..struct import DictStrAny, InputSample, LossesType, ModelOutput

try:
    from mmcv.utils import get_logger
<<<<<<< HEAD
=======

    MMCV_INSTALLED = True
except (ImportError, NameError):  # pragma: no cover
    MMCV_INSTALLED = False

logger = logging.getLogger("pytorch_lightning")
# ignore DeprecationWarning by default (e.g. numpy)
warnings.filterwarnings("ignore", category=DeprecationWarning)
>>>>>>> 8aed81ec

    mm_logger = get_logger("mmdet")
    mm_logger.setLevel(logging.WARNING)

    MMCV_INSTALLED = True
except (ImportError, NameError):  # pragma: no cover
    MMCV_INSTALLED = False

logger = logging.getLogger("pytorch_lightning")
# ignore DeprecationWarning by default (e.g. numpy)
warnings.filterwarnings("ignore", category=DeprecationWarning)


class DefaultProgressBar(pl.callbacks.ProgressBarBase):  # type: ignore
    """ProgressBar with separate printout per log step."""

    def __init__(self, refresh_rate: int = 2) -> None:
        """Init."""
        super().__init__()
        self._refresh_rate = refresh_rate
        self.enable()
        self.timer = Timer()
        self._metrics_history: List[DictStrAny] = []

    def disable(self) -> None:
        """Disable progressbar."""
        self._enabled = False  # pragma: no cover

    def enable(self) -> None:
        """Enable progressbar."""
        self._enabled = True

    def on_train_epoch_start(
        self, trainer: pl.Trainer, pl_module: pl.LightningModule
    ) -> None:
        """Reset timer on start of epoch."""
        super().on_train_epoch_start(trainer, pl_module)
        self.timer.reset()
        self._metrics_history = []

    def on_predict_start(
        self, trainer: pl.Trainer, pl_module: pl.LightningModule
    ) -> None:
        """Reset timer on start of predict."""
        super().on_predict_start(trainer, pl_module)
        self.timer.reset()
        self._metrics_history = []

    def on_validation_start(
        self, trainer: pl.Trainer, pl_module: pl.LightningModule
    ) -> None:
        """Reset timer on start of validation."""
        super().on_validation_start(trainer, pl_module)
        self.timer.reset()
        self._metrics_history = []

    def on_test_start(
        self, trainer: pl.Trainer, pl_module: pl.LightningModule
    ) -> None:
        """Reset timer on start of test."""
        super().on_test_start(trainer, pl_module)
        self.timer.reset()
        self._metrics_history = []

    def _get_metrics(self) -> DictStrAny:
        """Get current running avg of metrics and clean history."""
        acc_metrics: DictStrAny = {}
        if len(self._metrics_history) == 0:
            return acc_metrics

        for k, v in self._metrics_history[-1].items():
            if isinstance(v, (torch.Tensor, float, int)):
                acc_value = 0.0
                num_hist = 0
                for hist_dict in self._metrics_history:
                    if k in hist_dict:
                        acc_value += hist_dict[k]
                        num_hist += 1
                acc_value /= num_hist
                acc_metrics[k] = acc_value
            elif isinstance(v, str) and not v == "nan":
                acc_metrics[k] = v
        self._metrics_history = []
        return acc_metrics

    def _compose_log_str(
        self,
        prefix: str,
        batch_idx: int,
        total_batches: int,
    ) -> str:
        """Compose log str from given information."""
        time_sec_tot = self.timer.time()
        time_sec_avg = time_sec_tot / (batch_idx + 1)
        eta_sec = time_sec_avg * (total_batches - (batch_idx + 1))
        if not eta_sec == float("inf"):
            eta_str = str(datetime.timedelta(seconds=int(eta_sec)))
        else:  # pragma: no cover
            eta_str = "---"

        metrics_list = []
        for k, v in self._get_metrics().items():
            if isinstance(v, (torch.Tensor, float)):
                kv_str = f"{k}: {v:.3f}"
            else:
                kv_str = f"{k}: {v}"
            metrics_list.append(kv_str)

        time_str = f"ETA: {eta_str}, " + (
            f"{time_sec_avg:.2f}s/it"
            if time_sec_avg > 1
            else f"{1/time_sec_avg:.2f}it/s"
        )
        logging_str = f"{prefix}: {batch_idx}/{total_batches}, {time_str}"
        if len(metrics_list) > 0:
            logging_str += ", " + ", ".join(metrics_list)
        return logging_str

    def on_train_batch_end(
        self,
        trainer: pl.Trainer,
        pl_module: pl.LightningModule,
        outputs: LossesType,
        batch: List[InputSample],
        batch_idx: int,
    ) -> None:
        """Train phase logging."""
        super().on_train_batch_end(
            trainer, pl_module, outputs, batch, batch_idx
        )
        metrics = self.get_metrics(trainer, pl_module)
        self._metrics_history.append(metrics)

        if self.train_batch_idx % self._refresh_rate == 0 and self._enabled:
            rank_zero_info(
                self._compose_log_str(
                    f"Epoch {trainer.current_epoch}",
                    self.train_batch_idx,
                    self.total_train_batches,
                )
            )

    def on_validation_batch_end(
        self,
        trainer: pl.Trainer,
        pl_module: pl.LightningModule,
        outputs: ModelOutput,
        batch: List[InputSample],
        batch_idx: int,
        dataloader_idx: int,
    ) -> None:
        """Validation phase logging."""
        super().on_validation_batch_end(
            trainer, pl_module, outputs, batch, batch_idx, dataloader_idx
        )

        if self.val_batch_idx % self._refresh_rate == 0 and self._enabled:
            rank_zero_info(
                self._compose_log_str(
                    "Validating",
                    self.val_batch_idx,
                    self.trainer.num_val_batches[dataloader_idx],
                )
            )

    def on_test_batch_end(
        self,
        trainer: pl.Trainer,
        pl_module: pl.LightningModule,
        outputs: ModelOutput,
        batch: List[InputSample],
        batch_idx: int,
        dataloader_idx: int,
    ) -> None:
        """Test phase logging."""
        super().on_test_batch_end(
            trainer, pl_module, outputs, batch, batch_idx, dataloader_idx
        )

        if self.test_batch_idx % self._refresh_rate == 0 and self._enabled:
            rank_zero_info(
                self._compose_log_str(
                    "Testing",
                    self.train_batch_idx,
                    self.trainer.num_test_batches[dataloader_idx],
                )
            )

    def on_predict_batch_end(
        self,
        trainer: pl.Trainer,
        pl_module: pl.LightningModule,
        outputs: ModelOutput,
        batch: List[InputSample],
        batch_idx: int,
        dataloader_idx: int,
    ) -> None:
        """Predict phase logging."""
        super().on_predict_batch_end(
            trainer, pl_module, outputs, batch, batch_idx, dataloader_idx
        )

        if self.predict_batch_idx % self._refresh_rate == 0 and self._enabled:
            rank_zero_info(
                self._compose_log_str(
                    "Predicting",
                    self.predict_batch_idx,
                    self.trainer.num_predict_batches[dataloader_idx],
                )
            )


class _ColorFormatter(logging.Formatter):
    """Formatter for terminal messages with colors."""

    def formatMessage(self, record: logging.LogRecord) -> str:
        """Add appropriate color to log message."""
        log = super().formatMessage(record)
        if record.levelno == logging.WARNING:
            prefix = colored("WARNING", "red", attrs=["blink"])
        elif record.levelno in [logging.ERROR, logging.CRITICAL]:
            prefix = colored("ERROR", "red", attrs=["blink", "underline"])
        else:
            return log
        return prefix + " " + log


@rank_zero_only
def setup_logger(
    filepath: Optional[str] = None,
    color: bool = True,
    std_out_level: int = logging.INFO,
) -> None:
    """Configure logging for Vis4D using the pytorch lightning logger."""
    # get PL logger, remove handlers to re-define behavior
    # https://pytorch-lightning.readthedocs.io/en/stable/extensions/logging.html#configure-console-logging
    for h in logger.handlers:
        logger.removeHandler(h)

    # console logger
    plain_formatter = logging.Formatter(
        "[%(asctime)s] Vis4D %(levelname)s: %(message)s",
        datefmt="%m/%d %H:%M:%S",
    )

    ch = logging.StreamHandler(stream=sys.stdout)
    ch.setLevel(std_out_level)
    if color:
        formatter = _ColorFormatter(
            colored("[%(asctime)s Vis4D]: ", "green") + "%(message)s",
            datefmt="%m/%d %H:%M:%S",
        )
        ch.setFormatter(formatter)
    else:
        ch.setFormatter(plain_formatter)
    logger.addHandler(ch)

    # file logger
    if filepath is not None:
        os.makedirs(os.path.dirname(filepath), exist_ok=True)
        fh = logging.FileHandler(filepath)
        fh.setLevel(logging.DEBUG)
        fh.setFormatter(plain_formatter)
<<<<<<< HEAD
        logger.addHandler(fh)
=======
        logger.addHandler(fh)

    if MMCV_INSTALLED:
        mm_logger = get_logger("mmdet")
        mm_logger.setLevel(logging.ERROR)
        mm_logger = get_logger("mmcv")
        mm_logger.setLevel(logging.ERROR)


@rank_zero_only
def setup_logging(
    output_dir: str, trainer_args: DictStrAny, cfg: Config
) -> None:
    """Setup command line logger, create output dir, save info."""
    setup_logger(osp.join(output_dir, "log.txt"))

    # print env / config
    rank_zero_info("Environment info: %s", get_pretty_env_info())
    rank_zero_info(
        "Running with full config:\n %s",
        str(debug.format(cfg)).split("\n", 1)[1],
    )
    if cfg.launch.seed is not None:
        rank_zero_info("Using random seed: %s", cfg.launch.seed)

    # save trainer args (converted to string)
    path = osp.join(output_dir, "trainer_args.yaml")
    for key, arg in trainer_args.items():
        trainer_args[key] = str(arg)
    with open(path, "w", encoding="utf-8") as outfile:
        yaml.dump(trainer_args, outfile, default_flow_style=False)
    rank_zero_info("Trainer arguments saved to %s", path)

    # save Vis4D config
    path = osp.join(output_dir, "config.json")
    with open(path, "w", encoding="utf-8") as outfile:
        json.dump(trainer_args, outfile)
    rank_zero_info("Vis4D Config saved to %s", path)


def split_args(args: Namespace) -> Tuple[Namespace, DictStrAny]:
    """Split argparse Namespace into Vis4D and pl.Trainer arguments."""
    params = vars(args)
    valid_kwargs = inspect.signature(pl.Trainer.__init__).parameters
    trainer_kwargs = Namespace(
        **{name: params[name] for name in valid_kwargs if name in params}
    )
    vis4d_kwargs = Namespace(
        **{name: params[name] for name in params if name not in valid_kwargs}
    )
    return vis4d_kwargs, vars(trainer_kwargs)


def all_gather_predictions(
    predictions: Dict[str, List[Frame]],
    pl_module: pl.LightningModule,
    collect_device: str,
) -> Optional[Dict[str, List[Frame]]]:  # pragma: no cover
    """Gather prediction dict in distributed setting."""
    if collect_device == "gpu":
        predictions_list = all_gather_object_gpu(predictions, pl_module)
    elif collect_device == "cpu":
        predictions_list = all_gather_object_cpu(predictions, pl_module)
    else:
        raise ValueError(f"Collect device {collect_device} unknown.")

    if predictions_list is None:
        return None

    result = {}
    for key in predictions:
        prediction_list = [p[key] for p in predictions_list]
        result[key] = list(itertools.chain(*prediction_list))
    return result


def all_gather_gts(
    gts: List[Frame], pl_module: pl.LightningModule, collect_device: str
) -> Optional[List[Frame]]:  # pragma: no cover
    """Gather gts list in distributed setting."""
    if collect_device == "gpu":
        gts_list = all_gather_object_gpu(gts, pl_module)
    elif collect_device == "cpu":
        gts_list = all_gather_object_cpu(gts, pl_module)
    else:
        raise ValueError(f"Collect device {collect_device} unknown.")

    if gts_list is None:
        return None

    return list(itertools.chain(*gts_list))
>>>>>>> 8aed81ec
<|MERGE_RESOLUTION|>--- conflicted
+++ resolved
@@ -19,17 +19,6 @@
 
 try:
     from mmcv.utils import get_logger
-<<<<<<< HEAD
-=======
-
-    MMCV_INSTALLED = True
-except (ImportError, NameError):  # pragma: no cover
-    MMCV_INSTALLED = False
-
-logger = logging.getLogger("pytorch_lightning")
-# ignore DeprecationWarning by default (e.g. numpy)
-warnings.filterwarnings("ignore", category=DeprecationWarning)
->>>>>>> 8aed81ec
 
     mm_logger = get_logger("mmdet")
     mm_logger.setLevel(logging.WARNING)
@@ -293,98 +282,4 @@
         fh = logging.FileHandler(filepath)
         fh.setLevel(logging.DEBUG)
         fh.setFormatter(plain_formatter)
-<<<<<<< HEAD
-        logger.addHandler(fh)
-=======
-        logger.addHandler(fh)
-
-    if MMCV_INSTALLED:
-        mm_logger = get_logger("mmdet")
-        mm_logger.setLevel(logging.ERROR)
-        mm_logger = get_logger("mmcv")
-        mm_logger.setLevel(logging.ERROR)
-
-
-@rank_zero_only
-def setup_logging(
-    output_dir: str, trainer_args: DictStrAny, cfg: Config
-) -> None:
-    """Setup command line logger, create output dir, save info."""
-    setup_logger(osp.join(output_dir, "log.txt"))
-
-    # print env / config
-    rank_zero_info("Environment info: %s", get_pretty_env_info())
-    rank_zero_info(
-        "Running with full config:\n %s",
-        str(debug.format(cfg)).split("\n", 1)[1],
-    )
-    if cfg.launch.seed is not None:
-        rank_zero_info("Using random seed: %s", cfg.launch.seed)
-
-    # save trainer args (converted to string)
-    path = osp.join(output_dir, "trainer_args.yaml")
-    for key, arg in trainer_args.items():
-        trainer_args[key] = str(arg)
-    with open(path, "w", encoding="utf-8") as outfile:
-        yaml.dump(trainer_args, outfile, default_flow_style=False)
-    rank_zero_info("Trainer arguments saved to %s", path)
-
-    # save Vis4D config
-    path = osp.join(output_dir, "config.json")
-    with open(path, "w", encoding="utf-8") as outfile:
-        json.dump(trainer_args, outfile)
-    rank_zero_info("Vis4D Config saved to %s", path)
-
-
-def split_args(args: Namespace) -> Tuple[Namespace, DictStrAny]:
-    """Split argparse Namespace into Vis4D and pl.Trainer arguments."""
-    params = vars(args)
-    valid_kwargs = inspect.signature(pl.Trainer.__init__).parameters
-    trainer_kwargs = Namespace(
-        **{name: params[name] for name in valid_kwargs if name in params}
-    )
-    vis4d_kwargs = Namespace(
-        **{name: params[name] for name in params if name not in valid_kwargs}
-    )
-    return vis4d_kwargs, vars(trainer_kwargs)
-
-
-def all_gather_predictions(
-    predictions: Dict[str, List[Frame]],
-    pl_module: pl.LightningModule,
-    collect_device: str,
-) -> Optional[Dict[str, List[Frame]]]:  # pragma: no cover
-    """Gather prediction dict in distributed setting."""
-    if collect_device == "gpu":
-        predictions_list = all_gather_object_gpu(predictions, pl_module)
-    elif collect_device == "cpu":
-        predictions_list = all_gather_object_cpu(predictions, pl_module)
-    else:
-        raise ValueError(f"Collect device {collect_device} unknown.")
-
-    if predictions_list is None:
-        return None
-
-    result = {}
-    for key in predictions:
-        prediction_list = [p[key] for p in predictions_list]
-        result[key] = list(itertools.chain(*prediction_list))
-    return result
-
-
-def all_gather_gts(
-    gts: List[Frame], pl_module: pl.LightningModule, collect_device: str
-) -> Optional[List[Frame]]:  # pragma: no cover
-    """Gather gts list in distributed setting."""
-    if collect_device == "gpu":
-        gts_list = all_gather_object_gpu(gts, pl_module)
-    elif collect_device == "cpu":
-        gts_list = all_gather_object_cpu(gts, pl_module)
-    else:
-        raise ValueError(f"Collect device {collect_device} unknown.")
-
-    if gts_list is None:
-        return None
-
-    return list(itertools.chain(*gts_list))
->>>>>>> 8aed81ec
+        logger.addHandler(fh)