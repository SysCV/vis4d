"""DataModule tests."""
import shutil
from typing import List, Optional, Tuple

import pytest
from _pytest.fixtures import FixtureRequest
from _pytest.monkeypatch import MonkeyPatch

from vis4d.struct import ArgsType, Images, InputSample
from vis4d.unittest.utils import MockModel, _trainer_builder

from .dataset import ScalabelDataset
from .datasets import BDD100K, COCO, KITTI, BaseDatasetLoader, Scalabel
from .handler import BaseDatasetHandler
from .mapper import BaseSampleMapper
from .module import BaseDataModule
from .reference import BaseReferenceSampler
from .transforms import (
    KorniaAugmentationWrapper,
    KorniaColorJitter,
    KorniaRandomHorizontalFlip,
    MixUp,
    Mosaic,
    RandomCrop,
    Resize,
)

ALLOWED_TASKS = [
    "track",
    "detect",
    "insseg",
    "segment",
    "panoptic",
    "detect3d",
    "track3d",
]


class SampleDataModule(BaseDataModule):
    """Load sample data to test data pipelines."""

    def __init__(
        self,
        task: str,
        im_hw: Tuple[int, int],
        *args: ArgsType,
        **kwargs: ArgsType,
    ):
        """Init."""
        assert task in ALLOWED_TASKS
        self.task = task
        self.im_hw = im_hw
        super().__init__(*args, **kwargs)

    def create_datasets(self, stage: Optional[str] = None) -> None:
        """Load data, setup data pipeline."""
        if self.task in ["track", "detect"]:
            annotations = (
                f"vis4d/engine/testcases/{self.task}/bdd100k-samples/labels/"
            )
            data_root = (
                f"vis4d/engine/testcases/{self.task}/bdd100k-samples/images"
            )
            config_path = (
                f"vis4d/engine/testcases/{self.task}/"
                "bdd100k-samples/config.toml"
            )
            dataset_loader: BaseDatasetLoader = Scalabel(
                f"bdd100k_{self.task}_sample",
                data_root,
                annotations,
                config_path=config_path,
            )
        elif self.task == "insseg":
            annotations = (
                "vis4d/engine/testcases/detect/"
                "bdd100k-samples/annotation_coco.json"
            )
            data_root = "vis4d/engine/testcases/detect/bdd100k-samples/images"
            config_path = (
                "vis4d/engine/testcases/detect/"
                "bdd100k-samples/insseg_config.toml"
            )
            dataset_loader = COCO(
                f"bdd100k_{self.task}_sample",
                data_root,
                annotations,
                config_path=config_path,
            )
        elif self.task == "segment":
            annotations = (
                f"vis4d/engine/testcases/{self.task}/bdd100k-samples/labels"
            )
            data_root = (
                f"vis4d/engine/testcases/{self.task}/bdd100k-samples/images"
            )
            dataset_loader = BDD100K(
                f"bdd100k_{self.task}_sample",
                data_root,
                annotations,
                config_path="sem_seg",
            )
        elif self.task == "panoptic":
            annotations = (
                f"vis4d/engine/testcases/{self.task}/bdd100k-samples/labels/"
            )
            data_root = "vis4d/engine/testcases/segment/bdd100k-samples/images"
            dataset_loader = BDD100K(
                f"bdd100k_{self.task}_sample",
                data_root,
                annotations,
                config_path="pan_seg",
            )
        else:
            annotations = "vis4d/engine/testcases/track/kitti-samples/labels/"
            data_root = "vis4d/engine/testcases/track/kitti-samples/"
            dataset_loader = KITTI(
                "kitti_sample",
                data_root,
                annotations,
                multi_sensor_inference=False if self.task == "detect3d" else True
            )

        mapper = None

        transforms = []
        if self.task == "track":
            transforms += [
                Mosaic(out_shape=self.im_hw),
                MixUp(out_shape=self.im_hw),
            ]

        transforms += [
            KorniaAugmentationWrapper(
                prob=1.0,
                kornia_type="RandomAffine",
                kwargs={
                    "degrees": 10.0,
                    "translate": [0.1, 0.1],
                    "scale": [0.5, 1.5],
                    "shear": [2.0, 2.0],
                },
            ),
            KorniaRandomHorizontalFlip(prob=0.5),
            Resize(shape=self.im_hw, keep_ratio=True, scale_range=(0.8, 1.2)),
            RandomCrop(shape=self.im_hw),
            KorniaColorJitter(
                prob=0.5,
                kwargs={
                    "brightness": [0.875, 1.125],
                    "contrast": [0.5, 1.5],
                    "saturation": [0.5, 1.5],
                    "hue": [-0.1, 0.1],
                },
            ),
        ]

        if self.task == "insseg":
            targets: Tuple[str, ...] = ("boxes2d", "instance_masks")
            mapper = BaseSampleMapper(targets_to_load=targets)
        if self.task == "segment":
            targets = ("boxes2d", "semantic_masks")
            mapper = BaseSampleMapper(targets_to_load=targets)
        elif self.task == "panoptic":
            targets = ("boxes2d", "instance_masks", "semantic_masks")
            mapper = BaseSampleMapper(targets_to_load=targets)
        elif self.task == "detect3d":
            inputs: Tuple[str, ...] = ("images", "intrinsics", "pointcloud")
            targets = (
                "boxes2d",
                "boxes3d",
            )
            mapper = BaseSampleMapper(
                inputs_to_load=inputs, targets_to_load=targets
            )
        elif self.task == "track3d":
            inputs = ("images", "intrinsics", "extrinsics", "pointcloud")
            targets = (
                "boxes2d",
                "boxes3d",
            )
            mapper = BaseSampleMapper(
                inputs_to_load=inputs, targets_to_load=targets
            )

        ref_sampler = None
        if self.task in ["track", "track3d"]:
            ref_sampler = BaseReferenceSampler(num_ref_imgs=1, scope=3)

        self.train_datasets = BaseDatasetHandler(
            ScalabelDataset(
                dataset_loader, True, mapper=mapper, ref_sampler=ref_sampler
            ),
            transformations=transforms,
        )
        self.test_datasets = [
            BaseDatasetHandler(
                ScalabelDataset(dataset_loader, False, mapper=mapper)
            )
        ]


@pytest.mark.parametrize("task", ALLOWED_TASKS)
<<<<<<< HEAD
def test_data(task: str, monkeypatch) -> None:
=======
def test_data(task: str, monkeypatch: MonkeyPatch) -> None:
>>>>>>> 47c0885b
    """Test tracking data loading."""
    batch_size = 1
    im_hw = (360, 640)
    predict_dir = (
        "vis4d/engine/testcases/track/bdd100k-samples/images/"
        "00091078-875c1f73/"
    )
    data_module = SampleDataModule(
        task,
        im_hw,
        input_dir=predict_dir,
        workers_per_gpu=0,
        samples_per_gpu=batch_size,
    )

    Images.stride = 1

    def train_step(batch: List[InputSample]) -> None:
        assert len(batch) in [1, 2]  # ref / no ref view
        sample = batch[0]
        assert len(sample) == batch_size
        N, C, H, W = sample.images.tensor.shape
        assert N == batch_size
        assert C == 3
        assert H <= im_hw[0]
        assert W <= im_hw[1]

    trainer = _trainer_builder("data_module_test")
    model = MockModel(model_param=7)

    monkeypatch.setattr(model, "training_step", train_step)

    # test full loop
    trainer.fit(model, data_module)
    trainer.test(model, data_module)
    trainer.predict(model, data_module)
    Images.stride = 32


@pytest.fixture(scope="module", autouse=True)
def teardown(request: FixtureRequest) -> None:
    """Clean up test files."""

    def remove_test_dir() -> None:
        shutil.rmtree("./unittests/", ignore_errors=True)

    request.addfinalizer(remove_test_dir)<|MERGE_RESOLUTION|>--- conflicted
+++ resolved
@@ -201,11 +201,7 @@
 
 
 @pytest.mark.parametrize("task", ALLOWED_TASKS)
-<<<<<<< HEAD
-def test_data(task: str, monkeypatch) -> None:
-=======
 def test_data(task: str, monkeypatch: MonkeyPatch) -> None:
->>>>>>> 47c0885b
     """Test tracking data loading."""
     batch_size = 1
     im_hw = (360, 640)
