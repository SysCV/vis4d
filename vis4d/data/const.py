"""Defines data related constants.

While the datasets can hold arbitrary data types and formats, this file
provides some constants that are used to define a common data format which is
helpful to use for better data transformation.
"""
from dataclasses import dataclass
from enum import Enum


class AxisMode(Enum):
    """Enum for choosing among different coordinate frame conventions.

    ROS: The coordinate frame aligns with the right hand rule:
        x axis points forward
        y axis points left
        z axis points up
    See also: https://www.ros.org/reps/rep-0103.html#axis-orientation

    OpenCV: The coordinate frame aligns with a camera coordinate system:
        x axis points right
        y axis points down
        z axis points forward
    See also: https://docs.opencv.org/3.4/d9/d0c/group__calib3d.html
    """

    ROS = 0
    OPENCV = 1


@dataclass
class CommonKeys:
    """Common supported keys for DictData.

    While DictData can hold arbitrary keys of data, we define a common set of
    keys where we expect a pre-defined format to enable the usage of common
    data pre-processing operations among different datasets.

    images (NDArrayF32): Image of shape [1, H, W, C].
    input_hw (Tuple[int, int]): Shape of image in (height, width) after
        transformations.
    original_images (NDArrayF32): Original image of shape [1, H, W, C].
    original_hw (Tuple[int, int]): Original shape of image in (height, width).

    sample_names (str): Name of the current sample.
    sequence_names (str): If the dataset contains videos,  this field indicates
        the name of the current sequence.
    frame_ids (int): If the dataset contains videos, this field indicates the
        temporal frame index of the current image / sample.

    boxes2d (NDArrayF32): 2D bounding boxes of shape [N, 4] in xyxy format.
    boxes2d_classes (NDArrayI32): Semantic classes of 2D bounding boxes, shape
        [N,].
    boxes2d_track_ids (NDArrayI32): Tracking IDs of 2D bounding boxes,
        shape [N,].
<<<<<<< HEAD
    instance_masks (NDArrayUI8): Instance segmentation masks of shape
        [N, H, W].
    seg_masks (NDArrayUI8): Semantic segmentation masks [H, W].
    deph_maps (NDArrayF32): Depth maps of shape [H, W].
=======
    instance_masks (NDArrayU8): Instance segmentation masks of shape [N, H, W].
    segmentation_masks (NDArrayU8): Semantic segmentation masks [H, W].
    depth_maps (NDArrayF32): Depth maps of shape [H, W].
    optical_flows (NDArrayF32): Optical flow maps of shape [H, W, 2].

    categories (NDArrayF32): Image categories of shape [N, C].
>>>>>>> ae1ed5ea

    intrinsics (NDArrayF32): Intrinsic sensor calibration. Shape [3, 3].
    extrinsics (NDArrayF32): Extrinsic sensor calibration, transformation of
        sensor to world coordinate frame. Shape [4, 4].
    axis_mode (AxisMode): Coordinate convention of the current sensor.
    timestamp (int): Sensor timestamp in Unix format.

    points3d (NDArrayF32): 3D pointcloud data, assumed to be [N, 3] and in
        sensor frame.
    colors3d (NDArrayF32): Associated color values for each point, [N, 3].

    semantics3d:  TODO complete
    instances3d:  TODO complete
    boxes3d (NDArrayF32): [N, 10], each row consists of center (XYZ),
        dimensions (WLH), and orientation quaternion (WXYZ).
    boxes3d_classes (NDArrayI32): Associated semantic classes of 3D bounding
        boxes, [N,].
    """

    # image based inputs
    images = "images"
    input_hw = "input_hw"
    original_images = "original_images"
    original_hw = "original_hw"

    # General Info
    sample_names = "sample_names"  # Sample name for each sample
    sequence_names = "sequence_names"  # Sequence name for each sample
    frame_ids = "frame_ids"

    # 2D annotations
    boxes2d = "boxes2d"
    boxes2d_classes = "boxes2d_classes"
    boxes2d_track_ids = "boxes2d_track_ids"
    instance_masks = "instance_masks"
    seg_masks = "seg_masks"
    depth_maps = "depth_maps"
    optical_flows = "optical_flows"

    # Image Classification
    categories = "categories"

    # sensor calibration
    intrinsics = "intrinsics"
    extrinsics = "extrinsics"
    axis_mode = "axis_mode"
    timestamp = "timestamp"

    # 3D data
    points3d = "points3d"
    colors3d = "colors3d"

    # 3D annotation
    semantics3d = "semantics3d"
    instances3d = "instances3d"
    boxes3d = "boxes3d"
    boxes3d_classes = "boxes3d_classes"
    boxes3d_track_ids = "boxes3d_track_ids"
    occupancy3d = "occupancy3d"<|MERGE_RESOLUTION|>--- conflicted
+++ resolved
@@ -48,24 +48,17 @@
     frame_ids (int): If the dataset contains videos, this field indicates the
         temporal frame index of the current image / sample.
 
+    categories (NDArrayF32): Class labels of shape [C, ].
+
     boxes2d (NDArrayF32): 2D bounding boxes of shape [N, 4] in xyxy format.
     boxes2d_classes (NDArrayI32): Semantic classes of 2D bounding boxes, shape
         [N,].
     boxes2d_track_ids (NDArrayI32): Tracking IDs of 2D bounding boxes,
         shape [N,].
-<<<<<<< HEAD
     instance_masks (NDArrayUI8): Instance segmentation masks of shape
         [N, H, W].
     seg_masks (NDArrayUI8): Semantic segmentation masks [H, W].
     deph_maps (NDArrayF32): Depth maps of shape [H, W].
-=======
-    instance_masks (NDArrayU8): Instance segmentation masks of shape [N, H, W].
-    segmentation_masks (NDArrayU8): Semantic segmentation masks [H, W].
-    depth_maps (NDArrayF32): Depth maps of shape [H, W].
-    optical_flows (NDArrayF32): Optical flow maps of shape [H, W, 2].
-
-    categories (NDArrayF32): Image categories of shape [N, C].
->>>>>>> ae1ed5ea
 
     intrinsics (NDArrayF32): Intrinsic sensor calibration. Shape [3, 3].
     extrinsics (NDArrayF32): Extrinsic sensor calibration, transformation of
