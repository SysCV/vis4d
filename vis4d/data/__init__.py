--- conflicted
+++ resolved
@@ -1,25 +1,18 @@
 """data module init."""
 from .build import Vis4DDataModule, build_dataset_loaders
 from .dataset import ScalabelDataset
-<<<<<<< HEAD
 from .mapper import BaseSampleMapper, SampleMapperConfig
 from .reference import BaseReferenceSampler, ReferenceSamplerConfig
-from .samplers import TrackingInferenceSampler
-=======
 from .samplers import TrackingInferenceSampler, build_sampler
->>>>>>> b15a262a
 
 __all__ = [
     "build_dataset_loaders",
     "Vis4DDataModule",
     "ScalabelDataset",
     "TrackingInferenceSampler",
-<<<<<<< HEAD
     "SampleMapperConfig",
     "BaseSampleMapper",
     "ReferenceSamplerConfig",
     "BaseReferenceSampler",
-=======
     "build_sampler",
->>>>>>> b15a262a
 ]