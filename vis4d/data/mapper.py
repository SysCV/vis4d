"""Class for processing Scalabel type datasets."""
import copy
from typing import Dict, List, Optional, Sequence, Tuple, Union

import numpy as np
import torch
from pytorch_lightning.utilities.distributed import (
    rank_zero_info,
    rank_zero_warn,
)
from scalabel.label.typing import Extrinsics as ScalabelExtrinsics
from scalabel.label.typing import Frame, FrameGroup, ImageSize
from scalabel.label.typing import Intrinsics as ScalabelIntrinsics
from scalabel.label.typing import Label
from scalabel.label.utils import (
    check_crowd,
    check_ignored,
    get_matrix_from_extrinsics,
    get_matrix_from_intrinsics,
)

from ..common.io import BaseDataBackend, FileBackend
from ..common.registry import RegistryHolder, build_component
from ..struct import (
    Boxes2D,
    Boxes3D,
    Extrinsics,
    FieldCategoryMap,
    Images,
    ImageTags,
    InputSample,
    InstanceMasks,
    Intrinsics,
    ModuleCfg,
    PointCloud,
    SemanticMasks,
    TagAttr,
)
from .utils import im_decode

ALLOWED_FIELDS = [
    "boxes2d",
    "boxes3d",
    "instance_masks",
    "semantic_masks",
    "intrinsics",
    "extrinsics",
    "pointcloud",
    "image_tags",
]


class BaseSampleMapper(metaclass=RegistryHolder):
    """A callable that converts a Scalabel Frame to a Vis4D InputSample."""

    def __init__(
        self,
        data_backend: Union[BaseDataBackend, ModuleCfg] = FileBackend(),
        fields_to_load: Tuple[str] = ("boxes2d",),
        skip_empty_samples: bool = False,
<<<<<<< HEAD
        clip_bboxes_to_image: bool = True,
        min_bboxes_area: float = 7.0 * 7.0,
        bg_as_class: bool = False,
        transformations: Optional[
            List[Union[BaseAugmentation, ModuleCfg]]
        ] = None,
=======
        background_as_class: bool = False,
>>>>>>> b87c8a23
        image_backend: str = "PIL",
        image_channel_mode: str = "RGB",
        tagging_attribute: Optional[TagAttr] = None,
    ) -> None:
        """Init Scalabel Mapper."""
        self.image_backend = image_backend
        self.fields_to_load = fields_to_load
        self.bg_as_class = bg_as_class
        self.skip_empty_samples = skip_empty_samples
        self.image_channel_mode = image_channel_mode
        self.tag_attr: Optional[Sequence[Optional[str]]] = tagging_attribute

        if isinstance(data_backend, dict):  # pragma: no cover
            self.data_backend: BaseDataBackend = build_component(
                data_backend, bound=BaseDataBackend
            )
        else:
            self.data_backend = data_backend
        rank_zero_info(
            "Using data backend: %s", self.data_backend.__class__.__name__
        )
<<<<<<< HEAD
        self.transformations = []
        if transformations is not None:
            for transform in transformations:
                if isinstance(transform, dict):
                    transform_: BaseAugmentation = build_component(
                        transform, bound=BaseAugmentation
                    )
                else:  # pragma: no cover
                    transform_ = transform
                self.transformations.append(transform_)
        rank_zero_info("Transformations used: %s", self.transformations)
        self.cats_name2id: Dict[str, List[Dict[str, int]]] = {}
=======
        self.cats_name2id: Dict[str, Dict[str, int]] = {}
>>>>>>> b87c8a23
        self.training = False

    def set_training(self, is_train: bool) -> None:
        """Set training attribute."""
        self.training = is_train
        if self.skip_empty_samples and self.training:
            rank_zero_warn(  # pragma: no cover
                "'skip_empty_samples' activated in test mode. This option is "
                "only available in training."
            )

    def setup_categories(self, cats_name2id: FieldCategoryMap) -> None:
        """Setup the category mappings for all fields to load."""
        for field in self.fields_to_load:
            assert (
                field in ALLOWED_FIELDS
            ), f"Unrecognized field={field}, allowed fields={ALLOWED_FIELDS}"
            if not cats_name2id:
                continue
            if isinstance(cats_name2id, list):
                self.cats_name2id[field] = cats_name2id
            elif isinstance(list(cats_name2id.values())[0], int):
                self.cats_name2id[field] = [cats_name2id]  # type: ignore
            else:
                assert (
                    field in cats_name2id
                ), f"Field={field} not specified in category_mapping"
                field_map = cats_name2id[field]
                assert isinstance(field_map, dict)
                self.cats_name2id[field] = [field_map]
        if "image_tags" in self.cats_name2id and not isinstance(
            self.tag_attr, list
        ):
            if self.tag_attr is None:
                self.tag_attr = [None] * len(self.cats_name2id["image_tags"])

    def load_inputs(
        self,
        sample: Frame,
        use_empty: Optional[bool] = False,
        group_url: Optional[str] = None,
        group_extrinsics: Optional[ScalabelExtrinsics] = None,
    ) -> InputSample:
        """Load image according to data_backend."""
        if not use_empty:
            assert sample.url is not None
            im_bytes = self.data_backend.get(sample.url)
            image = im_decode(
                im_bytes,
                mode=self.image_channel_mode,
                backend=self.image_backend,
            )
        else:
            image = np.empty((128, 128, 3), dtype=np.uint8)

        sample.size = ImageSize(width=image.shape[1], height=image.shape[0])
        image = torch.as_tensor(
            np.ascontiguousarray(image.transpose(2, 0, 1)),
            dtype=torch.float32,
        ).unsqueeze(0)
        images = Images(image, [(image.shape[3], image.shape[2])])
        input_data = InputSample([copy.deepcopy(sample)], images)

        assert self.fields_to_load is not None
        if (
            sample.intrinsics is not None
            and "intrinsics" in self.fields_to_load
        ):
            input_data.intrinsics = self.load_intrinsics(sample.intrinsics)

        if (
            sample.extrinsics is not None
            and "extrinsics" in self.fields_to_load
        ):
            input_data.extrinsics = self.load_extrinsics(sample.extrinsics)

        if (
            group_url is not None
            and group_extrinsics is not None
            and "pointcloud" in self.fields_to_load
        ):
            input_data.points = self.load_points(
                group_url, group_extrinsics, input_data.extrinsics
            )

        return input_data

    def load_annotations(
        self, sample: InputSample, labels: Optional[List[Label]]
    ) -> None:
        """Transform annotations."""
        frame = sample.metadata[0]
        if frame.attributes is not None:
            if "image_tags" in self.fields_to_load:
                assert self.tag_attr is not None
                image_tags, tag_maps = [], self.cats_name2id["image_tags"]
                for cats_map, tag_attr in zip(tag_maps, self.tag_attr):
                    image_tags.append(
                        ImageTags.from_scalabel(frame, cats_map, tag_attr)
                    )
                sample.targets.image_tags = [ImageTags.merge(image_tags)]

        if labels is None:
            return
        labels_used, instid_map = [], {}
        for label in labels:
            assert label.attributes is not None and label.category is not None
            if not check_crowd(label) and not check_ignored(label):
                labels_used.append(label)
                if label.id not in instid_map:
                    instid_map[label.id] = int(label.attributes["instance_id"])
        if not labels_used:
            return

        if "instance_masks" in self.fields_to_load:
            ins_map = self.cats_name2id["instance_masks"][0]
            instance_masks = InstanceMasks.from_scalabel(
                labels_used, ins_map, instid_map, frame.size
            )
            sample.targets.instance_masks = [instance_masks]

        if "semantic_masks" in self.fields_to_load:
            sem_map = self.cats_name2id["semantic_masks"][0]
            semantic_masks = SemanticMasks.from_scalabel(
                labels_used, sem_map, instid_map, frame.size, self.bg_as_class
            )
            sample.targets.semantic_masks = [semantic_masks]

        if "boxes2d" in self.fields_to_load:
            boxes2d = Boxes2D.from_scalabel(
                labels_used, self.cats_name2id["boxes2d"][0], instid_map
            )
            ins_masks = sample.targets.instance_masks[0]
            if len(ins_masks) > 0 and (
                len(boxes2d) == 0 or len(boxes2d) != len(ins_masks)
            ):  # pragma: no cover
                boxes2d = ins_masks.get_boxes2d()
            sample.targets.boxes2d = [boxes2d]

        if "boxes3d" in self.fields_to_load:
            boxes3d = Boxes3D.from_scalabel(
                labels_used, self.cats_name2id["boxes3d"][0], instid_map
            )
            sample.targets.boxes3d = [boxes3d]

    @staticmethod
    def load_intrinsics(intrinsics: ScalabelIntrinsics) -> Intrinsics:
        """Transform intrinsic camera matrix according to augmentations."""
        intrinsic_matrix = torch.from_numpy(
            get_matrix_from_intrinsics(intrinsics)
        ).to(torch.float32)
        return Intrinsics(intrinsic_matrix)

    @staticmethod
    def load_extrinsics(extrinsics: ScalabelExtrinsics) -> Extrinsics:
        """Transform extrinsics from Scalabel to Vis4D."""
        extrinsics_matrix = torch.from_numpy(
            get_matrix_from_extrinsics(extrinsics)
        ).to(torch.float32)
        return Extrinsics(extrinsics_matrix)

    def load_points(
        self,
        group_url: str,
        group_extrinsics: ScalabelExtrinsics,
        input_data_extrinsics: Extrinsics,
        num_point_feature: int = 4,
        radius: float = 1.0,
    ) -> PointCloud:
        """Load pointcloud points and filter the near ones."""
        points = np.fromfile(group_url, dtype=np.float32)  # type: ignore # pylint: disable=line-too-long
        s = points.shape[0]
        if s % 5 != 0:
            points = points[: s - (s % 5)]
        points = points.reshape(-1, 5)[:, :num_point_feature].T

        x_filt = np.abs(points[0, :]) < radius
        y_filt = np.abs(points[1, :]) < radius
        not_close = np.logical_not(np.logical_and(x_filt, y_filt))
        points = points[:, not_close].T
        point_cloud = PointCloud(torch.as_tensor(points))

        points_extrinsics = self.load_extrinsics(group_extrinsics)

        hom_points = torch.cat(
            [
                point_cloud.tensor[:, :, :3],
                torch.ones_like(point_cloud.tensor[:, :, 0:1]),
            ],
            -1,
        )
        points_world = hom_points @ points_extrinsics.transpose().tensor
        point_cloud.tensor[:, :, :3] = (
            points_world @ input_data_extrinsics.inverse().transpose().tensor
        )[:, :, :3]
        return point_cloud

    def __call__(
        self,
        sample: Frame,
        group_url: Optional[str] = None,
        group_extrinsics: Optional[ScalabelExtrinsics] = None,
    ) -> Optional[InputSample]:
        """Prepare a single sample in Vis4D format.

        Args:
            sample (Frame): Metadata of one image, in scalabel format.
            Serialized as dict due to multi-processing.
            parameters (List[AugParams]): Augmentation parameter list.
            group_url (str): Url of group sensor path.
            group_extrinsics (ScalabelExtrinsics): Extrinsics for group sensor.

        Returns:
            InputSample: Data format that the model accepts.
            List[AugParams]: augmentation parameters, s.t. ref views can be
            augmented with the same parameters.

        Raises:
            AttributeError: If category mappings have not been initialized.
        """
        if (
            self.skip_empty_samples
            and (sample.labels is None or len(sample.labels) == 0)
            and self.training
        ):
            return None  # pragma: no cover

        # load input data
        input_data = self.load_inputs(
            sample,
            use_empty=isinstance(sample, FrameGroup),
            group_url=group_url,
            group_extrinsics=group_extrinsics,
        )

        if self.training:
            if len(self.cats_name2id) == 0:
                raise AttributeError(
                    "Category mapping not initialized! Please "
                    "execute 'SampleMapper.setup_categories'."
                )

            # load annotations to input sample
            self.load_annotations(input_data, sample.labels)

        if self.skip_empty_samples and input_data.targets.empty:
            return None  # pragma: no cover
        return input_data<|MERGE_RESOLUTION|>--- conflicted
+++ resolved
@@ -58,19 +58,10 @@
         data_backend: Union[BaseDataBackend, ModuleCfg] = FileBackend(),
         fields_to_load: Tuple[str] = ("boxes2d",),
         skip_empty_samples: bool = False,
-<<<<<<< HEAD
-        clip_bboxes_to_image: bool = True,
-        min_bboxes_area: float = 7.0 * 7.0,
         bg_as_class: bool = False,
-        transformations: Optional[
-            List[Union[BaseAugmentation, ModuleCfg]]
-        ] = None,
-=======
-        background_as_class: bool = False,
->>>>>>> b87c8a23
         image_backend: str = "PIL",
         image_channel_mode: str = "RGB",
-        tagging_attribute: Optional[TagAttr] = None,
+        tagging_attr: Optional[TagAttr] = None,
     ) -> None:
         """Init Scalabel Mapper."""
         self.image_backend = image_backend
@@ -78,7 +69,7 @@
         self.bg_as_class = bg_as_class
         self.skip_empty_samples = skip_empty_samples
         self.image_channel_mode = image_channel_mode
-        self.tag_attr: Optional[Sequence[Optional[str]]] = tagging_attribute
+        self.tag_attr: Optional[Sequence[Optional[str]]] = tagging_attr
 
         if isinstance(data_backend, dict):  # pragma: no cover
             self.data_backend: BaseDataBackend = build_component(
@@ -89,22 +80,7 @@
         rank_zero_info(
             "Using data backend: %s", self.data_backend.__class__.__name__
         )
-<<<<<<< HEAD
-        self.transformations = []
-        if transformations is not None:
-            for transform in transformations:
-                if isinstance(transform, dict):
-                    transform_: BaseAugmentation = build_component(
-                        transform, bound=BaseAugmentation
-                    )
-                else:  # pragma: no cover
-                    transform_ = transform
-                self.transformations.append(transform_)
-        rank_zero_info("Transformations used: %s", self.transformations)
         self.cats_name2id: Dict[str, List[Dict[str, int]]] = {}
-=======
-        self.cats_name2id: Dict[str, Dict[str, int]] = {}
->>>>>>> b87c8a23
         self.training = False
 
     def set_training(self, is_train: bool) -> None:
