--- conflicted
+++ resolved
@@ -110,15 +110,9 @@
                             if key != "data"
                             else data
                         ]
-<<<<<<< HEAD
-                    except (ValueError, AttributeError):
+                    except ValueError:
                         rank_zero_warn(
                             f"Could not find key {key} in data dictionary. "
-=======
-                    except ValueError:
-                        rank_zero_warn(
-                            f"Could not find key {key} in data dictionary."
->>>>>>> b3f8db44
                             + f"Skipping transform {self_.__class__.__name__}."
                         )
                         return data
