"""Resize augmentation."""
import random
from typing import Callable, List, Tuple, Union

import torch
import torch.nn.functional as F

from vis4d.data.datasets.base import COMMON_KEYS, MetaData
from vis4d.op.box.util import transform_bbox

from .base import Transform


def _get_resize_shape(
    original_shape: Tuple[int, int],
    new_shape: Tuple[int, int],
    keep_ratio: bool = True,
    align_long_edge: bool = False,
) -> Tuple[int, int]:
    """Get shape for resize, considering keep_ratio."""
    h, w = original_shape
    new_h, new_w = new_shape
    if keep_ratio:
        if align_long_edge:
            long_edge, short_edge = max(new_shape), min(new_shape)
            scale_factor = min(long_edge / max(h, w), short_edge / min(h, w))
        else:
            scale_factor = min(new_w / w, new_h / h)
        new_h = int(h * scale_factor + 0.5)
        new_w = int(w * scale_factor + 0.5)
    return new_h, new_w


def _transform_from_shapes(
    input_shape: Tuple[int, int], resize_shape: Tuple[int, int]
) -> torch.Tensor:
    """Generate 3x3 scaling matrix from two shapes."""
    h, w = input_shape
    new_h, new_w = resize_shape
    transform = torch.eye(3)
    transform[0, 0] = new_w / w
    transform[1, 1] = new_h / h
    return transform


def _resize_tensor(
    inputs: torch.Tensor,
    shape: Tuple[int, int],
    interpolation: str = "bilinear",
) -> torch.Tensor:
    """Resize Tensor of dimensions [N, C, H, W]."""
    assert interpolation in ["nearest", "bilinear", "bicubic"]
    align_corners = None if interpolation == "nearest" else False
    output = F.interpolate(
        inputs, shape, mode=interpolation, align_corners=align_corners
    )
    return output


<<<<<<< HEAD
@Transform(out_keys=[DataKeys.images, DataKeys.input_hw])
=======
@Transform(in_keys=[COMMON_KEYS.images, COMMON_KEYS.metadata])
>>>>>>> a96a2e07
def resize_image(
    shape: Union[Tuple[int, int], List[Tuple[int, int]]],
    keep_ratio: bool = False,
    multiscale_mode: str = "range",
    scale_range: Tuple[float, float] = (1.0, 1.0),
    align_long_edge: bool = False,
    interpolation: str = "bilinear",
):
    """Resize tensor of shape [N, C, H, W].

    Args:
        shape (Union[Tuple[int, int], List[Tuple[int, int]]]): Image shape to be resized to in (H, W) format. In multiscale mode 'list', shape represents the list of possible shapes for resizing.
        keep_ratio (bool, optional): If aspect ratio of original image should be kept, the new shape will modified to fit the aspect ratio of the original image. Defaults to False.
        multiscale_mode (str, optional): one of [range, list]. Defaults to "range".
        scale_range (Tuple[float, float], optional): Range of sampled image scales in range mode, e.g. (0.8, 1.2), indicating minimum of 0.8 * shape and maximum of 1.2 * shape. Defaults to (1.0, 1.0).
        align_long_edge (bool, optional): If keep_ratio is true, this option indicates if shape should be automatically aligned with the long edge of the original image, e.g. original shape=(100, 80), original shape=(100, 200) will yield (125, 100) as new shape. Defaults to False.
        interpolation (str, optional): Interpolation method. One of ["nearest", "bilinear", "bicubic"]. Defaults to "bilinear".
    """

    def _resize(image: torch.Tensor) -> torch.Tensor:
        im_shape = (image.size(2), image.size(3))
        tgt_shape = _get_target_shape(
            im_shape,
            shape,
            keep_ratio,
            multiscale_mode,
            scale_range,
            align_long_edge,
        )
        return _resize_tensor(image, tgt_shape, interpolation=interpolation), tgt_shape

    return _resize


@Transform(
    in_keys=[COMMON_KEYS.boxes2d, COMMON_KEYS.metadata],
    out_keys=[COMMON_KEYS.boxes2d],
)
def resize_boxes2d():
    """Resize 2D bounding boxes."""

    def _resize(boxes: torch.Tensor, metadata: MetaData) -> torch.Tensor:
        input_shape, shape = metadata["original_hw"], metadata["input_hw"]
        return transform_bbox(
            _transform_from_shapes(input_shape, shape), boxes
        )

    return _resize


@Transform(
    in_keys=[COMMON_KEYS.intrinsics, COMMON_KEYS.metadata],
    out_keys=[COMMON_KEYS.intrinsics],
)
def resize_intrinsics():
    """Scale camera intrinsics when resizing."""

    def _resize(intrinsics: torch.Tensor, metadata: MetaData) -> torch.Tensor:
        input_shape, shape = metadata["original_hw"], metadata["input_hw"]
        return torch.matmul(
            _transform_from_shapes(input_shape, shape), intrinsics
        )

    return _resize


@Transform(
    in_keys=[COMMON_KEYS.masks, COMMON_KEYS.metadata],
    out_keys=[COMMON_KEYS.masks],
)
def resize_masks():
    """Resize masks."""

    def _resize(masks: torch.Tensor, metadata: MetaData) -> torch.Tensor:
        shape = metadata["input_hw"]
        if len(masks) == 0:  # handle empty masks
            return masks
        return (
            _resize_tensor(
                masks.float().unsqueeze(0), shape, interpolation="nearest"
            )
            .type(masks.dtype)
            .squeeze(0)
        )

    return _resize


def _get_target_shape(
    input_shape: Tuple[int, int],
    shape: Union[Tuple[int, int], List[Tuple[int, int]]],
    keep_ratio: bool = False,
    multiscale_mode: str = "range",
    scale_range: Tuple[float, float] = (1.0, 1.0),
    align_long_edge: bool = False,
) -> Tuple[int, int]:
    """Generate possibly random target shape."""
    assert multiscale_mode in ["list", "range"]
    if multiscale_mode == "list":
        assert isinstance(
            shape, list
        ), "Specify shape as list when using multiscale mode list."
        assert len(shape) >= 1
    else:
        assert isinstance(
            shape, tuple
        ), "Specify shape as tuple when using multiscale mode range."
        assert (
            scale_range[0] <= scale_range[1]
        ), f"Invalid scale range: {scale_range[1]} < {scale_range[0]}"

    if multiscale_mode == "range":
        assert isinstance(shape, tuple)
        if scale_range[0] < scale_range[1]:  # do multi-scale
            w_scale = (
                random.uniform(0, 1) * (scale_range[1] - scale_range[0])
                + scale_range[0]
            )
            h_scale = (
                random.uniform(0, 1) * (scale_range[1] - scale_range[0])
                + scale_range[0]
            )
        else:
            h_scale = w_scale = 1.0

        shape = int(shape[0] * h_scale), int(shape[1] * w_scale)
    else:
        assert isinstance(shape, list)
        shape = random.choice(shape)

    shape = _get_resize_shape(input_shape, shape, keep_ratio, align_long_edge)
    return shape<|MERGE_RESOLUTION|>--- conflicted
+++ resolved
@@ -1,11 +1,11 @@
 """Resize augmentation."""
 import random
-from typing import Callable, List, Tuple, Union
+from typing import List, Tuple, Union
 
 import torch
 import torch.nn.functional as F
 
-from vis4d.data.datasets.base import COMMON_KEYS, MetaData
+from vis4d.data.datasets.base import COMMON_KEYS
 from vis4d.op.box.util import transform_bbox
 
 from .base import Transform
@@ -57,11 +57,7 @@
     return output
 
 
-<<<<<<< HEAD
-@Transform(out_keys=[DataKeys.images, DataKeys.input_hw])
-=======
-@Transform(in_keys=[COMMON_KEYS.images, COMMON_KEYS.metadata])
->>>>>>> a96a2e07
+@Transform(out_keys=(COMMON_KEYS.images, COMMON_KEYS.input_hw))
 def resize_image(
     shape: Union[Tuple[int, int], List[Tuple[int, int]]],
     keep_ratio: bool = False,
@@ -91,57 +87,75 @@
             scale_range,
             align_long_edge,
         )
-        return _resize_tensor(image, tgt_shape, interpolation=interpolation), tgt_shape
+        return (
+            _resize_tensor(image, tgt_shape, interpolation=interpolation),
+            tgt_shape,
+        )
 
     return _resize
 
 
 @Transform(
-    in_keys=[COMMON_KEYS.boxes2d, COMMON_KEYS.metadata],
-    out_keys=[COMMON_KEYS.boxes2d],
+    in_keys=(
+        COMMON_KEYS.boxes2d,
+        COMMON_KEYS.original_hw,
+        COMMON_KEYS.input_hw,
+    ),
+    out_keys=(COMMON_KEYS.boxes2d,),
 )
 def resize_boxes2d():
     """Resize 2D bounding boxes."""
 
-    def _resize(boxes: torch.Tensor, metadata: MetaData) -> torch.Tensor:
-        input_shape, shape = metadata["original_hw"], metadata["input_hw"]
+    def _resize(
+        boxes: torch.Tensor,
+        original_hw: Tuple[int, int],
+        input_hw: Tuple[int, int],
+    ) -> torch.Tensor:
         return transform_bbox(
-            _transform_from_shapes(input_shape, shape), boxes
+            _transform_from_shapes(original_hw, input_hw), boxes
         )
 
     return _resize
 
 
 @Transform(
-    in_keys=[COMMON_KEYS.intrinsics, COMMON_KEYS.metadata],
-    out_keys=[COMMON_KEYS.intrinsics],
+    in_keys=(
+        COMMON_KEYS.intrinsics,
+        COMMON_KEYS.original_hw,
+        COMMON_KEYS.input_hw,
+    ),
+    out_keys=(COMMON_KEYS.intrinsics),
 )
 def resize_intrinsics():
     """Scale camera intrinsics when resizing."""
 
-    def _resize(intrinsics: torch.Tensor, metadata: MetaData) -> torch.Tensor:
-        input_shape, shape = metadata["original_hw"], metadata["input_hw"]
+    def _resize(
+        intrinsics: torch.Tensor,
+        original_hw: Tuple[int, int],
+        input_hw: Tuple[int, int],
+    ) -> torch.Tensor:
         return torch.matmul(
-            _transform_from_shapes(input_shape, shape), intrinsics
+            _transform_from_shapes(original_hw, input_hw), intrinsics
         )
 
     return _resize
 
 
 @Transform(
-    in_keys=[COMMON_KEYS.masks, COMMON_KEYS.metadata],
-    out_keys=[COMMON_KEYS.masks],
+    in_keys=(COMMON_KEYS.masks, COMMON_KEYS.input_hw),
+    out_keys=(COMMON_KEYS.masks,),
 )
 def resize_masks():
     """Resize masks."""
 
-    def _resize(masks: torch.Tensor, metadata: MetaData) -> torch.Tensor:
-        shape = metadata["input_hw"]
+    def _resize(
+        masks: torch.Tensor, input_hw: Tuple[int, int]
+    ) -> torch.Tensor:
         if len(masks) == 0:  # handle empty masks
             return masks
         return (
             _resize_tensor(
-                masks.float().unsqueeze(0), shape, interpolation="nearest"
+                masks.float().unsqueeze(0), input_hw, interpolation="nearest"
             )
             .type(masks.dtype)
             .squeeze(0)
