"""Pad transformation."""
from __future__ import annotations

import numpy as np
import torch
import torch.nn.functional as F

from vis4d.common.typing import NDArrayF32, NDArrayUI8
from vis4d.data.const import CommonKeys as K

from .base import Transform


@Transform(K.images, K.images)
class PadImages:
    """Pad batch of images at the bottom right."""

    def __init__(
        self,
        stride: int = 32,
        mode: str = "constant",
        value: float = 0.0,
        shape: tuple[int, int] | None = None,
        pad2square: bool = False,
    ) -> None:
        """Creates an instance of PadImage.

        Args:
            stride (int, optional): Chooses padding size so that the input will
                be divisible by stride. Defaults to 32.
            mode (str, optional): Padding mode. One of constant, reflect,
                replicate or circular. Defaults to "constant".
            value (float, optional): Value for constant padding.
                Defaults to 0.0.
            shape (tuple[int, int], optional): Shape of the padded image
                (H, W). Defaults to None.
            pad2square (bool, optional): Pad to square. Defaults to False.
        """
        if pad2square:
            assert (
                shape is None
            ), "Cannot specify shape when pad2square is True."
        self.stride = stride
        self.mode = mode
        self.value = value
        self.shape = shape
        self.pad2square = pad2square

    def __call__(self, images: list[NDArrayF32]) -> list[NDArrayF32]:
        """Pad images to consistent size."""
        heights = [im.shape[1] for im in images]
        widths = [im.shape[2] for im in images]
        max_hw = _get_max_shape(
            heights, widths, self.stride, self.shape, self.pad2square
        )

        # generate params for torch pad
        for i, (image, h, w) in enumerate(zip(images, heights, widths)):
            pad_param = (0, max_hw[1] - w, 0, max_hw[0] - h)
            image_ = torch.from_numpy(image).permute(0, 3, 1, 2)
            image_ = F.pad(image_, pad_param, self.mode, self.value)
            images[i] = image_.permute(0, 2, 3, 1).numpy()
        return images


@Transform(K.seg_masks, K.seg_masks)
class PadSegMasks:
    """Pad batch of segmentation masks at the bottom right."""

    def __init__(
        self,
        stride: int = 32,
        mode: str = "constant",
        value: int = 255,
        shape: tuple[int, int] | None = None,
        pad2square: bool = False,
    ) -> None:
        """Creates an instance of PadSegMasks.

        Args:
            stride (int, optional): Chooses padding size so that the input will
                be divisible by stride. Defaults to 32.
            mode (str, optional): Padding mode. One of constant, reflect,
                replicate or circular. Defaults to "constant".
            value (float, optional): Value for constant padding.
                Defaults to 0.0.
            shape (tuple[int, int], optional): Shape of the padded image
                (H, W). Defaults to None.
            pad2square (bool, optional): Pad to square. Defaults to False.
        """
        if pad2square:
            assert (
                shape is None
            ), "Cannot specify shape when pad2square is True."
        self.stride = stride
        self.mode = mode
        self.value = value
        self.shape = shape
        self.pad2square = pad2square

    def __call__(self, masks: list[NDArrayUI8]) -> list[NDArrayUI8]:
        """Pad images to consistent size."""
<<<<<<< HEAD
        heights = [im.shape[0] for im in masks]
        widths = [im.shape[1] for im in masks]
        if target_shapes is not None:
            max_hw = target_shapes[0]
        else:
            max_hw = _get_max_shape(
                heights, widths, self.stride, self.shape, self.pad2square
            )
=======
        heights = [mask.shape[0] for mask in masks]
        widths = [mask.shape[1] for mask in masks]
        max_hw = _get_max_shape(self.stride, self.shape, heights, widths)
>>>>>>> f7a54a84

        # generate params for torch pad
        for i, (mask, h, w) in enumerate(zip(masks, heights, widths)):
            pad_param = ((0, max_hw[0] - h), (0, max_hw[1] - w))
            masks[i] = np.pad(  # type: ignore
                mask, pad_param, mode=self.mode, constant_values=self.value
            )
        return masks


def _get_max_shape(
    heights: list[int],
    widths: list[int],
    stride: int,
    shape: tuple[int, int] | None,
    pad2square: bool,
) -> tuple[int, int]:
    """Get max shape for padding.

    Args:
        stride (int): Chooses padding size so that the input will be divisible
            by stride.
        shape (tuple[int, int], optional): Shape of the padded image (H, W).
            Defaults to None.
        heights (list[int]): List of heights of input.
        widths (list[int]): List of widths of input.
        pad2square (bool): Pad to square.

    Returns:
        tuple[int, int]: Max shape for padding.
    """
    if pad2square:
        max_size = max(heights + widths)
        max_hw = (max_size, max_size)
    elif shape is not None:
        max_hw = shape
    else:
        max_hw = max(heights), max(widths)
        max_hw = tuple(_make_divisible(x, stride) for x in max_hw)  # type: ignore # pylint: disable=line-too-long
    return max_hw


def _make_divisible(x: int, stride: int) -> int:
    """Ensure divisibility by stride."""
    return (x + (stride - 1)) // stride * stride<|MERGE_RESOLUTION|>--- conflicted
+++ resolved
@@ -100,20 +100,14 @@
 
     def __call__(self, masks: list[NDArrayUI8]) -> list[NDArrayUI8]:
         """Pad images to consistent size."""
-<<<<<<< HEAD
-        heights = [im.shape[0] for im in masks]
-        widths = [im.shape[1] for im in masks]
+        heights = [mask.shape[0] for mask in masks]
+        widths = [mask.shape[1] for mask in masks]
         if target_shapes is not None:
             max_hw = target_shapes[0]
         else:
             max_hw = _get_max_shape(
                 heights, widths, self.stride, self.shape, self.pad2square
             )
-=======
-        heights = [mask.shape[0] for mask in masks]
-        widths = [mask.shape[1] for mask in masks]
-        max_hw = _get_max_shape(self.stride, self.shape, heights, widths)
->>>>>>> f7a54a84
 
         # generate params for torch pad
         for i, (mask, h, w) in enumerate(zip(masks, heights, widths)):
