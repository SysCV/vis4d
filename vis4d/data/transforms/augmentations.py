"""Vis4D augmentations."""
import random
from typing import List, Optional, Tuple, Union

import numpy as np
import torch
import torch.nn.functional as F
from pytorch_lightning.utilities.distributed import rank_zero_warn

from vis4d.common.bbox.utils import bbox_intersection
from vis4d.data.utils import transform_bbox
from vis4d.struct import (
    ArgsType,
    Boxes2D,
    Boxes3D,
    Images,
    InputSample,
    InstanceMasks,
    Intrinsics,
    LabelInstances,
    SemanticMasks,
    TMasks,
)

from .base import AugParams, BaseAugmentation
from .utils import get_resize_shape


class Resize(BaseAugmentation):
    """Resize augmentation.

    Attributes:
        shape: Image shape to be resized to in (H, W) format. In
        multiscale mode 'list', shape represents the list of possible
        shapes for resizing.
        interpolation: Interpolation method. One of ["nearest", "bilinear",
        "bicubic"]
        keep_ratio: If aspect ratio of original image should be kept, the
        new height will be scaled according to the new width and the
        aspect ratio of the original image as:
        new_h = new_w / (orginal_w / original_h)
        multiscale_mode: one of [range, list],
        scale_range: Range of sampled image scales in range mode, e.g.
        (0.8, 1.2), indicating minimum of 0.8 * shape and maximum of
        1.2 * shape.
        return_transform: If the transform should be returned in matrix
        format.
    """

    def __init__(
        self,
        shape: Union[Tuple[int, int], List[Tuple[int, int]]],
        *args: ArgsType,
        keep_ratio: bool = False,
        multiscale_mode: str = "range",
        scale_range: Tuple[float, float] = (1.0, 1.0),
        interpolation: str = "bilinear",
        **kwargs: ArgsType,
    ) -> None:
        """Init function."""
        super().__init__(*args, **kwargs)
        self.shape = shape
        self.keep_ratio = keep_ratio
        self.multiscale_mode = multiscale_mode
        assert self.multiscale_mode in ["list", "range"]
        self.scale_range = scale_range
        if self.multiscale_mode == "list":
            assert isinstance(
                self.shape, list
            ), "Specify shape as list when using multiscale mode list."
            assert len(self.shape) >= 1
            # pylint: disable=unsubscriptable-object
            self.shape = [(int(s[0]), int(s[1])) for s in self.shape]
        else:
            if (
                isinstance(self.shape, list)
                and isinstance(self.shape[0], int)
                and isinstance(self.shape[1], int)
            ):
                self.shape = tuple(self.shape)
            assert isinstance(
                self.shape, tuple
            ), "Specify shape as tuple when using multiscale mode range."
            self.shape = (int(self.shape[0]), int(self.shape[1]))
            assert self.scale_range[0] <= self.scale_range[1], (
                "Invalid scale range: "
                f"{self.scale_range[1]} < {self.scale_range[0]}"
            )

        self.interpolation = interpolation
        assert self.interpolation in ["nearest", "bilinear", "bicubic"]

    def generate_parameters(self, sample: InputSample) -> AugParams:
        """Generate current parameters."""
        params = super().generate_parameters(sample)
        if self.multiscale_mode == "range":
            assert isinstance(self.shape, tuple)
            if self.scale_range[0] < self.scale_range[1]:  # do multi-scale
                w_scale = (
                    torch.rand((len(sample),))
                    * (self.scale_range[1] - self.scale_range[0])
                    + self.scale_range[0]
                )
                h_scale = (
                    torch.rand((len(sample),))
                    * (self.scale_range[1] - self.scale_range[0])
                    + self.scale_range[0]
                )
            else:
                h_scale = w_scale = 1.0

            h_new = (
                torch.tensor(self.shape[0]).repeat(len(sample)) * h_scale
            ).int()
            w_new = (
                torch.tensor(self.shape[1]).repeat(len(sample)) * w_scale
            ).int()
            shape = torch.stack([h_new, w_new], -1)
        else:
            assert isinstance(self.shape, list)
            shape = torch.tensor(random.sample(self.shape, k=len(sample)))

        for i, sh in enumerate(shape):
            sh[1], sh[0] = get_resize_shape(
                sample.images.image_sizes[i], (sh[1], sh[0]), self.keep_ratio
            )

        transform = (
            torch.eye(3, device=sample.device)
            .unsqueeze(0)
            .repeat(len(sample), 1, 1)
        )
        for i, sh in enumerate(shape):
            if params["apply"][i]:
                w, h = sample.images.image_sizes[i]
                transform[i, 0, 0] = sh[1] / w
                transform[i, 1, 1] = sh[0] / h

        params["shape"] = shape
        params["transform"] = transform
        return params

    def _apply_tensor(
        self, inputs: torch.Tensor, shape: torch.Tensor
    ) -> torch.Tensor:
        """Apply resize."""
        align_corners = None if self.interpolation == "nearest" else False
        output = F.interpolate(
            inputs,
            (shape[0], shape[1]),
            mode=self.interpolation,
            align_corners=align_corners,
        )
        return output

    def apply_intrinsics(
        self, intrinsics: Intrinsics, parameters: AugParams
    ) -> Intrinsics:
        """Transform intrinsic camera matrix according to augmentations."""
        return Intrinsics(
            torch.matmul(parameters["transform"], intrinsics.tensor)
        )

    def apply_image(self, images: Images, parameters: AugParams) -> Images:
        """Apply augmentation to input image."""
        all_ims = []
        for i, im in enumerate(images):
            if parameters["apply"][i]:
                im_t = self._apply_tensor(im.tensor, parameters["shape"][i])
                all_ims.append(Images(im_t, [(im_t.shape[3], im_t.shape[2])]))
            else:
                all_ims.append(im)

        if len(all_ims) == 1:
            return all_ims[0]
        return Images.cat(all_ims)

    def apply_box2d(
        self, boxes: List[Boxes2D], parameters: AugParams
    ) -> List[Boxes2D]:
        """Apply augmentation to input box2d."""
        for i, box in enumerate(boxes):
            if len(box) > 0 and parameters["apply"][i]:
                box.boxes[:, :4] = transform_bbox(
                    parameters["transform"][i],
                    box.boxes[:, :4],
                )
        return boxes

    def apply_mask(
        self, masks: List[TMasks], parameters: AugParams
    ) -> List[TMasks]:
        """Apply augmentation to input mask."""
        interp = self.interpolation
        self.interpolation = "nearest"
        for i, mask in enumerate(masks):
            if len(mask) > 0 and parameters["apply"][i]:
                mask.masks = (
                    self._apply_tensor(
                        mask.masks.float().unsqueeze(1), parameters["shape"][i]
                    )
                    .squeeze(1)
                    .type(mask.masks.dtype)
                )
        self.interpolation = interp
        return masks


class RandomCrop(BaseAugmentation):
    """RandomCrop augmentation class."""

    def __init__(
        self,
        shape: Union[
            Tuple[float, float],
            Tuple[int, int],
            List[Tuple[float, float]],
            List[Tuple[int, int]],
        ],
        *args: ArgsType,
        crop_type: str = "absolute",
        allow_empty_crops: bool = True,
        recompute_boxes2d: bool = False,
        cat_max_ratio: float = 1.0,
        **kwargs: ArgsType,
    ) -> None:
        """Init function."""
        super().__init__(*args, **kwargs)
        assert crop_type in [
            "absolute",
            "relative",
            "absolute_range",
            "relative_range",
        ], f"Unknown crop type {crop_type}."
        self.crop_type = crop_type
        self.cat_max_ratio = cat_max_ratio
        self.allow_empty_crops = allow_empty_crops
        self.recompute_boxes2d = recompute_boxes2d
        if isinstance(shape, list) and (
            (isinstance(shape[0], int) and isinstance(shape[1], int))
            or (isinstance(shape[0], float) and isinstance(shape[1], float))
        ):
            shape = tuple(shape)

        if crop_type == "absolute":
            assert isinstance(shape, tuple)
            assert shape[0] > 0 and shape[1] > 0
            self.shape: Tuple[int, int] = (
                int(shape[0]),
                int(shape[1]),
            )

        elif crop_type == "relative":
            assert isinstance(shape, tuple)
            assert 0 < shape[0] <= 1 and 0 < shape[1] <= 1
            self.scale: Tuple[float, float] = shape

        elif "range" in crop_type:
            assert isinstance(shape, list)
            assert len(shape) == 2
            assert shape[1][0] >= shape[0][0]
            assert shape[1][1] >= shape[0][1]

            if "absolute" in crop_type:
                for crop in shape:
                    assert crop[0] > 0 and crop[1] > 0
                self.shape_min: Tuple[int, int] = (
                    int(shape[0][0]),
                    int(shape[0][1]),
                )
                self.shape_max: Tuple[int, int] = (
                    int(shape[1][0]),
                    int(shape[1][1]),
                )
            else:
                for crop in shape:
                    assert 0 < crop[0] <= 1 and 0 < crop[1] <= 1
                self.scale_min: Tuple[float, float] = shape[0]
                self.scale_max: Tuple[float, float] = shape[1]

    def _get_crop_size(self, im_wh: torch.Tensor) -> Tuple[int, int]:
        """Generate random absolute crop size."""
        w, h = im_wh
        if self.crop_type == "absolute":
            return (
                min(int(self.shape[0]), h),
                min(int(self.shape[1]), w),
            )
        if self.crop_type == "absolute_range":
            crop_h = np.random.randint(
                min(h, self.shape_min[0]), min(h, self.shape_max[0]) + 1
            )
            crop_w = np.random.randint(
                min(w, self.shape_min[1]), min(w, self.shape_max[1]) + 1
            )
            return int(crop_h), int(crop_w)
        if self.crop_type == "relative":
            crop_h, crop_w = self.scale
            return int(h * crop_h + 0.5), int(w * crop_w + 0.5)
        # relative range
        crop_h = (
            np.random.rand() * (self.scale_max[0] - self.scale_min[0])
            + self.scale_min[0]
        )
        crop_w = (
            np.random.rand() * (self.scale_max[1] - self.scale_min[1])
            + self.scale_min[1]
        )
        return int(h * crop_h + 0.5), int(w * crop_w + 0.5)

    def _sample_crop(self, im_wh: torch.Tensor) -> torch.Tensor:
        """Sample crop parameters according to config."""
        crop_size = self._get_crop_size(im_wh)
        margin_h = max(im_wh[1] - crop_size[0], 0)
        margin_w = max(im_wh[0] - crop_size[1], 0)
        offset_h = np.random.randint(0, margin_h + 1)
        offset_w = np.random.randint(0, margin_w + 1)
        crop_y1, crop_y2 = offset_h, offset_h + crop_size[0]
        crop_x1, crop_x2 = offset_w, offset_w + crop_size[1]
        return torch.LongTensor([crop_x1, crop_y1, crop_x2, crop_y2])

    @staticmethod
    def _get_keep_mask(
        sample: InputSample, crop_param: torch.Tensor
    ) -> torch.Tensor:
        """Get mask for 2D annotations to keep."""
        assert len(sample) == 1, "Please provide a single sample!"
        assert len(crop_param.shape) == 1, "Please provide single crop_param"
        crop_box = Boxes2D(crop_param.float().unsqueeze(0))
        if len(sample.targets.boxes2d[0]) > 0:
            # will be better to compute mask intersection (if exists) instead
            overlap = bbox_intersection(sample.targets.boxes2d[0], crop_box)
            return overlap.squeeze(-1) > 0
        return torch.tensor([])

    def _check_seg_max_cat(
        self, sample: InputSample, crop_param: torch.Tensor
    ) -> bool:
        """Check if any category occupies more than cat_max_ratio."""
        crop_box = Boxes2D(crop_param.float().unsqueeze(0))
        crop_masks = sample.targets.semantic_masks[0].crop(crop_box)
        cls_ids, cnts = torch.unique(
            crop_masks.to_hwc_mask(), return_counts=True
        )
        cnts = cnts[cls_ids != 255]
        keep_mask = (
            len(cnts) > 1 and cnts.max() / cnts.sum() < self.cat_max_ratio
        )
        return keep_mask

    def generate_parameters(self, sample: InputSample) -> AugParams:
        """Generate current parameters."""
        parameters = super().generate_parameters(sample)
        image_whs = []
        crop_params = []
        keep_masks = []
        cur_sample: InputSample
        for i, cur_sample in enumerate(sample):
            im_wh = torch.tensor(cur_sample.images.image_sizes[0])
            image_whs.append(im_wh)
            if not parameters["apply"][i]:
                crop_params.append(torch.tensor([0, 0, *im_wh]))
                num_objs = len(cur_sample.targets.boxes2d[0])
                keep_masks.append(torch.tensor([True] * num_objs))
                continue

            crop_param = self._sample_crop(im_wh)
            keep_mask = self._get_keep_mask(cur_sample, crop_param)
            if (
                len(cur_sample.targets.boxes2d[0]) > 0
                or self.cat_max_ratio != 1.0
            ):
                # resample crop if conditions not satisfied
                found_crop = False
                for _ in range(10):
                    # try resampling 10 times, otherwise use last crop
                    if (
                        self.allow_empty_crops or keep_mask.sum() != 0
                    ) and not self._check_seg_max_cat(cur_sample, crop_param):
                        found_crop = True
                        break
                    crop_param = self._sample_crop(im_wh)
                    keep_mask = self._get_keep_mask(cur_sample, crop_param)
                if not found_crop:
                    rank_zero_warn(
                        "Random crop not found within 10 resamples."
                    )
            crop_params.append(crop_param)
            keep_masks.append(keep_mask)

        parameters["image_wh"] = torch.stack(image_whs)
        parameters["crop_params"] = torch.stack(crop_params)
        parameters["keep"] = keep_masks
        return parameters

    def apply_image(self, images: Images, parameters: AugParams) -> Images:
        """Apply augmentation to input image."""
        all_ims: List[Images] = []
        for i, im in enumerate(images):
            if parameters["apply"][i]:
                im_wh = im.image_sizes[0]
                x1, y1, x2, y2 = parameters["crop_params"][i]
                w, h = (x2 - x1).item(), (y2 - y1).item()
                im.tensor = im.tensor[:, :, y1:y2, x1:x2]
                im.image_sizes[i] = (min(im_wh[0], w), min(im_wh[1], h))
            all_ims.append(im)
        if len(all_ims) == 1:
            return all_ims[0]
        return Images.cat(all_ims)

    def apply_box2d(
        self,
        boxes: List[Boxes2D],
        parameters: AugParams,
    ) -> List[Boxes2D]:
        """Apply augmentation to input box2d."""
        for i, box in enumerate(boxes):
            if len(box) > 0 and parameters["apply"][i]:
                offset = parameters["crop_params"][i, :2]
                box.boxes[:, :4] -= torch.cat([offset, offset])
                boxes[i] = box[parameters["keep"][i]]
        return boxes

    def apply_box3d(
        self,
        boxes: List[Boxes3D],
        parameters: AugParams,
    ) -> List[Boxes3D]:
        """Apply augmentation to input box3d."""
        for i, box in enumerate(boxes):
            if len(box) > 0 and parameters["apply"][i]:
                boxes[i] = box[parameters["keep"][i]]
        return boxes

    def apply_intrinsics(
        self,
        intrinsics: Intrinsics,
        parameters: AugParams,
    ) -> Intrinsics:
        """Apply augmentation to input intrinsics."""
        x1, y1, _, _ = parameters["crop_params"].T
        intrinsics.tensor[:, 0, 2] -= x1
        intrinsics.tensor[:, 1, 2] -= y1
        return intrinsics

    def apply_instance_mask(
        self,
        masks: List[InstanceMasks],
        parameters: AugParams,
    ) -> List[InstanceMasks]:
        """Apply augmentation to input instance mask."""
        for i, mask in enumerate(masks):
            if len(mask) > 0 and parameters["apply"][i]:
                x1, y1, x2, y2 = parameters["crop_params"][i]
                mask.masks = mask.masks[:, y1:y2, x1:x2]
                masks[i] = mask[parameters["keep"][i]]
        return masks

    def apply_semantic_mask(
        self,
        masks: List[SemanticMasks],
        parameters: AugParams,
    ) -> List[SemanticMasks]:
        """Apply augmentation to input semantic mask."""
        for i, mask in enumerate(masks):
            if len(mask) > 0 and parameters["apply"][i]:
                x1, y1, x2, y2 = parameters["crop_params"][i]
                mask.masks = mask.masks[:, y1:y2, x1:x2]
        return masks

    def __call__(
        self, sample: InputSample, parameters: Optional[AugParams] = None
    ) -> Tuple[InputSample, AugParams]:
        """Apply augmentations to input sample."""
        # if parameters is given, still re-calculate keep / image_wh parameters
        if parameters is not None:
            parameters["image_wh"] = torch.stack(
                [torch.tensor(s.images.image_sizes[0]) for s in sample]
            )
            parameters["keep"] = [
                self._get_keep_mask(s, c)
                for s, c in zip(sample, parameters["crop_params"])
            ]
        sample, parameters = super().__call__(sample, parameters)
        if self.recompute_boxes2d:
            for i in range(len(sample)):
                assert len(sample.targets.instance_masks[i]) == len(
                    sample.targets.boxes2d[i]
                ), (
                    "recompute_boxes2d activated but annotations do not "
                    "contain instance masks!"
                )
                sample.targets.boxes2d[i] = sample.targets.instance_masks[
                    i
                ].get_boxes2d()
        return sample, parameters


<<<<<<< HEAD
class GaussianNoiseOnDepth(BaseAugmentation):
    """Depth augmentation via additive Gaussian noise.

    Attributes:
    sigma_range: Lower and upper bound of noise variance, e.g., (0, 5).
    numerical_mode: Mode of how to apply noise. One of ["linear", "inverse"].
        - Linear: $D = D + \\epsilon, \\epsilon \\sim N(0, \\sigma)$.
        - Inverse: $\\frac{1}{D} = \\frac{1}{D} + \\epsilon$,
        $\\epsilon \\sim N(0, \\sigma)$.
=======
class Mosaic(BaseAugmentation):
    """Mosaic augmentation.

    NOTE: So far, it only works with Images and Boxes2D. There is no support
    for other inputs or targets like InstanceMasks, etc.
>>>>>>> b87c8a23
    """

    def __init__(
        self,
<<<<<<< HEAD
        sigma_range: Tuple[int, int],
        *args: ArgsType,
        numerical_mode: str = "linear",
        **kwargs: ArgsType,
    ):
        """Init function."""
        super().__init__(*args, **kwargs)
        assert (
            sigma_range[0] >= 0 and sigma_range[1] >= sigma_range[0]
        ), "Illegal range for the sigma."
        self.sigma_range = sigma_range
        self.numerical_mode = numerical_mode

    def generate_parameters(self, sample: InputSample) -> AugParams:
        """Generate current parameters."""
        params = super().generate_parameters(sample)
        params["depth_noise_numerical_mode"] = self.numerical_mode
        params["depth_noise_sigma"] = np.random.uniform(
            self.sigma_range[0], self.sigma_range[1]
        )
        return params

    def apply_depth(self, depth_map, parameters) -> Images:
        """Add Gaussian noise to the depth values."""
        shape = depth_map.tensor.shape
        sigma = parameters["depth_noise_sigma"]
        mode = parameters["depth_noise_numerical_mode"]
        if mode == "linear":
            depth_map.tensor += np.random.normal(0, sigma, size=shape)
        elif mode == "inverse":
            depth_map_inv = 1.0 / depth_map.tensor
            depth_map_inv += np.random.normal(0, sigma, size=shape)
            depth_map_inv = np.clip(depth_map_inv, 1e-5, None)
            depth_map.tensor = 1.0 / depth_map_inv
        return depth_map
=======
        out_shape: Tuple[int, int],
        *args: ArgsType,
        center_ratio_range: Tuple[float, float] = (0.5, 1.5),
        pad_value: float = 114.0,
        interpolation: str = "bilinear",
        clip_inside_image: bool = True,
        **kwargs: ArgsType,
    ) -> None:
        """Init function."""
        super().__init__(*args, **kwargs)
        self.num_samples = 4
        self.out_shape = out_shape
        self.center_ratio_range = center_ratio_range
        self.pad_value = pad_value
        self.interpolation = interpolation
        self.clip_inside_image = clip_inside_image

    def _mosaic_combine(
        self, index: int, center: Tuple[int, int], im_wh: Tuple[int, int]
    ) -> Tuple[Tuple[int, int, int, int], Tuple[int, int, int, int]]:
        """Compute the mosaic parameters for the image at the current index.

        Index:
        0 = top_left, 1 = top_right, 3 = bottom_left, 4 = bottom_right
        """
        assert index in (0, 1, 2, 3)
        if index == 0:
            # index0 to top left part of image
            x1, y1, x2, y2 = (
                max(center[0] - im_wh[0], 0),
                max(center[1] - im_wh[1], 0),
                center[0],
                center[1],
            )
            crop_coord = (
                im_wh[0] - (x2 - x1),
                im_wh[1] - (y2 - y1),
                im_wh[0],
                im_wh[1],
            )

        elif index == 1:
            # index1 to top right part of image
            x1, y1, x2, y2 = (
                center[0],
                max(center[1] - im_wh[1], 0),
                min(center[0] + im_wh[0], self.out_shape[1] * 2),
                center[1],
            )
            crop_coord = (
                0,
                im_wh[1] - (y2 - y1),
                min(im_wh[0], x2 - x1),
                im_wh[1],
            )

        elif index == 2:
            # index2 to bottom left part of image
            x1, y1, x2, y2 = (
                max(center[0] - im_wh[0], 0),
                center[1],
                center[0],
                min(self.out_shape[0] * 2, center[1] + im_wh[1]),
            )
            crop_coord = (
                im_wh[0] - (x2 - x1),
                0,
                im_wh[0],
                min(y2 - y1, im_wh[1]),
            )

        else:
            # index3 to bottom right part of image
            x1, y1, x2, y2 = (
                center[0],
                center[1],
                min(center[0] + im_wh[0], self.out_shape[1] * 2),
                min(self.out_shape[0] * 2, center[1] + im_wh[1]),
            )
            crop_coord = 0, 0, min(im_wh[0], x2 - x1), min(y2 - y1, im_wh[1])

        paste_coord = x1, y1, x2, y2
        return paste_coord, crop_coord

    def generate_parameters(self, sample: InputSample) -> AugParams:
        """Generate parameters for mosaic."""
        assert len(sample) == self.num_samples, (
            "Number of images must be equal to the number of samples "
            "required for creating the mosaic."
        )
        h, w = self.out_shape
        # mosaic center x, y
        center_x = int(random.uniform(*self.center_ratio_range) * w)
        center_y = int(random.uniform(*self.center_ratio_range) * h)
        center = (center_x, center_y)

        paste_coords, crop_coords, im_scales, im_shapes = [], [], [], []
        for i, img in enumerate(sample.images):
            # resize current image
            ori_wh = img.image_sizes[0]
            w_i, h_i = get_resize_shape(ori_wh, (w, h), keep_ratio=True)

            # compute the combine parameters
            paste_coord, crop_coord = self._mosaic_combine(
                i, center, (w_i, h_i)
            )
            paste_coords.append(paste_coord)
            crop_coords.append(crop_coord)
            im_shapes.append((w_i, h_i))
            im_scales.append((w_i / ori_wh[0], h_i / ori_wh[1]))

        parameters = dict(
            im_shapes=im_shapes,
            im_scales=im_scales,
            paste_params=paste_coords,
            crop_params=crop_coords,
        )
        return parameters

    def apply_image(self, images: Images, parameters: AugParams) -> Images:
        """Apply augmentation to input image."""
        h, w = self.out_shape
        c = images.tensor.shape[1]
        mosaic_img = torch.full((1, c, h * 2, w * 2), self.pad_value)

        for i, img in enumerate(images):
            # resize current image
            w_i, h_i = parameters["im_shapes"][i]
            img.resize((h_i, w_i), self.interpolation)

            x1_p, y1_p, x2_p, y2_p = parameters["paste_params"][i]
            x1_c, y1_c, x2_c, y2_c = parameters["crop_params"][i]

            # crop and paste image
            mosaic_img[:, :, y1_p:y2_p, x1_p:x2_p] = img.tensor[
                :, :, y1_c:y2_c, x1_c:x2_c
            ]
        return Images(mosaic_img, image_sizes=[(w * 2, h * 2)])

    def apply_box2d(
        self, boxes: List[Boxes2D], parameters: AugParams
    ) -> List[Boxes2D]:
        """Apply augmentation to input box2d."""
        for i, box in enumerate(boxes):
            paste_coord, crop_coord, im_scale = (
                parameters["paste_params"][i],
                parameters["crop_params"][i],
                parameters["im_scales"][i],
            )
            x1_p, y1_p, x2_p, y2_p = paste_coord
            x1_c, y1_c, _, _ = crop_coord

            # adjust boxes to new image size and origin coord
            if len(box) > 0:
                # add image prefix to track ids:
                if max(boxes[i].track_ids) >= 1000:
                    raise ValueError("Mosaic assumes < 1000 labels per image.")
                boxes[i].track_ids += 1000 * i

                pw = x1_p - x1_c
                ph = y1_p - y1_c
                box.boxes[:, [0, 2]] = im_scale[0] * box.boxes[:, [0, 2]] + pw
                box.boxes[:, [1, 3]] = im_scale[1] * box.boxes[:, [1, 3]] + ph

                # filter boxes outside current image
                crop_box = Boxes2D(torch.tensor(paste_coord).unsqueeze(0))
                overlap = bbox_intersection(box, crop_box)
                keep_mask = overlap.squeeze(-1) > 0
                boxes[i] = box[keep_mask]

                if self.clip_inside_image:
                    boxes[i].boxes[:, [0, 2]] = (
                        boxes[i].boxes[:, [0, 2]].clip(x1_p, x2_p)
                    )
                    boxes[i].boxes[:, [1, 3]] = (
                        boxes[i].boxes[:, [1, 3]].clip(y1_p, y2_p)
                    )

        return [Boxes2D.merge(boxes)]

    def __call__(
        self, sample: InputSample, parameters: Optional[AugParams] = None
    ) -> Tuple[InputSample, AugParams]:
        """Apply augmentations to input sample."""
        if parameters is None or not self.same_on_ref:
            parameters = self.generate_parameters(sample)  # pragma: no cover

        images = self.apply_image(sample.images, parameters)
        boxes2d = self.apply_box2d(sample.targets.boxes2d, parameters)

        new_sample = InputSample(
            [sample.metadata[0]],
            images,
            targets=LabelInstances(boxes2d=boxes2d),
        )
        return new_sample, parameters


class MixUp(BaseAugmentation):
    """MixUp Augmentation.

                        mixup transform
               +------------------------------+
               | mixup image   |              |
               |      +--------|--------+     |
               |      |        |        |     |
               |---------------+        |     |
               |      |                 |     |
               |      |      image      |     |
               |      |                 |     |
               |      |                 |     |
               |      |-----------------+     |
               |             pad              |
               +------------------------------+

    The mixup transform steps are as follows::
       1. Another random image is picked by dataset and embedded in
          the top left patch(after padding and resizing)
       2. The target of mixup transform is the weighted average of mixup
          image and origin image.

    NOTE: So far, it only works with Images and Boxes2D. There is no support
    for other inputs or targets like InstanceMasks, etc.
    """

    def __init__(
        self,
        *args: ArgsType,
        out_shape: Tuple[int, int],
        flip_ratio: float = 0.5,
        ratio_range: Tuple[float, float] = (0.5, 1.5),
        clip_inside_image: bool = True,
        pad_value: float = 114.0,
        interpolation: str = "bilinear",
        **kwargs: ArgsType,
    ) -> None:
        """Init function."""
        super().__init__(*args, **kwargs)
        self.num_samples = 2
        self.out_shape = out_shape
        self.flip_ratio = flip_ratio
        self.ratio_range = ratio_range
        self.pad_value = pad_value
        self.interpolation = interpolation
        self.clip_inside_image = clip_inside_image

    def generate_parameters(self, sample: InputSample) -> AugParams:
        """Generate parameters for MixUp."""
        assert len(sample) == 2, "MixUp only supports num_samples=2!"
        h, w = self.out_shape
        ori_img, other_img = sample.images[0], sample.images[1]
        ori_w, ori_h = ori_img.image_sizes[0]

        is_flip = random.uniform(0, 1) > self.flip_ratio
        other_ori_wh = other_img.image_sizes[0]
        w_i, h_i = get_resize_shape(other_ori_wh, (w, h), keep_ratio=True)
        jit_factor = random.uniform(*self.ratio_range)
        h_i, w_i = int(jit_factor * h_i), int(jit_factor * w_i)
        pad_shape = (max(h_i, ori_h), max(w_i, ori_w))

        x_offset, y_offset = 0, 0
        if pad_shape[0] > ori_h:
            y_offset = random.randint(0, pad_shape[0] - ori_h)
        if pad_shape[1] > ori_w:
            x_offset = random.randint(0, pad_shape[1] - ori_w)

        parameters = dict(
            im_scale=(w_i / other_ori_wh[0], h_i / other_ori_wh[1]),
            im_shape=(w_i, h_i),
            other_ori_wh=other_ori_wh,
            other_new_wh=(min(w_i, ori_w), min(h_i, ori_h)),
            pad_hw=pad_shape,
            is_flip=is_flip,
            crop_coord=(
                x_offset,
                y_offset,
                x_offset + ori_w,
                y_offset + ori_h,
            ),
        )
        return parameters

    def apply_image(self, images: Images, parameters: AugParams) -> Images:
        """Apply MixUp on image pair."""
        h, w = self.out_shape
        c = images.tensor.shape[1]
        ori_img, other_img = images[0], images[1]
        w_i, h_i = parameters["im_shape"]

        # resize, scale jitter other image
        other_img.resize((h_i, w_i), self.interpolation)

        # random horizontal flip other image
        if parameters["is_flip"]:
            other_img.flip()

        # pad, optionally random crop other image
        padded_img = torch.full((1, c, *parameters["pad_hw"]), self.pad_value)
        padded_img[:, :, :h_i, :w_i] = other_img[0].tensor
        x1_c, y1_c, x2_c, y2_c = parameters["crop_coord"]
        padded_cropped_img = padded_img[:, :, y1_c:y2_c, x1_c:x2_c]

        # mix ori and other
        mixup_img = 0.5 * ori_img[0].tensor + 0.5 * padded_cropped_img
        return Images(mixup_img, image_sizes=[(w * 2, h * 2)])

    def apply_box2d(
        self, boxes: List[Boxes2D], parameters: AugParams
    ) -> List[Boxes2D]:
        """Apply MixUp to Boxes2D."""
        assert len(boxes) == 2, "MixUp only supports num_samples=2!"
        ori_boxes, other_boxes = boxes[0], boxes[1]

        crop_coord, im_scale = parameters["crop_coord"], parameters["im_scale"]
        x1_c, y1_c, _, _ = crop_coord

        # adjust boxes to new image size and origin coord
        if len(other_boxes) > 0:
            if parameters["is_flip"]:
                w = parameters["other_ori_wh"][0]
                other_boxes.boxes[:, [0, 2]] = w - other_boxes.boxes[:, [0, 2]]

            other_boxes.boxes[:, [0, 2]] = (
                im_scale[0] * other_boxes.boxes[:, [0, 2]] - x1_c
            )
            other_boxes.boxes[:, [1, 3]] = (
                im_scale[1] * other_boxes.boxes[:, [1, 3]] - y1_c
            )

            if (
                max(other_boxes.track_ids) >= 1000
                or max(ori_boxes.track_ids) >= 1000
            ):
                raise ValueError("MixUp assumes < 1000 labels per image")
            other_boxes.track_ids += 1000

            # filter boxes outside other image
            crop_box = Boxes2D(torch.tensor(crop_coord).unsqueeze(0))
            overlap = bbox_intersection(other_boxes, crop_box)
            keep_mask = overlap.squeeze(-1) > 0
            other_boxes = other_boxes[keep_mask]

            if self.clip_inside_image:
                new_w, new_h = parameters["other_new_wh"]
                other_boxes.boxes[:, [0, 2]] = other_boxes.boxes[
                    :, [0, 2]
                ].clip(0, new_w)
                other_boxes.boxes[:, [1, 3]] = other_boxes.boxes[
                    :, [1, 3]
                ].clip(0, new_h)

        return [Boxes2D.merge([ori_boxes, other_boxes])]

    def __call__(
        self, sample: InputSample, parameters: Optional[AugParams] = None
    ) -> Tuple[InputSample, AugParams]:
        """Apply augmentations to input sample."""
        if parameters is None or not self.same_on_ref:
            parameters = self.generate_parameters(sample)  # pragma: no cover

        images = self.apply_image(sample.images, parameters)
        boxes2d = self.apply_box2d(sample.targets.boxes2d, parameters)

        new_sample = InputSample(
            [sample.metadata[0]],
            images,
            targets=LabelInstances(boxes2d=boxes2d),
        )
        return new_sample, parameters
>>>>>>> b87c8a23
<|MERGE_RESOLUTION|>--- conflicted
+++ resolved
@@ -496,64 +496,12 @@
         return sample, parameters
 
 
-<<<<<<< HEAD
-class GaussianNoiseOnDepth(BaseAugmentation):
-    """Depth augmentation via additive Gaussian noise.
-
-    Attributes:
-    sigma_range: Lower and upper bound of noise variance, e.g., (0, 5).
-    numerical_mode: Mode of how to apply noise. One of ["linear", "inverse"].
-        - Linear: $D = D + \\epsilon, \\epsilon \\sim N(0, \\sigma)$.
-        - Inverse: $\\frac{1}{D} = \\frac{1}{D} + \\epsilon$,
-        $\\epsilon \\sim N(0, \\sigma)$.
-=======
 class Mosaic(BaseAugmentation):
     """Mosaic augmentation.
 
     NOTE: So far, it only works with Images and Boxes2D. There is no support
     for other inputs or targets like InstanceMasks, etc.
->>>>>>> b87c8a23
     """
-
-    def __init__(
-        self,
-<<<<<<< HEAD
-        sigma_range: Tuple[int, int],
-        *args: ArgsType,
-        numerical_mode: str = "linear",
-        **kwargs: ArgsType,
-    ):
-        """Init function."""
-        super().__init__(*args, **kwargs)
-        assert (
-            sigma_range[0] >= 0 and sigma_range[1] >= sigma_range[0]
-        ), "Illegal range for the sigma."
-        self.sigma_range = sigma_range
-        self.numerical_mode = numerical_mode
-
-    def generate_parameters(self, sample: InputSample) -> AugParams:
-        """Generate current parameters."""
-        params = super().generate_parameters(sample)
-        params["depth_noise_numerical_mode"] = self.numerical_mode
-        params["depth_noise_sigma"] = np.random.uniform(
-            self.sigma_range[0], self.sigma_range[1]
-        )
-        return params
-
-    def apply_depth(self, depth_map, parameters) -> Images:
-        """Add Gaussian noise to the depth values."""
-        shape = depth_map.tensor.shape
-        sigma = parameters["depth_noise_sigma"]
-        mode = parameters["depth_noise_numerical_mode"]
-        if mode == "linear":
-            depth_map.tensor += np.random.normal(0, sigma, size=shape)
-        elif mode == "inverse":
-            depth_map_inv = 1.0 / depth_map.tensor
-            depth_map_inv += np.random.normal(0, sigma, size=shape)
-            depth_map_inv = np.clip(depth_map_inv, 1e-5, None)
-            depth_map.tensor = 1.0 / depth_map_inv
-        return depth_map
-=======
         out_shape: Tuple[int, int],
         *args: ArgsType,
         center_ratio_range: Tuple[float, float] = (0.5, 1.5),
@@ -923,4 +871,52 @@
             targets=LabelInstances(boxes2d=boxes2d),
         )
         return new_sample, parameters
->>>>>>> b87c8a23
+
+
+class GaussianNoiseOnDepth(BaseAugmentation):
+    """Depth augmentation via additive Gaussian noise.
+
+    Attributes:
+    sigma_range: Lower and upper bound of noise variance, e.g., (0, 5).
+    numerical_mode: Mode of how to apply noise. One of ["linear", "inverse"].
+        - Linear: $D = D + \\epsilon, \\epsilon \\sim N(0, \\sigma)$.
+        - Inverse: $\\frac{1}{D} = \\frac{1}{D} + \\epsilon$,
+        $\\epsilon \\sim N(0, \\sigma)$.
+    """
+    def __init__(
+        self,
+        sigma_range: Tuple[int, int],
+        *args: ArgsType,
+        numerical_mode: str = "linear",
+        **kwargs: ArgsType,
+    ):
+        """Init function."""
+        super().__init__(*args, **kwargs)
+        assert (
+            sigma_range[0] >= 0 and sigma_range[1] >= sigma_range[0]
+        ), "Illegal range for the sigma."
+        self.sigma_range = sigma_range
+        self.numerical_mode = numerical_mode
+
+    def generate_parameters(self, sample: InputSample) -> AugParams:
+        """Generate current parameters."""
+        params = super().generate_parameters(sample)
+        params["depth_noise_numerical_mode"] = self.numerical_mode
+        params["depth_noise_sigma"] = np.random.uniform(
+            self.sigma_range[0], self.sigma_range[1]
+        )
+        return params
+
+    def apply_depth(self, depth_map, parameters) -> Images:
+        """Add Gaussian noise to the depth values."""
+        shape = depth_map.tensor.shape
+        sigma = parameters["depth_noise_sigma"]
+        mode = parameters["depth_noise_numerical_mode"]
+        if mode == "linear":
+            depth_map.tensor += np.random.normal(0, sigma, size=shape)
+        elif mode == "inverse":
+            depth_map_inv = 1.0 / depth_map.tensor
+            depth_map_inv += np.random.normal(0, sigma, size=shape)
+            depth_map_inv = np.clip(depth_map_inv, 1e-5, None)
+            depth_map.tensor = 1.0 / depth_map_inv
+        return depth_map