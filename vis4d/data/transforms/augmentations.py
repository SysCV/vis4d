"""Vis4D augmentations."""
import random
from typing import List, Optional, Tuple, Union

import numpy as np
import torch
import torch.nn.functional as F

from vis4d.common.bbox.utils import bbox_intersection
from vis4d.data.utils import transform_bbox
from vis4d.struct import (
    Boxes2D,
    Boxes3D,
    Images,
    InputSample,
    Intrinsics,
    TMasks,
)

from .base import AugParams, BaseAugmentation, BaseAugmentationConfig


class ResizeConfig(BaseAugmentationConfig):
    """Resize augmentation config.

    shape: Image shape to be resized to in (H, W) format. In
    multiscale mode 'list', shape represents the list of possible
    shapes for resizing.
    interpolation: Interpolation method. One of ["nearest", "bilinear",
    "bicubic"]
    keep_ratio: If aspect ratio of original image should be kept, the
    new height will be scaled according to the new width and the
    aspect ratio of the original image as:
    new_h = new_w / (orginal_w / original_h)
    multiscale_mode: one of [range, list],
    scale_range: Range of sampled image scales in range mode, e.g.
    (0.8, 1.2), indicating minimum of 0.8 * shape and maximum of
    1.2 * shape.
    return_transform: If the transform should be returned in matrix
    format.
    """

    shape: Union[Tuple[int, int], List[Tuple[int, int]]]
    keep_ratio: bool = False
    multiscale_mode: str = "range"
    scale_range: Tuple[float, float] = (1.0, 1.0)
    interpolation: str = "bilinear"


class Resize(BaseAugmentation):
    """Resize augmentation class."""

    def __init__(
        self,
        cfg: BaseAugmentationConfig,
    ) -> None:
        """Init function.

        Args:
            cfg: Augmentation config.
        """
        super().__init__(cfg)
        self.cfg: ResizeConfig = ResizeConfig(**cfg.dict())
        self.shape = self.cfg.shape
        self.keep_ratio = self.cfg.keep_ratio
        self.multiscale_mode = self.cfg.multiscale_mode
        assert self.multiscale_mode in ["list", "range"]
        self.scale_range = self.cfg.scale_range
        if self.multiscale_mode == "list":
            assert isinstance(
                self.shape, list
            ), "Specify shape as list when using multiscale mode list."
            assert len(self.shape) >= 1
            # pylint: disable=unsubscriptable-object
            self.shape = [(int(s[0]), int(s[1])) for s in self.shape]
        else:
            assert isinstance(
                self.shape, tuple
            ), "Specify shape as tuple when using multiscale mode range."
            self.shape = (int(self.shape[0]), int(self.shape[1]))
            assert self.scale_range[0] <= self.scale_range[1], (
                "Invalid scale range: "
                f"{self.scale_range[1]} < {self.scale_range[0]}"
            )

        self.interpolation = self.cfg.interpolation
        assert self.interpolation in ["nearest", "bilinear", "bicubic"]

    def generate_parameters(self, sample: InputSample) -> AugParams:
        """Generate current parameters."""
        params = super().generate_parameters(sample)
        if self.multiscale_mode == "range":
            assert isinstance(self.shape, tuple)
            if self.scale_range[0] < self.scale_range[1]:  # do multi-scale
                w_scale = (
                    torch.rand((len(sample),))
                    * (self.scale_range[1] - self.scale_range[0])
                    + self.scale_range[0]
                )
                h_scale = (
                    torch.rand((len(sample),))
                    * (self.scale_range[1] - self.scale_range[0])
                    + self.scale_range[0]
                )
            else:
                h_scale = w_scale = 1.0

            h_new = (
                torch.tensor(self.shape[0]).repeat(len(sample)) * h_scale
            ).int()
            w_new = (
                torch.tensor(self.shape[1]).repeat(len(sample)) * w_scale
            ).int()
            shape = torch.stack([h_new, w_new], -1)
        else:
            assert isinstance(self.shape, list)
            shape = torch.tensor(random.sample(self.shape, k=len(sample)))

        if self.keep_ratio:
            for i, sh in enumerate(shape):
                w, h = sample.images.image_sizes[i]
                sh[0] = sh[1] / (w / h)

        transform = (
            torch.eye(3, device=sample.device)
            .unsqueeze(0)
            .repeat(len(sample), 1, 1)
        )
        for i, sh in enumerate(shape):
            if params["apply"][i]:
                w, h = sample.images.image_sizes[i]
                transform[i, 0, 0] = sh[1] / w
                transform[i, 1, 1] = sh[0] / h

        params["shape"] = shape
        params["transform"] = transform
        return params

    def _apply_tensor(
        self, inputs: torch.Tensor, shape: torch.Tensor
    ) -> torch.Tensor:
        """Apply resize."""
        align_corners = None if self.interpolation == "nearest" else False
        output = F.interpolate(
            inputs,
            (shape[0], shape[1]),
            mode=self.interpolation,
            align_corners=align_corners,
        )
        return output

    def apply_intrinsics(
        self, intrinsics: Intrinsics, parameters: AugParams
    ) -> Intrinsics:
        """Transform intrinsic camera matrix according to augmentations."""
        return Intrinsics(
            torch.matmul(parameters["transform"], intrinsics.tensor)
        )

    def apply_image(self, images: Images, parameters: AugParams) -> Images:
        """Apply augmentation to input image."""
        all_ims = []
        for i, im in enumerate(images):
            if parameters["apply"][i]:
                im_t = self._apply_tensor(im.tensor, parameters["shape"][i])
                all_ims.append(Images(im_t, [(im_t.shape[3], im_t.shape[2])]))
            else:
                all_ims.append(im)

        if len(all_ims) == 1:
            return all_ims[0]
        return Images.cat(all_ims)

    def apply_box2d(
        self, boxes: List[Boxes2D], parameters: AugParams
    ) -> List[Boxes2D]:
        """Apply augmentation to input box2d."""
        for i, box in enumerate(boxes):
            if len(box) > 0 and parameters["apply"][i]:
                box.boxes[:, :4] = transform_bbox(
                    parameters["transform"][i],
                    box.boxes[:, :4],
                )
        return boxes

    def apply_mask(
        self, masks: List[TMasks], parameters: AugParams
    ) -> List[TMasks]:
        """Apply augmentation to input mask."""
        interp = self.interpolation
        self.interpolation = "nearest"
        for i, mask in enumerate(masks):
            if len(mask) > 0 and parameters["apply"][i]:
                mask.masks = (
                    self._apply_tensor(
                        mask.masks.float().unsqueeze(1), parameters["shape"][i]
                    )
                    .squeeze(1)
                    .type(mask.masks.dtype)
                )
        self.interpolation = interp
        return masks


class RandomCropConfig(BaseAugmentationConfig):
    """Config for RandomCrop."""

    shape: Union[
        Tuple[float, float],
        Tuple[int, int],
        List[Tuple[float, float]],
        List[Tuple[int, int]],
    ]
    crop_type: str = "absolute"
    allow_empty_crop: bool = True
    recompute_boxes2d: bool = False
    cat_max_ratio: float = 1.0


class RandomCrop(BaseAugmentation):
    """RandomCrop augmentation class."""

    def __init__(
        self,
        cfg: BaseAugmentationConfig,
    ) -> None:
        """Init function.

        Args:
            cfg: Augmentation config.
        """
        super().__init__(cfg)
        self.cfg: RandomCropConfig = RandomCropConfig(**cfg.dict())
        assert self.cfg.crop_type in [
            "absolute",
            "relative",
            "absolute_range",
            "relative_range",
        ], f"Unknown crop type {self.cfg.crop_type}."

        if self.cfg.crop_type == "absolute":
            assert isinstance(self.cfg.shape, tuple)
            assert self.cfg.shape[0] > 0 and self.cfg.shape[1] > 0
            self.shape: Tuple[int, int] = (
                int(self.cfg.shape[0]),
                int(self.cfg.shape[1]),
            )

        elif self.cfg.crop_type == "relative":
            assert isinstance(self.cfg.shape, tuple)
            assert 0 < self.cfg.shape[0] <= 1 and 0 < self.cfg.shape[1] <= 1
            self.scale: Tuple[float, float] = self.cfg.shape

        elif "range" in self.cfg.crop_type:
            assert isinstance(self.cfg.shape, list)
            assert len(self.cfg.shape) == 2
            assert self.cfg.shape[1][0] >= self.cfg.shape[0][0]
            assert self.cfg.shape[1][1] >= self.cfg.shape[0][1]

            if "absolute" in self.cfg.crop_type:
                for crop in self.cfg.shape:
                    assert crop[0] > 0 and crop[1] > 0
                self.shape_min: Tuple[int, int] = (
                    int(self.cfg.shape[0][0]),
                    int(self.cfg.shape[0][1]),
                )
                self.shape_max: Tuple[int, int] = (
                    int(self.cfg.shape[1][0]),
                    int(self.cfg.shape[1][1]),
                )
            else:
                for crop in self.cfg.shape:
                    assert 0 < crop[0] <= 1 and 0 < crop[1] <= 1
                self.scale_min: Tuple[float, float] = self.cfg.shape[0]
                self.scale_max: Tuple[float, float] = self.cfg.shape[1]

    def _get_crop_size(self, im_wh: torch.Tensor) -> Tuple[int, int]:
        """Generate random absolute crop size."""
        w, h = im_wh
        if self.cfg.crop_type == "absolute":
            return (
                min(int(self.shape[0]), h),
                min(int(self.shape[1]), w),
            )
        if self.cfg.crop_type == "absolute_range":
            crop_h = np.random.randint(
                min(h, self.shape_min[0]), min(h, self.shape_max[0]) + 1
            )
            crop_w = np.random.randint(
                min(w, self.shape_min[1]), min(w, self.shape_max[1]) + 1
            )
            return int(crop_h), int(crop_w)
        if self.cfg.crop_type == "relative":
            crop_h, crop_w = self.scale
            return int(h * crop_h + 0.5), int(w * crop_w + 0.5)
        # relative range
        crop_h = (
            np.random.rand() * (self.scale_max[0] - self.scale_min[0])
            + self.scale_min[0]
        )
        crop_w = (
            np.random.rand() * (self.scale_max[1] - self.scale_min[1])
            + self.scale_min[1]
        )
        return int(h * crop_h + 0.5), int(w * crop_w + 0.5)

    def _sample_crop(self, im_wh: torch.Tensor) -> torch.Tensor:
        """Sample crop parameters according to config."""
        crop_size = self._get_crop_size(im_wh)
        margin_h = max(im_wh[1] - crop_size[0], 0)
        margin_w = max(im_wh[0] - crop_size[1], 0)
        offset_h = np.random.randint(0, margin_h + 1)
        offset_w = np.random.randint(0, margin_w + 1)
        crop_y1, crop_y2 = offset_h, offset_h + crop_size[0]
        crop_x1, crop_x2 = offset_w, offset_w + crop_size[1]
        return torch.LongTensor([crop_x1, crop_y1, crop_x2, crop_y2])

    def _get_keep_mask(
        self, sample: InputSample, crop_param: torch.Tensor
    ) -> torch.Tensor:
        """Get mask for 2D annotations to keep."""
        assert len(sample) == 1, "Please provide a single sample!"
        assert len(crop_param.shape) == 1, "Please provide single crop_param"
<<<<<<< HEAD
        if len(sample.targets.boxes2d[0]) > 0:
            assert len(sample.targets.semantic_masks[0]) == 0, (
                "Currently RandomCrop for both boxes2d and semantic_masks is "
                "not supported"
            )  # revisit in refactor-api
            # will be better to compute mask intersection (if exists) instead
            cropbox = Boxes2D(crop_param.float().unsqueeze(0))
            overlap = bbox_intersection(sample.targets.boxes2d[0], cropbox)
            return overlap.squeeze(-1) > 0
        return torch.tensor([True] * len(sample.targets.semantic_masks[0]))
=======
        crop_box = Boxes2D(crop_param.float().unsqueeze(0))
        if len(sample.boxes2d[0]) > 0:
            # will be better to compute mask intersection (if exists) instead
            overlap = bbox_intersection(sample.boxes2d[0], crop_box)
            return overlap.squeeze(-1) > 0
        if self.cfg.cat_max_ratio != 1.0:
            crop_masks = sample.semantic_masks[0].crop(crop_box)
            cls_ids, cnts = torch.unique(
                crop_masks.to_hwc_mask(), return_counts=True
            )
            cnts = cnts[cls_ids != 255]
            keep_mask = (
                len(cnts) > 1
                and cnts.max() / cnts.sum() < self.cfg.cat_max_ratio
            )
            return torch.tensor([keep_mask] * len(sample.semantic_masks[0]))
        return torch.tensor([True] * len(sample.semantic_masks[0]))
>>>>>>> a33b607b

    def generate_parameters(self, sample: InputSample) -> AugParams:
        """Generate current parameters."""
        parameters = super().generate_parameters(sample)
        image_whs = []
        crop_params = []
        keep_masks = []
        cur_sample: InputSample
        for i, cur_sample in enumerate(sample):
            assert (len(cur_sample.semantic_masks[0]) > 0) != (
                len(cur_sample.boxes2d[0]) > 0
            ), (
                "Currently RandomCrop for both boxes2d and semantic_masks is "
                "not supported"
            )  # revisit in refactor-api
            im_wh = torch.tensor(cur_sample.images.image_sizes[0])
            image_whs.append(im_wh)
            if not parameters["apply"][i]:
                crop_params.append(torch.tensor([0, 0, *im_wh]))
<<<<<<< HEAD
                num_objs = len(current_sample.targets)
=======
                num_objs = max(
                    len(cur_sample.boxes2d),
                    len(cur_sample.semantic_masks),
                )
>>>>>>> a33b607b
                keep_masks.append(torch.tensor([True] * num_objs))
                continue

            crop_param = self._sample_crop(im_wh)
<<<<<<< HEAD
            keep_mask = self._get_keep_mask(current_sample, crop_param)
            while (
                current_sample.targets.empty
                and not self.cfg.allow_empty_crop
                and keep_mask.sum() == 0
            ):  # pragma: no cover
                crop_param = self._sample_crop(im_wh)
                keep_mask = self._get_keep_mask(current_sample, crop_param)
=======
            keep_mask = self._get_keep_mask(cur_sample, crop_param)
            if len(cur_sample.boxes2d[0]) > 0:
                while (
                    not self.cfg.allow_empty_crop and keep_mask.sum() == 0
                ):  # pragma: no cover
                    crop_param = self._sample_crop(im_wh)
                    keep_mask = self._get_keep_mask(cur_sample, crop_param)
            elif self.cfg.cat_max_ratio != 1.0:
                # resample if any category occupies more than cat_max_ratio
                for _ in range(10):
                    # try resampling 10 times, otherwise use last crop
                    if keep_mask.all():  # pragma: no cover
                        break
                    crop_param = self._sample_crop(im_wh)
                    keep_mask = self._get_keep_mask(cur_sample, crop_param)
                keep_mask = torch.tensor(
                    [True] * len(cur_sample.semantic_masks[0])
                )
>>>>>>> a33b607b
            crop_params.append(crop_param)
            keep_masks.append(keep_mask)

        parameters["image_wh"] = torch.stack(image_whs)
        parameters["crop_params"] = torch.stack(crop_params)
        parameters["keep"] = keep_masks
        return parameters

    def apply_image(self, images: Images, parameters: AugParams) -> Images:
        """Apply augmentation to input image."""
        all_ims: List[Images] = []
        for i, im in enumerate(images):
            if parameters["apply"][i]:
                im_wh = im.image_sizes[0]
                x1, y1, x2, y2 = parameters["crop_params"][i]
                w, h = (x2 - x1).item(), (y2 - y1).item()
                im.tensor = im.tensor[:, :, y1:y2, x1:x2]
                im.image_sizes[i] = (min(im_wh[0], w), min(im_wh[1], h))
            all_ims.append(im)
        if len(all_ims) == 1:
            return all_ims[0]
        return Images.cat(all_ims)

    def apply_box2d(
        self,
        boxes: List[Boxes2D],
        parameters: AugParams,
    ) -> List[Boxes2D]:
        """Apply augmentation to input box2d."""
        for i, box in enumerate(boxes):
            if len(box) > 0 and parameters["apply"][i]:
                offset = parameters["crop_params"][i, :2]
                box.boxes[:, :4] -= torch.cat([offset, offset])
                boxes[i] = box[parameters["keep"][i]]
        return boxes

    def apply_box3d(
        self,
        boxes: List[Boxes3D],
        parameters: AugParams,
    ) -> List[Boxes3D]:
        """Apply augmentation to input box3d."""
        for i, box in enumerate(boxes):
            if len(box) > 0 and parameters["apply"][i]:
                boxes[i] = box[parameters["keep"][i]]
        return boxes

    def apply_intrinsics(
        self,
        intrinsics: Intrinsics,
        parameters: AugParams,
    ) -> Intrinsics:
        """Apply augmentation to input intrinsics."""
        x1, y1, _, _ = parameters["crop_params"].T
        intrinsics.tensor[:, 0, 2] -= x1
        intrinsics.tensor[:, 1, 2] -= y1
        return intrinsics

    def apply_mask(
        self,
        masks: List[TMasks],
        parameters: AugParams,
    ) -> List[TMasks]:
        """Apply augmentation to input mask."""
        for i, mask in enumerate(masks):
            if len(mask) > 0 and parameters["apply"][i]:
                x1, y1, x2, y2 = parameters["crop_params"][i]
                mask.masks = mask.masks[:, y1:y2, x1:x2]
                masks[i] = mask[parameters["keep"][i]]
        return masks

    def __call__(
        self, sample: InputSample, parameters: Optional[AugParams] = None
    ) -> Tuple[InputSample, AugParams]:
        """Apply augmentations to input sample."""
        # if parameters is given, still re-calculate keep / image_wh parameters
        if parameters is not None:
            parameters["image_wh"] = torch.stack(
                [torch.tensor(s.images.image_sizes[0]) for s in sample]
            )
            parameters["keep"] = [
                self._get_keep_mask(s, c)
                for s, c in zip(sample, parameters["crop_params"])
            ]
        sample, parameters = super().__call__(sample, parameters)
        if self.cfg.recompute_boxes2d:
            for i in range(len(sample)):
                assert len(sample.targets.instance_masks[i]) == len(
                    sample.targets.boxes2d[i]
                ), (
                    "recompute_boxes2d activated but annotations do not "
                    "contain instance masks!"
                )
                sample.targets.boxes2d[i] = sample.targets.instance_masks[
                    i
                ].get_boxes2d()
        return sample, parameters<|MERGE_RESOLUTION|>--- conflicted
+++ resolved
@@ -321,25 +321,13 @@
         """Get mask for 2D annotations to keep."""
         assert len(sample) == 1, "Please provide a single sample!"
         assert len(crop_param.shape) == 1, "Please provide single crop_param"
-<<<<<<< HEAD
+        crop_box = Boxes2D(crop_param.float().unsqueeze(0))
         if len(sample.targets.boxes2d[0]) > 0:
-            assert len(sample.targets.semantic_masks[0]) == 0, (
-                "Currently RandomCrop for both boxes2d and semantic_masks is "
-                "not supported"
-            )  # revisit in refactor-api
             # will be better to compute mask intersection (if exists) instead
-            cropbox = Boxes2D(crop_param.float().unsqueeze(0))
-            overlap = bbox_intersection(sample.targets.boxes2d[0], cropbox)
-            return overlap.squeeze(-1) > 0
-        return torch.tensor([True] * len(sample.targets.semantic_masks[0]))
-=======
-        crop_box = Boxes2D(crop_param.float().unsqueeze(0))
-        if len(sample.boxes2d[0]) > 0:
-            # will be better to compute mask intersection (if exists) instead
-            overlap = bbox_intersection(sample.boxes2d[0], crop_box)
+            overlap = bbox_intersection(sample.targets.boxes2d[0], crop_box)
             return overlap.squeeze(-1) > 0
         if self.cfg.cat_max_ratio != 1.0:
-            crop_masks = sample.semantic_masks[0].crop(crop_box)
+            crop_masks = sample.targets.semantic_masks[0].crop(crop_box)
             cls_ids, cnts = torch.unique(
                 crop_masks.to_hwc_mask(), return_counts=True
             )
@@ -348,9 +336,10 @@
                 len(cnts) > 1
                 and cnts.max() / cnts.sum() < self.cfg.cat_max_ratio
             )
-            return torch.tensor([keep_mask] * len(sample.semantic_masks[0]))
-        return torch.tensor([True] * len(sample.semantic_masks[0]))
->>>>>>> a33b607b
+            return torch.tensor(
+                [keep_mask] * len(sample.targets.semantic_masks[0])
+            )
+        return torch.tensor([True] * len(sample.targets.semantic_masks[0]))
 
     def generate_parameters(self, sample: InputSample) -> AugParams:
         """Generate current parameters."""
@@ -360,8 +349,8 @@
         keep_masks = []
         cur_sample: InputSample
         for i, cur_sample in enumerate(sample):
-            assert (len(cur_sample.semantic_masks[0]) > 0) != (
-                len(cur_sample.boxes2d[0]) > 0
+            assert (len(cur_sample.targets.semantic_masks[0]) > 0) != (
+                len(cur_sample.targets.boxes2d[0]) > 0
             ), (
                 "Currently RandomCrop for both boxes2d and semantic_masks is "
                 "not supported"
@@ -370,30 +359,16 @@
             image_whs.append(im_wh)
             if not parameters["apply"][i]:
                 crop_params.append(torch.tensor([0, 0, *im_wh]))
-<<<<<<< HEAD
-                num_objs = len(current_sample.targets)
-=======
                 num_objs = max(
-                    len(cur_sample.boxes2d),
-                    len(cur_sample.semantic_masks),
-                )
->>>>>>> a33b607b
+                    len(cur_sample.targets.boxes2d[0]),
+                    len(cur_sample.targets.semantic_masks[0]),
+                )
                 keep_masks.append(torch.tensor([True] * num_objs))
                 continue
 
             crop_param = self._sample_crop(im_wh)
-<<<<<<< HEAD
-            keep_mask = self._get_keep_mask(current_sample, crop_param)
-            while (
-                current_sample.targets.empty
-                and not self.cfg.allow_empty_crop
-                and keep_mask.sum() == 0
-            ):  # pragma: no cover
-                crop_param = self._sample_crop(im_wh)
-                keep_mask = self._get_keep_mask(current_sample, crop_param)
-=======
             keep_mask = self._get_keep_mask(cur_sample, crop_param)
-            if len(cur_sample.boxes2d[0]) > 0:
+            if len(cur_sample.targets.boxes2d[0]) > 0:
                 while (
                     not self.cfg.allow_empty_crop and keep_mask.sum() == 0
                 ):  # pragma: no cover
@@ -408,9 +383,8 @@
                     crop_param = self._sample_crop(im_wh)
                     keep_mask = self._get_keep_mask(cur_sample, crop_param)
                 keep_mask = torch.tensor(
-                    [True] * len(cur_sample.semantic_masks[0])
-                )
->>>>>>> a33b607b
+                    [True] * len(cur_sample.targets.semantic_masks[0])
+                )
             crop_params.append(crop_param)
             keep_masks.append(keep_mask)
 
