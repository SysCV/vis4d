--- conflicted
+++ resolved
@@ -1,22 +1,19 @@
 """Segmentation/Instance Mask Transform."""
-from typing import Tuple
 
 import torch
 
-<<<<<<< HEAD
-from vis4d.data.datasets.base import DataKeys
-=======
-from vis4d.data.datasets.base import COMMON_KEYS, DictData
-from vis4d.struct_to_revise import DictStrAny
->>>>>>> a96a2e07
+from vis4d.data.datasets.base import COMMON_KEYS
 
 from .base import Transform
 
 
-@Transform(in_keys=[DataKeys.boxes2d_classes, DataKeys.masks], out_keys=[DataKeys.segmentation_mask])
+@Transform(
+    in_keys=[COMMON_KEYS.boxes2d_classes, COMMON_KEYS.masks],
+    out_keys=[COMMON_KEYS.segmentation_mask],
+)
 def convert_ins_masks_to_seg_mask():
     """Convert instance masks to one segmentation map."""
-<<<<<<< HEAD
+
     def _convert(classes, masks):
         """Merge all instance masks into a single segmentation map
         with its corresponding categories."""
@@ -25,27 +22,5 @@
         target, _ = (masks * cats[:, None, None]).max(dim=0)
         target[masks.sum(0) > 1] = 255  # discard overlapping instances
         return target
-    return _convert
-=======
 
-    def __init__(
-        self,
-        in_keys: Tuple[str, ...] = (
-            COMMON_KEYS.boxes2d_classes,
-            COMMON_KEYS.masks,
-        ),
-    ):
-        """Init."""
-        super().__init__(in_keys)
-
-    def generate_parameters(self, data: DictData) -> DictStrAny:
-        """Generate parameters (empty)."""
-        return {}
-
-    def __call__(self, data: DictData, parameters: DictStrAny) -> DictData:
-        """Convert masks."""
-        data[COMMON_KEYS.segmentation_mask] = convert_ins_masks_to_seg_mask(
-            data[self.in_keys[0]], data[self.in_keys[1]]
-        )
-        return data
->>>>>>> a96a2e07
+    return _convert