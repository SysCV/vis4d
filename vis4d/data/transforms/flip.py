"""Horizontal flip augmentation."""
from typing import Tuple

import torch
import numpy as np
from vis4d.data.datasets.base import DataKeys, DictData
<<<<<<< HEAD
from vis4d.data.transforms.base import BaseTransform
from vis4d.op.geometry.rotation import normalize_angle
=======
from vis4d.data.transforms.base import Transform
>>>>>>> f24d2086
from vis4d.struct_to_revise import DictStrAny


def hflip(tensor: torch.Tensor) -> torch.Tensor:
    """Flip a tensor of shape [N, C, H, W] horizontally."""
    return tensor.flip(-1)


def hflip_boxes2d(boxes: torch.Tensor, im_width: float) -> torch.Tensor:
    """Flip 2D bounding box tensor."""
    tmp = im_width - boxes[..., 2::4]
    boxes[..., 2::4] = im_width - boxes[..., 0::4]
    boxes[..., 0::4] = tmp
    return boxes


def hflip_boxes3d(boxes: torch.Tensor) -> torch.Tensor:
    """Flip 3D bounding box tensor."""
    boxes[:, 0] *= -1.0
    boxes[:, 7] = normalize_angle(np.pi - boxes[:, 7])
    return boxes


def hflip_points(points: torch.Tensor) -> torch.Tensor:
    """Flip pointcloud tensor."""
    points[:, 0] *= -1.0
    return points


def hflip_intrinsics(intrinsics: torch.Tensor, im_width: int) -> torch.Tensor:
    """Modify intrinsics for image flip."""
    center = im_width / 2
    intrinsics[0, 2] = center - intrinsics[0, 2] - center
    return intrinsics


class HorizontalFlip(Transform):
    """Horizontal flip augmentation class."""

    def __init__(
        self, in_keys: Tuple[str, ...] = (DataKeys.images, DataKeys.boxes2d)
    ):
        """Init."""
        super().__init__(in_keys)

    def generate_parameters(self, data: DictData) -> DictStrAny:
        """Generate flip parameters (empty)."""
        im_shape = data[DataKeys.images].shape[-2:]
        return dict(im_shape=im_shape)

    def __call__(self, data: DictData, parameters: DictStrAny) -> DictData:
        """Apply horizontal flip."""
        im_shape = parameters["im_shape"]
        data[DataKeys.images] = hflip(data[DataKeys.images])
        data[DataKeys.boxes2d] = hflip_boxes2d(
            data[DataKeys.boxes2d], im_shape[1]
        )
        
        return data<|MERGE_RESOLUTION|>--- conflicted
+++ resolved
@@ -4,12 +4,9 @@
 import torch
 import numpy as np
 from vis4d.data.datasets.base import DataKeys, DictData
-<<<<<<< HEAD
-from vis4d.data.transforms.base import BaseTransform
+from vis4d.data.transforms.base import Transform
 from vis4d.op.geometry.rotation import normalize_angle
-=======
 from vis4d.data.transforms.base import Transform
->>>>>>> f24d2086
 from vis4d.struct_to_revise import DictStrAny
 
 
@@ -67,5 +64,5 @@
         data[DataKeys.boxes2d] = hflip_boxes2d(
             data[DataKeys.boxes2d], im_shape[1]
         )
-        
+
         return data