"""SHIFT dataset."""
from __future__ import annotations

import json
import logging
import multiprocessing
import os
from collections.abc import Sequence
from functools import partial

import numpy as np
from tqdm import tqdm

from vis4d.common.imports import SCALABEL_AVAILABLE
from vis4d.common.typing import NDArrayF32, NDArrayI64, NDArrayNumber
from vis4d.data.const import CommonKeys as K
from vis4d.data.datasets.base import Dataset
from vis4d.data.datasets.util import im_decode, npy_decode
from vis4d.data.io import DataBackend, FileBackend, HDF5Backend, ZipBackend
from vis4d.data.typing import DictData

from .scalabel import ScalabelVideo

shift_det_map = {
    "pedestrian": 0,
    "car": 1,
    "truck": 2,
    "bus": 3,
    "motorcycle": 4,
    "bicycle": 5,
}
shfit_track_map = {
    "pedestrian": 0,
    "car": 1,
    "truck": 2,
    "bus": 3,
    "motorcycle": 4,
    "bicycle": 5,
}
shift_seg_map = {
    "unlabeled": 0,
    "building": 1,
    "fence": 2,
    "other": 3,
    "pedestrian": 4,
    "pole": 5,
    "road line": 6,
    "road": 7,
    "sidewalk": 8,
    "vegetation": 9,
    "vehicle": 10,
    "wall": 11,
    "traffic sign": 12,
    "sky": 13,
    "ground": 14,
    "bridge": 15,
    "rail track": 16,
    "guard rail": 17,
    "traffic light": 18,
    "static": 19,
    "dynamic": 20,
    "water": 21,
    "terrain": 22,
}

shift_seg_ignore = [
    "unlabeled",
    "other",
    "ground",
    "bridge",
    "rail track",
    "guard rail",
    "static",
    "dynamic",
    "water",
]

if SCALABEL_AVAILABLE:
    from scalabel.label.io import parse
    from scalabel.label.typing import Config
    from scalabel.label.typing import Dataset as ScalabelData


logger = logging.getLogger(__name__)


def _get_extension(backend: DataBackend) -> str:
    """Get the appropriate file extension for the given backend."""
    if isinstance(backend, HDF5Backend):
        return ".hdf5"
    if isinstance(backend, ZipBackend):
        return ".zip"
    if isinstance(backend, FileBackend):  # pragma: no cover
        return ""
    raise ValueError(f"Unsupported backend {backend}.")  # pragma: no cover


class _SHIFTScalabelLabels(ScalabelVideo):
    """Helper class for labels in SHIFT that are stored in Scalabel format."""

    VIEWS = [
        "front",
        "center",
        "left_45",
        "left_90",
        "right_45",
        "right_90",
        "left_stereo",
    ]

    def __init__(
        self,
        data_root: str,
        split: str,
        data_file: str = "",
        keys_to_load: Sequence[str] = (K.images, K.boxes2d),
        annotation_file: str = "",
        view: str = "front",
        framerate: str = "images",
        shift_type: str = "discrete",
        backend: DataBackend = HDF5Backend(),
        verbose: bool = False,
        num_workers: int = 1,
    ) -> None:
        """Initialize SHIFT dataset for one view.

        Args:
            data_root (str): Path to the root directory of the dataset.
            split (str): Which data split to load.
            data_file (str): Path to the data archive file. Default: "".
            keys_to_load (Sequence[str]): List of keys to load.
            annotation_file (str): Path to the annotation file. Default: "".
            view (str): Which view to load. Default: "front". Options: "front",
                "center", "left_45", "left_90", "right_45", "right_90", and
                "left_stereo".
            framerate (str): Which framerate to load. Default: "images".
            shift_type (str): Which shift type to load. Default: "discrete".
                Options: "discrete", "continuous/1x", "continuous/10x", and
                "continuous/100x".
            backend (DataBackend): Backend to use for loading data. Default:
                HDF5Backend().
            verbose (bool): Whether to print verbose logs. Default: False.
            num_workers (int): Number of workers to use for loading data.
                Default: 1.
        """
        self.verbose = verbose
        self.num_workers = num_workers

        # Validate input
        assert split in {"train", "val", "test"}, f"Invalid split '{split}'"
        assert view in _SHIFTScalabelLabels.VIEWS, f"Invalid view '{view}'"

        # Set attributes
        ext = _get_extension(backend)
        if shift_type.startswith("continuous"):
            shift_speed = shift_type.split("/")[-1]
            annotation_path = os.path.join(
                data_root,
                "continuous",
                framerate,
                shift_speed,
                split,
                view,
                annotation_file,
            )
            data_path = os.path.join(
                data_root,
                "continuous",
                framerate,
                shift_speed,
                split,
                view,
                f"{data_file}{ext}",
            )
        else:
            annotation_path = os.path.join(
                data_root, "discrete", framerate, split, view, annotation_file
            )
            data_path = os.path.join(
                data_root,
                "discrete",
                framerate,
                split,
                view,
                f"{data_file}{ext}",
            )
        super().__init__(
            data_path,
            annotation_path,
            data_backend=backend,
            keys_to_load=keys_to_load,
        )

    def _generate_mapping(self) -> ScalabelData:
        """Generate data mapping."""
        # Skipping validation for much faster loading
        if self.verbose:
            logger.info(
                "Loading annotation from '%s' ...", self.annotation_path
            )
        return self._load(self.annotation_path)

    def _load(self, filepath: str) -> ScalabelData:
        """Load labels from a json file or a folder of json files."""
        raw_frames: list[DictData] = []
        raw_groups: list[DictData] = []
        if not os.path.exists(filepath):
            raise FileNotFoundError(f"{filepath} does not exist.")

        def process_file(filepath: str) -> DictData | None:
            raw_cfg = None
            with open(filepath, mode="r", encoding="utf-8") as fp:
                content = json.load(fp)
            if isinstance(content, dict):
                raw_frames.extend(content["frames"])
                if "groups" in content and content["groups"] is not None:
                    raw_groups.extend(content["groups"])
                if "config" in content and content["config"] is not None:
                    raw_cfg = content["config"]
            elif isinstance(content, list):
                raw_frames.extend(content)
            else:
                raise TypeError(
                    "The input file contains neither dict nor list."
                )

            logging.info("Loading SHIFT annotation from '%s' Done.", filepath)
            return raw_cfg

        cfg = None
        if os.path.isfile(filepath) and filepath.endswith("json"):
            ret_cfg = process_file(filepath)
            if ret_cfg is not None:
                cfg = ret_cfg
        else:
            raise TypeError("Inputs must be a folder or a JSON file.")

        config = None
        if cfg is not None:
            config = Config(**cfg)

        parse_func = partial(parse, validate_frames=False)
        if self.num_workers > 1:
            with multiprocessing.Pool(self.num_workers) as pool:
                frames = []
                with tqdm(total=len(raw_frames)) as pbar:
                    for result in pool.imap_unordered(
                        parse_func, raw_frames, chunksize=1000
                    ):
                        frames.append(result)
                        pbar.update()
        else:
            frames = [parse_func(frame) for frame in raw_frames]
<<<<<<< HEAD
        return ScalabelData(frames=frames, config=config)
=======
        return ScalabelData(frames=frames, config=config, groups=None)
>>>>>>> 82222791


class SHIFT(Dataset):
    """SHIFT dataset class, supporting multiple tasks and views."""

    DESCRIPTION = """SHIFT Dataset, a synthetic driving dataset for continuous
    multi-task domain adaptation"""
    HOMEPAGE = "https://www.vis.xyz/shift/"
    PAPER = "https://arxiv.org/abs/2206.08367"
    LICENSE = "CC BY-NC-SA 4.0"

    KEYS = [
        # Inputs
        K.images,
        K.original_hw,
        K.input_hw,
        K.points3d,
        # Scalabel formatted annotations
        K.intrinsics,
        K.extrinsics,
        K.timestamp,
        K.axis_mode,
        K.boxes2d,
        K.boxes2d_classes,
        K.boxes2d_track_ids,
        K.instance_masks,
        K.boxes3d,
        K.boxes3d_classes,
        K.boxes3d_track_ids,
        # Bit masks
        K.seg_masks,
        K.depth_maps,
        K.optical_flows,
    ]

    VIEWS = [
        "front",
        "center",
        "left_45",
        "left_90",
        "right_45",
        "right_90",
        "left_stereo",
    ]

    DATA_GROUPS = {
        "img": [
            K.images,
            K.original_hw,
            K.input_hw,
            K.intrinsics,
        ],
        "det_2d": [
            K.timestamp,
            K.axis_mode,
            K.extrinsics,
            K.boxes2d,
            K.boxes2d_classes,
            K.boxes2d_track_ids,
        ],
        "det_3d": [
            K.boxes3d,
            K.boxes3d_classes,
            K.boxes3d_track_ids,
        ],
        "det_insseg_2d": [
            K.instance_masks,
        ],
        "semseg": [
            K.seg_masks,
        ],
        "depth": [
            K.depth_maps,
        ],
        "flow": [
            K.optical_flows,
        ],
        "lidar": [
            K.points3d,
        ],
    }

    GROUPS_IN_SCALABEL = ["det_2d", "det_3d", "det_insseg_2d"]

    def __init__(
        self,
        data_root: str,
        split: str,
        keys_to_load: Sequence[str] = (K.images, K.boxes2d),
        views_to_load: Sequence[str] = ("front",),
        framerate: str = "images",
        shift_type: str = "discrete",
        backend: DataBackend = HDF5Backend(),
        num_workers: int = 1,
        verbose: bool = False,
    ) -> None:
        """Initialize SHIFT dataset."""
        # Validate input
        assert split in {"train", "val", "test"}, f"Invalid split '{split}'."
        assert framerate in {
            "images",
            "videos",
        }, f"Invalid framerate '{framerate}'. Must be 'images' or 'videos'."
        assert shift_type in {
            "discrete",
            "continuous/1x",
            "continuous/10x",
            "continuous/100x",
        }, (
<<<<<<< HEAD
            f"Invalid shift_type '{shift_type}'. Must be one of 'discrete', 'continuous/1x', 'continuous/10x', "
=======
            f"Invalid shift_type '{shift_type}'. "
            "Must be one of 'discrete', 'continuous/1x', 'continuous/10x', "
>>>>>>> 82222791
            "or 'continuous/100x'."
        )
        self.validate_keys(keys_to_load)

        # Set attributes
        self.data_root = data_root
        self.split = split
        self.keys_to_load = keys_to_load
        self.views_to_load = views_to_load
        self.framerate = framerate
        self.shift_type = shift_type
        self.backend = backend
        self.verbose = verbose
        self.ext = _get_extension(backend)
        if self.shift_type.startswith("continuous"):
            shift_speed = self.shift_type.split("/")[-1]
            self.annotation_base = os.path.join(
                self.data_root,
                "continuous",
                self.framerate,
                shift_speed,
                self.split,
            )
        else:
            self.annotation_base = os.path.join(
                self.data_root, self.shift_type, self.framerate, self.split
            )
        if self.verbose:
            print(f"Base: {self.annotation_base}. Backend: {self.backend}")

        # Get the data groups' classes that need to be loaded
        self._data_groups_to_load = self._get_data_groups(keys_to_load)
        if "det_2d" not in self._data_groups_to_load:
            raise ValueError(
                "In current implementation, the 'det_2d' data group must be"
                "loaded to load any other data group."
            )

        self.scalabel_datasets = {}
        for view in self.views_to_load:
            if view == "center":
                # Load lidar data, only available for center view
                self.scalabel_datasets["center/lidar"] = _SHIFTScalabelLabels(
                    data_root=self.data_root,
                    split=self.split,
                    data_file="lidar",
                    annotation_file="det_3d.json",
                    view=view,
                    framerate=self.framerate,
                    shift_type=self.shift_type,
                    keys_to_load=(K.points3d, *self.DATA_GROUPS["det_3d"]),
                    backend=backend,
                    num_workers=num_workers,
                    verbose=verbose,
                )
            else:
                # Skip the lidar data group, which is loaded separately
                image_loaded = False
                for group in self._data_groups_to_load:
                    name = f"{view}/{group}"
                    keys_to_load = list(self.DATA_GROUPS[group])
                    # Load the image data group only once
                    if not image_loaded:
                        keys_to_load.extend(self.DATA_GROUPS["img"])
                        image_loaded = True
                    self.scalabel_datasets[name] = _SHIFTScalabelLabels(
                        data_root=self.data_root,
                        split=self.split,
                        data_file="img",
                        annotation_file=f"{group}.json",
                        view=view,
                        framerate=self.framerate,
                        shift_type=self.shift_type,
                        keys_to_load=keys_to_load,
                        backend=backend,
                        num_workers=num_workers,
                        verbose=verbose,
                    )

    def validate_keys(self, keys_to_load: Sequence[str]) -> None:
        """Validate that all keys to load are supported."""
        for k in keys_to_load:
            if k not in self.KEYS:
                raise ValueError(f"Key '{k}' is not supported!")

    def _get_data_groups(self, keys_to_load: Sequence[str]) -> list[str]:
        """Get the data groups that need to be loaded from Scalabel."""
        data_groups = []
        for data_group, group_keys in self.DATA_GROUPS.items():
            if data_group in self.GROUPS_IN_SCALABEL:
                # If the data group is loaded by Scalabel, add it to the list
                if any(key in group_keys for key in keys_to_load):
                    data_groups.append(data_group)
        return list(set(data_groups))

    def _load(
        self, view: str, data_group: str, file_ext: str, video: str, frame: str
    ) -> NDArrayNumber:
        """Load data from the given data group."""
        frame_number = frame.split("_")[0]
        filepath = os.path.join(
            self.annotation_base,
            view,
            f"{data_group}{self.ext}",
            video,
            f"{frame_number}_{data_group}_{view}.{file_ext}",
        )
        if data_group == "semseg":
            return self._load_semseg(filepath)
        if data_group == "depth":
            return self._load_depth(filepath)
        if data_group == "flow":
            return self._load_flow(filepath)
        raise ValueError(
            f"Invalid data group '{data_group}'"
        )  # pragma: no cover

    def _load_semseg(self, filepath: str) -> NDArrayI64:
        """Load semantic segmentation data."""
        im_bytes = self.backend.get(filepath)
        image = im_decode(im_bytes)[..., 0]
        return image.astype(np.int64)

    def _load_depth(
        self, filepath: str, depth_factor: float = 16777.216  # 256 ^ 3 / 1000
    ) -> NDArrayF32:
        """Load depth data."""
        assert depth_factor > 0, "Max depth value must be greater than 0."

        im_bytes = self.backend.get(filepath)
        image = im_decode(im_bytes)
        if image.shape[2] > 3:  # pragma: no cover
            image = image[:, :, :3]
        image = image.astype(np.float32)

        # Convert to depth
        depth = (
            image[:, :, 2] * 256 * 256 + image[:, :, 1] * 256 + image[:, :, 0]
        )
        return np.ascontiguousarray(depth / depth_factor, dtype=np.float32)

    def _load_flow(self, filepath: str) -> NDArrayF32:
        """Load optical flow data."""
        npy_bytes = self.backend.get(filepath)
        flow = npy_decode(npy_bytes, key="flow")
        return flow.astype(np.float32)

    def _get_frame_key(self, idx: int) -> tuple[str, str]:
        """Get the frame identifier (video name, frame name) by index."""
        if len(self.scalabel_datasets) > 0:
            frames = self.scalabel_datasets[
                list(self.scalabel_datasets.keys())[0]
            ].frames
            return frames[idx].videoName, frames[idx].name
        raise ValueError(
            "No Scalabel file has been loaded."
        )  # pragma: no cover

    def __len__(self) -> int:
        """Get the number of samples in the dataset."""
        if len(self.scalabel_datasets) > 0:
            return len(
                self.scalabel_datasets[list(self.scalabel_datasets.keys())[0]]
            )
        raise ValueError(
            "No Scalabel file has been loaded."
        )  # pragma: no cover

    @property
    def video_to_indices(self) -> dict[str, list[int]]:
        """Group all dataset sample indices (int) by their video ID (str).

        Returns:
            dict[str, list[int]]: Mapping video to index.

        Raises:
            ValueError: If no Scalabel file has been loaded.
        """
        if len(self.scalabel_datasets) > 0:
            return self.scalabel_datasets[
                list(self.scalabel_datasets.keys())[0]
            ].video_to_indices
        raise ValueError(
            "No Scalabel file has been loaded."
        )  # pragma: no cover

    def __getitem__(self, idx: int) -> DictData:
        """Get single sample.

        Args:
            idx (int): Index of sample.

        Returns:
            DictData: sample at index in Vis4D input format.
        """
        # load camera frames
        data_dict = {}

        # metadata
        video_name, frame_name = self._get_frame_key(idx)
        data_dict[K.sample_names] = frame_name
        data_dict[K.sequence_names] = video_name
        data_dict[K.frame_ids] = frame_name.split("_")[0]

        for view in self.views_to_load:
            data_dict_view = {}

            if view == "center":
                # Lidar is only available in the center view
                if K.points3d in self.keys_to_load:
                    data_dict_view.update(
                        self.scalabel_datasets["center/lidar"][idx]
                    )
            else:
                # Load data from Scalabel
                for group in self._data_groups_to_load:
                    data_dict_view.update(
                        self.scalabel_datasets[f"{view}/{group}"][idx]
                    )

                # Load data from bit masks
                if K.seg_masks in self.keys_to_load:
                    data_dict_view[K.seg_masks] = self._load(
                        view, "semseg", "png", video_name, frame_name
                    )
                if K.depth_maps in self.keys_to_load:
                    data_dict_view[K.depth_maps] = self._load(
                        view, "depth", "png", video_name, frame_name
                    )
                if K.optical_flows in self.keys_to_load:
                    data_dict_view[K.optical_flows] = self._load(
                        view, "flow", "npz", video_name, frame_name
                    )
            data_dict[view] = data_dict_view  # type: ignore

        return data_dict<|MERGE_RESOLUTION|>--- conflicted
+++ resolved
@@ -62,7 +62,6 @@
     "water": 21,
     "terrain": 22,
 }
-
 shift_seg_ignore = [
     "unlabeled",
     "other",
@@ -251,11 +250,7 @@
                         pbar.update()
         else:
             frames = [parse_func(frame) for frame in raw_frames]
-<<<<<<< HEAD
-        return ScalabelData(frames=frames, config=config)
-=======
         return ScalabelData(frames=frames, config=config, groups=None)
->>>>>>> 82222791
 
 
 class SHIFT(Dataset):
@@ -365,12 +360,8 @@
             "continuous/10x",
             "continuous/100x",
         }, (
-<<<<<<< HEAD
-            f"Invalid shift_type '{shift_type}'. Must be one of 'discrete', 'continuous/1x', 'continuous/10x', "
-=======
             f"Invalid shift_type '{shift_type}'. "
             "Must be one of 'discrete', 'continuous/1x', 'continuous/10x', "
->>>>>>> 82222791
             "or 'continuous/100x'."
         )
         self.validate_keys(keys_to_load)
