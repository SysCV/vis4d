--- conflicted
+++ resolved
@@ -21,12 +21,8 @@
 
     tmp_dir_root: str = "./"
     track_iou_thr: float = 0.5
-<<<<<<< HEAD
     gt_root: Optional[str]
-=======
-    validation_gt_root: Optional[str]
     det_metrics_per_video: bool = False
->>>>>>> 051ed482
 
 
 class MOTChallenge(BaseDatasetLoader):
