--- conflicted
+++ resolved
@@ -128,7 +128,6 @@
             ann.url = os.path.join(data_root, ann.url)
 
 
-<<<<<<< HEAD
 def print_class_histogram(class_frequencies: dict[str, int]) -> None:
     """Prints out given class frequencies."""
     if len(class_frequencies) == 0:  # pragma: no cover
@@ -175,26 +174,6 @@
 def discard_labels_outside_set(
     dataset: list[Frame], class_set: list[str]
 ) -> None:
-    """Discard labels outside given set of classes."""
-    for frame in dataset:
-        remove_anns = []
-        if frame.labels is not None:
-            for i, ann in enumerate(frame.labels):
-                if not ann.category in class_set:
-                    remove_anns.append(i)
-            for i in reversed(remove_anns):
-                frame.labels.pop(i)
-
-
-def prepare_labels(
-    frames: list[Frame],
-    class_list: list[str],
-    global_instance_ids: bool = False,
-=======
-def discard_labels_outside_set(
-    dataset: list[Frame], class_set: list[str]
->>>>>>> d1992092
-) -> None:
     """Discard labels outside given set of classes.
 
     Args:
@@ -276,7 +255,6 @@
     return frequencies
 
 
-<<<<<<< HEAD
 def filter_frames_by_attributes(
     frames: list[Frame],
     attributes_to_load: Sequence[dict[str, str | float]] | None,
@@ -300,54 +278,6 @@
                     "are found in the frame."
                 )
     return filtered_frames
-=======
-def print_class_histogram(class_frequencies: dict[str, int]) -> None:
-    """Prints out given class frequencies.
-
-    Args:
-        class_frequencies (dict[str, int]): class frequencies (number of
-            instances per class).
-    """
-    if len(class_frequencies) == 0:  # pragma: no cover
-        return
-
-    class_names = list(class_frequencies.keys())
-    frequencies = list(class_frequencies.values())
-    num_classes = len(class_names)
-
-    n_cols = min(6, len(class_names) * 2)
-
-    def short_name(name: str) -> str:
-        """Make long class names shorter."""
-        if len(name) > 13:
-            return name[:11] + ".."  # pragma: no cover
-        return name
-
-    data = list(
-        itertools.chain(
-            *[
-                [short_name(class_names[i]), int(v)]
-                for i, v in enumerate(frequencies)
-            ]
-        )
-    )
-    total_num_instances = sum(data[1::2])  # type: ignore
-    data.extend([None] * (n_cols - (len(data) % n_cols)))
-    if num_classes > 1:
-        data.extend(["total", total_num_instances])
-    data_zip = itertools.zip_longest(*[data[i::n_cols] for i in range(n_cols)])
-    table = tabulate(
-        data_zip,
-        headers=["category", "#instances"] * (n_cols // 2),
-        tablefmt="pipe",
-        numalign="left",
-        stralign="center",
-    )
-    rank_zero_info(
-        f"Distribution of instances among all {num_classes} categories:\n"
-        + colored(table, "cyan")
-    )
->>>>>>> d1992092
 
 
 # Not using | operator because of a bug in Python 3.9
@@ -369,7 +299,6 @@
         data_backend: None | DataBackend = None,
         category_map: None | CategoryMap = None,
         config_path: None | str | Config = None,
-        remove_empty: bool = False,
         global_instance_ids: bool = False,
         bg_as_class: bool = False,
         load_anns: bool = True,
@@ -393,8 +322,6 @@
             config_path (None | str | Config, optional): Path to the dataset
                 config, can be added if it is not provided together with the
                 labels or should be modified. Defaults to None.
-            remove_empty (bool): Whether to remove images with no annotations.
-                Defaults to False.
             global_instance_ids (bool): Whether to convert tracking IDs of
                 annotations into dataset global IDs or stay with local,
                 per-video IDs. Defaults to false.
@@ -406,17 +333,13 @@
         self.data_root = data_root
         self.annotation_path = annotation_path
         self.keys_to_load = keys_to_load
-        self.remove_empty = remove_empty
         self.global_instance_ids = global_instance_ids
         self.bg_as_class = bg_as_class
         self.data_backend = (
             data_backend if data_backend is not None else FileBackend()
         )
         self.config_path = config_path
-<<<<<<< HEAD
         self.skip_empty_samples = skip_empty_samples
-=======
->>>>>>> d1992092
 
         self.cats_name2id: dict[str, dict[str, int]] = {}
         self.category_map = category_map
@@ -433,7 +356,6 @@
         )
 
         self._setup_categories()
-<<<<<<< HEAD
         self.video_to_indices = self._generate_video_to_indices()
         self.load_anns = load_anns
 
@@ -459,9 +381,6 @@
             video_to_indices[key] = [idx for _, idx in zip_frame_idx]
         return video_to_indices
 
-=======
-
->>>>>>> d1992092
     def _setup_categories(self) -> None:
         """Setup categories."""
         assert self.category_map is not None
@@ -485,7 +404,6 @@
     ) -> tuple[ListAny, Config]:
         """Load cached mapping or generate if not exists."""
         timer = Timer()
-<<<<<<< HEAD
         data = self._load_mapping_data(
             generate_map_func, cache_as_binary, cached_file_path
         )
@@ -512,7 +430,7 @@
             frames = filter_frames_by_attributes(frames, attributes_to_load)
 
             if self.skip_empty_samples:
-                frames = self._remove_empty_samples(frames)
+                frames = remove_empty_samples(frames)
 
             t = Timer()
             frequencies = prepare_labels(
@@ -532,41 +450,6 @@
         frames = broadcast(frames)
         cfg = broadcast(cfg)
         return frames, cfg
-=======
-        data = self._load_mapping_data(generate_map_func, use_cache)
-        frames, cfg = data.frames, data.config  # type: ignore
-        add_data_path(self.data_root, frames)
-        rank_zero_info(f"Loading {self} takes {timer.time():.2f} seconds.")
-
-        if self.category_map is None:
-            class_list = list(
-                c.name for c in get_leaf_categories(cfg.categories)
-            )
-            self.category_map = {c: i for i, c in enumerate(class_list)}
-        else:
-            class_list = list(self.category_map.keys())
-
-        assert len(set(class_list)) == len(
-            class_list
-        ), "Class names are not unique!"
-
-        discard_labels_outside_set(frames, class_list)
-
-        if self.remove_empty:
-            frames = remove_empty_samples(frames)
-
-        timer.reset()
-        frequencies = prepare_labels(
-            frames, class_list, global_instance_ids=self.global_instance_ids
-        )
-        rank_zero_info(
-            f"Preprocessing {len(frames)} frames takes {timer.time():.2f}"
-            " seconds."
-        )
-        print_class_histogram(frequencies)
-        frames_dset = DatasetFromList(frames)
-        return frames_dset, cfg  # type: ignore
->>>>>>> d1992092
 
     def _generate_mapping(self) -> ScalabelData:
         """Generate data mapping."""
@@ -587,16 +470,11 @@
             input_hw = (image.shape[1], image.shape[2])
             data[K.images] = image
             data[K.input_hw] = input_hw
-<<<<<<< HEAD
 
             # Original image
             data[K.original_images] = image
             data[K.original_hw] = input_hw
 
-=======
-            data[K.original_images] = image
-            data[K.original_hw] = input_hw
->>>>>>> d1992092
             data[K.axis_mode] = AxisMode.OPENCV
             data[K.frame_ids] = frame.frameIndex
 
@@ -613,27 +491,6 @@
         if frame.extrinsics is not None and K.extrinsics in self.keys_to_load:
             data[K.extrinsics] = load_extrinsics(frame.extrinsics)
         return data
-
-    @staticmethod
-    def _remove_empty_samples(frames: list[Frame]) -> list[Frame]:
-        """Remove empty samples."""
-        new_frames = []
-        for frame in frames:
-            if frame.labels is None:
-                continue
-            labels_used = []
-            for label in frame.labels:
-                assert (
-                    label.attributes is not None and label.category is not None
-                )
-                if not check_crowd(label) and not check_ignored(label):
-                    labels_used.append(label)
-
-            if len(labels_used) != 0:
-                frame.labels = labels_used
-                new_frames.append(frame)
-        del frames
-        return new_frames
 
     def _add_annotations(self, frame: Frame, data: DictData) -> None:
         """Add annotations given a scalabel frame and a data dictionary."""
