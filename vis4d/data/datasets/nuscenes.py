--- conflicted
+++ resolved
@@ -12,11 +12,8 @@
 
 from vis4d.struct import ArgsType, MetricLogs
 
-<<<<<<< HEAD
-from .base import BaseDatasetLoader
-=======
-from .base import BaseDatasetConfig, BaseDatasetLoader, _eval_mapping
->>>>>>> 5dedfeb3
+from .base import BaseDatasetLoader, _eval_mapping
+
 
 try:  # pragma: no cover
     from nuscenes import NuScenes as nusc_data
@@ -115,7 +112,59 @@
 
         return result_path
 
-<<<<<<< HEAD
+    @staticmethod
+    def _parse_detect_high_level_metrics(
+        tp_errors: Dict[str, float],
+        mean_ap: float,
+        nd_score: float,
+        eval_time: float,
+    ) -> Tuple[List[str], Union[int, float], Union[int, float]]:
+        """Collect high-level metrics."""
+        str_summary_list = ["\nHigh-level metrics:"]
+        str_summary_list.append(f"mAP: {mean_ap:.4f}")
+        err_name_mapping = {
+            "trans_err": "mATE",
+            "scale_err": "mASE",
+            "orient_err": "mAOE",
+            "vel_err": "mAVE",
+            "attr_err": "mAAE",
+        }
+        for tp_name, tp_val in tp_errors.items():
+            str_summary_list.append(
+                f"{err_name_mapping[tp_name]}: {tp_val:.4f}"
+            )
+        str_summary_list.append(f"NDS: {nd_score:.4f}")
+        str_summary_list.append(f"Eval time: {eval_time:.1f}s")
+
+        if mean_ap == 0:
+            mean_ap = int(mean_ap)
+        if nd_score == 0:
+            nd_score = int(nd_score)
+
+        return str_summary_list, mean_ap, nd_score
+
+    @staticmethod
+    def _parse_detect_per_class_metrics(
+        str_summary_list: List[str],
+        class_aps: Dict[str, float],
+        class_tps: Dict[str, Dict[str, float]],
+    ) -> List[str]:
+        """Collect per-class metrics."""
+        str_summary_list.append("\nPer-class results:")
+        str_summary_list.append("Object Class\tAP\tATE\tASE\tAOE\tAVE\tAAE")
+
+        for class_name in class_aps.keys():
+            tmp_str_list = [class_name]
+            tmp_str_list.append(f"{class_aps[class_name]:.3f}")
+            tmp_str_list.append(f"{class_tps[class_name]['trans_err']:.3f}")
+            tmp_str_list.append(f"{class_tps[class_name]['scale_err']:.3f}")
+            tmp_str_list.append(f"{class_tps[class_name]['orient_err']:.3f}")
+            tmp_str_list.append(f"{class_tps[class_name]['vel_err']:.3f}")
+            tmp_str_list.append(f"{class_tps[class_name]['attr_err']:.3f}")
+
+            str_summary_list.append("\t".join(tmp_str_list))
+        return str_summary_list
+
     def _eval_detection(
         self,
         result_path: str,
@@ -128,100 +177,13 @@
             verbose=False,
         )
 
-        cfg = config_factory("detection_cvpr_2019")
-
-        nusc_eval = NuScenesEval(
-            nusc,
-            config=cfg,
-            result_path=result_path,
-            eval_set=eval_set,
-            output_dir=self.tmp_dir,
-            verbose=False,
-        )
-        # metrics_summary = nusc_eval.main(render_curves=False)
-        metrics, _ = nusc_eval.evaluate()
-        metrics_summary = metrics.serialize()
-
-        # clean up tmp dir
-        shutil.rmtree(self.tmp_dir)
-
-        # Print high-level metrics.
-        str_summary_list = ["High-level metrics:"]
-        str_summary_list.append(f"mAP: {metrics_summary['mean_ap']:.4f}")
-=======
-    @staticmethod
-    def _parse_detect_high_level_metrics(
-        tp_errors: Dict[str, float],
-        mean_ap: float,
-        nd_score: float,
-        eval_time: float,
-    ) -> Tuple[List[str], Union[int, float], Union[int, float]]:
-        """Collect high-level metrics."""
-        str_summary_list = ["\nHigh-level metrics:"]
-        str_summary_list.append(f"mAP: {mean_ap:.4f}")
->>>>>>> 5dedfeb3
-        err_name_mapping = {
-            "trans_err": "mATE",
-            "scale_err": "mASE",
-            "orient_err": "mAOE",
-            "vel_err": "mAVE",
-            "attr_err": "mAAE",
-        }
-        for tp_name, tp_val in tp_errors.items():
-            str_summary_list.append(
-                f"{err_name_mapping[tp_name]}: {tp_val:.4f}"
-            )
-        str_summary_list.append(f"NDS: {nd_score:.4f}")
-        str_summary_list.append(f"Eval time: {eval_time:.1f}s")
-
-        if mean_ap == 0:
-            mean_ap = int(mean_ap)
-        if nd_score == 0:
-            nd_score = int(nd_score)
-
-        return str_summary_list, mean_ap, nd_score
-
-    @staticmethod
-    def _parse_detect_per_class_metrics(
-        str_summary_list: List[str],
-        class_aps: Dict[str, float],
-        class_tps: Dict[str, Dict[str, float]],
-    ) -> List[str]:
-        """Collect per-class metrics."""
-        str_summary_list.append("\nPer-class results:")
-        str_summary_list.append("Object Class\tAP\tATE\tASE\tAOE\tAVE\tAAE")
-
-        for class_name in class_aps.keys():
-            tmp_str_list = [class_name]
-            tmp_str_list.append(f"{class_aps[class_name]:.3f}")
-            tmp_str_list.append(f"{class_tps[class_name]['trans_err']:.3f}")
-            tmp_str_list.append(f"{class_tps[class_name]['scale_err']:.3f}")
-            tmp_str_list.append(f"{class_tps[class_name]['orient_err']:.3f}")
-            tmp_str_list.append(f"{class_tps[class_name]['vel_err']:.3f}")
-            tmp_str_list.append(f"{class_tps[class_name]['attr_err']:.3f}")
-
-            str_summary_list.append("\t".join(tmp_str_list))
-        return str_summary_list
-
-    def _eval_detection(
-        self,
-        result_path: str,
-        eval_set: str,
-    ) -> Tuple[MetricLogs, str]:
-        """Evaluate detection."""
-        nusc = nusc_data(
-            version=self.cfg.version,
-            dataroot=self.cfg.data_root,
-            verbose=False,
-        )
-
         try:  # pragma: no cover
             nusc_eval = NuScenesEval(
                 nusc,
                 config=config_factory("detection_cvpr_2019"),
                 result_path=result_path,
                 eval_set=eval_set,
-                output_dir=self.cfg.tmp_dir,
+                output_dir=self.tmp_dir,
                 verbose=False,
             )
             metrics, _ = nusc_eval.evaluate()
@@ -263,7 +225,7 @@
             rank_zero_warn(str_summary)
 
         # clean up tmp dir
-        shutil.rmtree(self.cfg.tmp_dir)
+        shutil.rmtree(self.tmp_dir)
 
         return log_dict, str_summary
 
@@ -278,10 +240,10 @@
                 config=track_configs("tracking_nips_2019"),
                 result_path=result_path,
                 eval_set=eval_set,
-                output_dir=self.cfg.tmp_dir,
+                output_dir=self.tmp_dir,
                 verbose=False,
-                nusc_version=self.cfg.version,
-                nusc_dataroot=self.cfg.data_root,
+                nusc_version=self.version,
+                nusc_dataroot=self.data_root,
             )
             metrics, _ = nusc_eval.evaluate()
 
@@ -338,7 +300,7 @@
             rank_zero_warn(str_summary)
 
         # clean up tmp dir
-        shutil.rmtree(self.cfg.tmp_dir)
+        shutil.rmtree(self.tmp_dir)
 
         return log_dict, str_summary
 
@@ -370,16 +332,11 @@
 
     def _check_metrics(self) -> None:
         """Check if evaluation metrics specified are valid."""
-<<<<<<< HEAD
         for metric in self.eval_metrics:
-            if metric not in ["detect_3d"]:  # pragma: no cover
-=======
-        for metric in self.cfg.eval_metrics:
             if (
                 metric not in ["detect_3d", "track_3d"]
                 and metric not in _eval_mapping
             ):  # pragma: no cover
->>>>>>> 5dedfeb3
                 raise KeyError(
                     f"metric {metric} is not supported in {self.name}"
                 )