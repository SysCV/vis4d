--- conflicted
+++ resolved
@@ -5,14 +5,10 @@
 from typing import Dict, List, Tuple, Union
 
 import numpy as np
-<<<<<<< HEAD
-from pytorch_lightning.utilities.distributed import (
+from pytorch_lightning.utilities.rank_zero import (
     rank_zero_info,
     rank_zero_warn,
 )
-=======
-from pytorch_lightning.utilities.rank_zero import rank_zero_warn
->>>>>>> b56f0b97
 from scalabel.label.io import load, load_label_config, save
 from scalabel.label.to_nuscenes import to_nuscenes
 from scalabel.label.typing import Dataset, Frame
@@ -87,7 +83,6 @@
 
         return dataset
 
-<<<<<<< HEAD
     def _convert_predictions(
         self,
         output_dir: str,
@@ -95,9 +90,6 @@
         metric: str,
         mode: str,
     ) -> str:
-=======
-    def _convert_predictions(self, frames: List[Frame], mode: str) -> str:
->>>>>>> b56f0b97
         """Convert predictions back to nuScenes format, save out to tmp_dir."""
         os.makedirs(output_dir, exist_ok=True)
 
