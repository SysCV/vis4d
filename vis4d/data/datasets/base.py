"""Function for registering the datasets in Vis4D."""
import abc
import os
import pickle
from typing import Dict, List, Optional, Tuple, Union

from pydantic import BaseModel
from pytorch_lightning.utilities.distributed import rank_zero_info
from scalabel.eval.detect import evaluate_det
from scalabel.eval.ins_seg import evaluate_ins_seg
from scalabel.eval.mot import acc_single_video_mot, evaluate_track
from scalabel.eval.mots import acc_single_video_mots, evaluate_seg_track
from scalabel.eval.result import Result
from scalabel.eval.sem_seg import evaluate_sem_seg
from scalabel.label.io import group_and_sort
<<<<<<< HEAD
from scalabel.label.typing import Config, Dataset, Frame, FrameGroup
=======
from scalabel.label.typing import Config, Dataset, Frame
>>>>>>> d8e32aee

from vis4d.common.registry import RegistryHolder
from vis4d.common.utils.time import Timer
from vis4d.struct import MetricLogs

from ..mapper import SampleMapperConfig
from ..reference import ReferenceSamplerConfig


class BaseDatasetConfig(BaseModel, extra="allow"):
    """Config for training/evaluation datasets."""

    name: str
    type: str
    data_root: str
    sample_mapper: SampleMapperConfig = SampleMapperConfig()
    ref_sampler: ReferenceSamplerConfig = ReferenceSamplerConfig()
    annotations: Optional[str]
    attributes: Optional[
        Dict[str, Union[bool, float, str, List[float], List[str]]]
    ]
    config_path: Optional[str]
    eval_metrics: List[str] = []
    validate_frames: bool = False
    ignore_unkown_cats: bool = False
    cache_as_binary: bool = False
    num_processes: int = 4
    collect_device = "cpu"
    multi_sensor_inference: bool = True
    compute_global_instance_ids: bool = False


def _detect(
    pred: List[Frame],
    gt: List[Frame],
    cfg: Config,
    ignore_unknown_cats: bool,  # pylint: disable=unused-argument
) -> Result:
    """Wrapper for evaluate_det function."""
    return evaluate_det(gt, pred, cfg, nproc=1)


def _ins_seg(
    pred: List[Frame],
    gt: List[Frame],
    cfg: Config,
    ignore_unknown_cats: bool,  # pylint: disable=unused-argument
) -> Result:
    """Wrapper for evaluate_ins_seg function."""
    return evaluate_ins_seg(gt, pred, cfg, nproc=1)


def _track(
    pred: List[Frame], gt: List[Frame], cfg: Config, ignore_unknown_cats: bool
) -> Result:
    """Wrapper for evaluate_track function."""
    return evaluate_track(
        acc_single_video_mot,
        group_and_sort(gt),
        group_and_sort(pred),
        cfg,
        nproc=1,
        ignore_unknown_cats=ignore_unknown_cats,
    )


def _seg_track(
    pred: List[Frame], gt: List[Frame], cfg: Config, ignore_unknown_cats: bool
) -> Result:
    """Wrapper for evaluate_seg_track function."""
    return evaluate_seg_track(
        acc_single_video_mots,
        group_and_sort(gt),
        group_and_sort(pred),
        cfg,
        nproc=1,
        ignore_unknown_cats=ignore_unknown_cats,
    )


def _sem_seg(
    pred: List[Frame],
    gt: List[Frame],
    cfg: Config,
    ignore_unknown_cats: bool,  # pylint: disable=unused-argument
) -> Result:
    """Wrapper for evaluate_sem_seg function."""
    return evaluate_sem_seg(gt, pred, cfg, nproc=1)


_eval_mapping = dict(
    detect=_detect,
    track=_track,
    ins_seg=_ins_seg,
    seg_track=_seg_track,
    sem_seg=_sem_seg,
)


class BaseDatasetLoader(metaclass=RegistryHolder):
    """Interface for loading dataset to scalabel format."""

    def __init__(self, cfg: BaseDatasetConfig):
        """Init dataset loader."""
        super().__init__()
        self.cfg = cfg
        self._check_metrics()

        timer = Timer()
        if self.cfg.cache_as_binary:
            assert self.cfg.annotations is not None
            if not os.path.exists(self.cfg.annotations.rstrip("/") + ".pkl"):
                dataset = self.load_dataset()
                with open(
                    self.cfg.annotations.rstrip("/") + ".pkl", "wb"
                ) as file:
                    file.write(pickle.dumps(dataset))
            else:
                with open(
                    self.cfg.annotations.rstrip("/") + ".pkl", "rb"
                ) as file:
                    dataset = pickle.loads(file.read())
        else:
            dataset = self.load_dataset()

        assert dataset.config is not None
        add_data_path(cfg.data_root, dataset.frames)
        if dataset.groups is not None:
            add_data_path(cfg.data_root, dataset.groups)
        rank_zero_info(f"Loading {cfg.name} takes {timer.time():.2f} seconds.")
        self.metadata_cfg = dataset.config
        self.frames = dataset.frames
        self.groups = dataset.groups

    @abc.abstractmethod
    def load_dataset(self) -> Dataset:
        """Load and possibly convert dataset to scalabel format."""
        raise NotImplementedError

    def _check_metrics(self) -> None:
        """Check if evaluation metrics specified are valid."""
        for metric in self.cfg.eval_metrics:
            if metric not in _eval_mapping:  # pragma: no cover
                raise KeyError(
                    f"metric {metric} is not supported in {self.cfg.name}"
                )

    def evaluate(
        self, metric: str, predictions: List[Frame], gts: List[Frame]
    ) -> Tuple[MetricLogs, str]:
        """Convert predictions from scalabel format and evaluate.
<<<<<<< HEAD
        <<<<<<< HEAD
        =======

        >>>>>>> main
                Returns a dictionary of scores to log and a pretty printed string.
=======

        Returns a dictionary of scores to log and a pretty printed string.
>>>>>>> d8e32aee
        """
        result = _eval_mapping[metric](
            predictions, gts, self.metadata_cfg, self.cfg.ignore_unkown_cats
        )
        log_dict = {f"{metric}/{k}": v for k, v in result.summary().items()}
        return log_dict, str(result)


def build_dataset_loader(cfg: BaseDatasetConfig) -> BaseDatasetLoader:
    """Build a dataset loader."""
    registry = RegistryHolder.get_registry(BaseDatasetLoader)
    if cfg.type in registry:
        dataset_loader = registry[cfg.type](cfg)
        assert isinstance(dataset_loader, BaseDatasetLoader)
        return dataset_loader
    raise NotImplementedError(f"Dataset type {cfg.type} not found.")


def add_data_path(
    data_root: str, frames: Union[List[Frame], List[FrameGroup]]
) -> None:
    """Add filepath to frame using data_root."""
    for ann in frames:
        assert ann.name is not None
        if ann.url is None:
            if ann.videoName is not None:
                ann.url = os.path.join(data_root, ann.videoName, ann.name)
            else:
                ann.url = os.path.join(data_root, ann.name)
        else:
            ann.url = os.path.join(data_root, ann.url)<|MERGE_RESOLUTION|>--- conflicted
+++ resolved
@@ -13,11 +13,7 @@
 from scalabel.eval.result import Result
 from scalabel.eval.sem_seg import evaluate_sem_seg
 from scalabel.label.io import group_and_sort
-<<<<<<< HEAD
 from scalabel.label.typing import Config, Dataset, Frame, FrameGroup
-=======
-from scalabel.label.typing import Config, Dataset, Frame
->>>>>>> d8e32aee
 
 from vis4d.common.registry import RegistryHolder
 from vis4d.common.utils.time import Timer
@@ -169,16 +165,8 @@
         self, metric: str, predictions: List[Frame], gts: List[Frame]
     ) -> Tuple[MetricLogs, str]:
         """Convert predictions from scalabel format and evaluate.
-<<<<<<< HEAD
-        <<<<<<< HEAD
-        =======
-
-        >>>>>>> main
-                Returns a dictionary of scores to log and a pretty printed string.
-=======
 
         Returns a dictionary of scores to log and a pretty printed string.
->>>>>>> d8e32aee
         """
         result = _eval_mapping[metric](
             predictions, gts, self.metadata_cfg, self.cfg.ignore_unkown_cats
