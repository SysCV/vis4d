--- conflicted
+++ resolved
@@ -10,13 +10,9 @@
 
 from torch.utils.data import Dataset as TorchDataset
 
-<<<<<<< HEAD
 from vis4d.data.io.base import DataBackend
 from vis4d.data.io.file import FileBackend
 from vis4d.data.typing import DictData
-=======
-from ..typing import DictData
->>>>>>> f7a54a84
 
 
 class Dataset(TorchDataset[DictData]):
