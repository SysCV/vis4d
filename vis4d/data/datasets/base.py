--- conflicted
+++ resolved
@@ -2,7 +2,7 @@
 
 import sys
 from dataclasses import dataclass
-from typing import Dict, List, Tuple, Union, Sequence
+from typing import Dict, List, Sequence, Tuple, Union
 
 from vis4d.struct_to_revise.structures import DictStrAny
 
@@ -47,32 +47,15 @@
     intrinsics = "intrinsics"
     masks = "masks"
     segmentation_mask = "segmentation_mask"
-<<<<<<< HEAD
+    # 3D Data
     boxes3d = "boxes3d"
     boxes3d_classes = "boxes3d_classes"
-    points = "points"
-=======
-    # 3D Data
     points3d = "points3d"
     points3dCenter = "points3d_centerd"
     colors3d = "colors3d"
     semantics3d = "semantics3d"
     instances3d = "instances3d"
     index = "index"
-
-
-"""DictData
-
-This container can hold arbitrary keys of data, where data of the keys defined
-in DataKeys should be in the following format:
-metadata: MetaData - container for meta-information about data.
-images: Tensor of shape [1, C, H, W]
-boxes2d: Tensor of shape [N, 4]
-boxes2d_classes: Tensor of shape [N,]
-masks: Tensor of shape [N, H, W]
-
-"""
->>>>>>> 77f57caf
 
 
 class Dataset(TorchDataset[DictData]):
@@ -107,7 +90,7 @@
 
     def validate_keys(self, keys_to_load: List[str]) -> bool:
         for k in keys_to_load:
-            if k not in MultitaskMixin._KEYS:
+            if k not in self._KEYS:
                 raise ValueError(f"Key '{k}' is not supported!")
         return True
 
