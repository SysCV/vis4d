"""Base dataset in Vis4D."""

import sys
from dataclasses import dataclass
from typing import Dict, List, Tuple, Union, Sequence

if sys.version_info >= (3, 8):
    from typing import TypedDict  # pylint: disable=no-name-in-module
else:
    from typing_extensions import TypedDict

from torch import Tensor
from torch.utils.data import Dataset as TorchDataset

_DictStrArray = Dict[str, Tensor]
_DictStrArrayNested = Dict[str, Union[Tensor, _DictStrArray]]
DictData = Dict[str, Union[Tensor, _DictStrArrayNested]]


class MetaData(TypedDict):
    original_hw: Tuple[int, int]
    input_hw: Tuple[int, int]


@dataclass
class DataKeys:
    metadata = "metadata"
    images = "images"
    boxes2d = "boxes2d"
    boxes2d_classes = "boxes2d_classes"
    intrinsics = "intrinsics"
    masks = "masks"
    segmentation_mask = "segmentation_mask"
    # 3D Data
    points3d = "points3d"
    points3dCenter = "points3d_centerd"
    colors3d = "colors3d"
    semantics3d = "semantics3d"
    instances3d = "instances3d"
    index = "index"


"""DictData

This container can hold arbitrary keys of data, where data of the keys defined
in DataKeys should be in the following format:
metadata: MetaData - container for meta-information about data.
images: Tensor of shape [1, C, H, W]
boxes2d: Tensor of shape [N, 4]
boxes2d_classes: Tensor of shape [N,]
masks: Tensor of shape [N, H, W]

"""


class Dataset(TorchDataset[DictData]):
    """Basic pytorch dataset with defined return type."""

    def __len__(self) -> int:
        """Return length of dataset."""
        raise NotImplementedError

    def __getitem__(self, idx: int) -> DictData:
        """Convert single element at given index into Vis4D data format."""
        raise NotImplementedError


class VideoDataset(Dataset):
    """Basic pytorch video dataset."""

    @property
    def video_to_indices(self) -> Dict[str, int]:
        """This function should group all dataset sample indices (int) by their
        associated video ID (str).

        Returns:
            Dict[str, int]: Mapping video to index.
        """


class MultitaskMixin:
    """Multitask dataset interface."""

<<<<<<< HEAD
    _KEYS: List[str] = []
=======
    _TASKS: List[str] = []
>>>>>>> c269ca9b

    def validated_tasks(self, task_to_load: List[str]) -> List[str]:
        for task in task_to_load:
            if task not in MultitaskMixin._KEYS:
                raise ValueError(f"task '{task}' is not supported!")
<<<<<<< HEAD
        return task_to_load


class Subset(Dataset):
    """Subset of a dataset at specified indices.

    Args:
        dataset (Dataset): The whole Dataset
        indices (sequence): Indices in the whole set selected for subset
    """

    def __init__(self, dataset: Dataset, indices: Sequence[int]) -> None:
        self.dataset = dataset
        self.indices = indices

    def __getitem__(self, idx: Union[int, List[int]]) -> DictData:
        if isinstance(idx, list):
            return self.dataset[[self.indices[i] for i in idx]]
        return self.dataset[self.indices[idx]]

    def __len__(self) -> int:
        return len(self.indices)
=======
        return task_to_load
>>>>>>> c269ca9b
<|MERGE_RESOLUTION|>--- conflicted
+++ resolved
@@ -81,18 +81,13 @@
 class MultitaskMixin:
     """Multitask dataset interface."""
 
-<<<<<<< HEAD
     _KEYS: List[str] = []
-=======
-    _TASKS: List[str] = []
->>>>>>> c269ca9b
 
-    def validated_tasks(self, task_to_load: List[str]) -> List[str]:
-        for task in task_to_load:
-            if task not in MultitaskMixin._KEYS:
-                raise ValueError(f"task '{task}' is not supported!")
-<<<<<<< HEAD
-        return task_to_load
+    def validate_keys(self, keys_to_load: List[str]) -> bool:
+        for k in keys_to_load:
+            if k not in MultitaskMixin._KEYS:
+                raise ValueError(f"Key '{k}' is not supported!")
+        return True
 
 
 class Subset(Dataset):
@@ -113,7 +108,4 @@
         return self.dataset[self.indices[idx]]
 
     def __len__(self) -> int:
-        return len(self.indices)
-=======
-        return task_to_load
->>>>>>> c269ca9b
+        return len(self.indices)