--- conflicted
+++ resolved
@@ -8,11 +8,10 @@
 from collections.abc import Sequence
 
 import numpy as np
-import torch
 
 from vis4d.common.logging import rank_zero_info
 from vis4d.common.time import Timer
-from vis4d.data.const import CommonKeys as Keys
+from vis4d.data.const import CommonKeys as K
 from vis4d.data.typing import DictData
 
 from .base import Dataset
@@ -28,28 +27,27 @@
     PAPER = "http://www.image-net.org/papers/imagenet_cvpr09.pdf"
     LICENSE = "http://www.image-net.org/terms-of-use"
 
-    KEYS = [Keys.images, Keys.categories]
+    KEYS = [K.images, K.categories]
 
     def __init__(
         self,
         data_root: str,
-        keys_to_load: Sequence[str] = (Keys.images, Keys.categories),
+        keys_to_load: Sequence[str] = (K.images, K.categories),
         split: str = "train",
         num_classes: int = 1000,
-        use_sample_lists: bool = True,
+        use_sample_lists: bool = False,
     ) -> None:
         """Initialize ImageNet dataset.
 
         Args:
             data_root (str): Path to root directory of dataset.
             keys_to_load (list[str], optional): List of keys to load. Defaults
-                to (Keys.images, Keys.categories).
+                to (K.images, K.categories).
             split (str, optional): Dataset split to load. Defaults to "train".
             num_classes (int, optional): Number of classes to load. Defaults to
                 1000.
-            use_sample_lists (bool, optional): Whether to load the sample lists
-                from the pickle files. If False, the lists will be generated on
-                the fly, which is much slower. Defaults to True.
+            use_sample_lists (bool, optional): Whether to use sample lists for
+                loading the dataset. Defaults to False.
 
         NOTE: The dataset is expected to be in the following format:
             data_root
@@ -71,12 +69,9 @@
         self.keys_to_load = keys_to_load
         self.split = split
         self.num_classes = num_classes
-<<<<<<< HEAD
         self.use_sample_lists = use_sample_lists
-=======
->>>>>>> ae1ed5ea
-        self.data_infos = []
-        self._classes = []
+        self.data_infos: list[tuple[tarfile.TarInfo, int]] = []
+        self._classes: list[str] = []
         self._load_data_infos()
 
     def _load_data_infos(self) -> None:
@@ -133,16 +128,6 @@
             image = im_decode(im_bytes.read())
 
         data_dict = {}
-<<<<<<< HEAD
-        if Keys.images in self.keys_to_load:
-            data_dict[Keys.images] = np.ascontiguousarray(
-                image.transpose(2, 0, 1)
-            ).astype(np.float32)[np.newaxis, ...]
-        if Keys.categories in self.keys_to_load:
-            data_dict[Keys.categories] = torch.tensor(
-                class_idx, dtype=torch.long
-            ).unsqueeze(0)
-=======
         if K.images in self.keys_to_load:
             data_dict[K.images] = np.ascontiguousarray(
                 image, dtype=np.float32
@@ -151,5 +136,4 @@
             data_dict[K.categories] = to_onehot(
                 np.array(class_idx, dtype=np.int64), self.num_classes
             )
->>>>>>> ae1ed5ea
         return data_dict