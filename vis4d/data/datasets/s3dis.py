--- conflicted
+++ resolved
@@ -108,12 +108,9 @@
             K.instances3d,
         ),
         cache_points: bool = True,
-<<<<<<< HEAD
-        **kwargs: ArgsType,
-=======
         cache_as_binary: bool = False,
         cached_file_path: str | None = None,
->>>>>>> f7a54a84
+        **kwargs: ArgsType,
     ) -> None:
         """Creates a new S3DIS dataset.
 
