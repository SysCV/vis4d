--- conflicted
+++ resolved
@@ -46,8 +46,10 @@
         self.clip_bboxes_to_image = clip_bboxes_to_image
         self.min_bboxes_area = min_bboxes_area
         self.sample_sort = sample_sort
-<<<<<<< HEAD
-        self.transformations = []
+        self.transformations = (
+            [] if transformations is None else transformations
+        )
+
         # TODO Temporary fix to separate augmentation btw group and frames, will be removed once split the dataset into single vs multi sensor # pylint: disable=line-too-long,fixme
         if len(datasets) == 1:  # type: ignore
             self.use_group = (
@@ -56,20 +58,6 @@
             )
         else:
             self.use_group = False
-        if transformations is not None:
-            for transform in transformations:
-                if isinstance(transform, dict):
-                    transform_: BaseAugmentation = build_component(
-                        transform, bound=BaseAugmentation
-                    )
-                else:  # pragma: no cover
-                    transform_ = transform
-                self.transformations.append(transform_)
-=======
-        self.transformations = (
-            [] if transformations is None else transformations
-        )
->>>>>>> b56f0b97
 
     def _postprocess_annotations(
         self, im_wh: Tuple[int, int], targets: LabelInstances
