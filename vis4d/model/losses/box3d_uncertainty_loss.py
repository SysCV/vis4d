--- conflicted
+++ resolved
@@ -83,19 +83,11 @@
 
         # rotation loss
         loss_rot = rotation_loss(
-<<<<<<< HEAD
             pred[:, 6 : 6 + self.num_rotation_bins * 3],
             target[:, 6 : 6 + self.num_rotation_bins],
             target[:, 6 + self.num_rotation_bins :],
             self.num_rotation_bins,
-        ).mean()
-=======
-            pred[:, 6 : 6 + self.cfg.num_rotation_bins * 3],
-            target[:, 6 : 6 + self.cfg.num_rotation_bins],
-            target[:, 6 + self.cfg.num_rotation_bins :],
-            self.cfg.num_rotation_bins,
         )
->>>>>>> 5dedfeb3
 
         result_dict = dict(
             loss_ctr3d=self.loss_weights[0] * loss_cen,
@@ -122,17 +114,9 @@
             beta=1 / 9,
         )
 
-<<<<<<< HEAD
-        result_dict.update(dict(loss_unc3d=self.loss_weights[4] * loss_unc3d))
-
-        # reduce batch dimension after confidence loss computation
-        for k, v in result_dict.items():
-            result_dict[k] = v.mean()
-=======
         result_dict.update(
-            dict(loss_unc3d=self.cfg.loss_weights[4] * loss_unc3d)
+            dict(loss_unc3d=self.loss_weights[4] * loss_unc3d)
         )
->>>>>>> 5dedfeb3
         return result_dict
 
 
