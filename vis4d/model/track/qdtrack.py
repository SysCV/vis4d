--- conflicted
+++ resolved
@@ -514,8 +514,15 @@
         keyframes: None | list[list[bool]] = None,
     ) -> TrackOut | QDTrackOut:
         """Type definition for call implementation."""
-<<<<<<< HEAD
-        return self._call_impl(images, images_hw, frame_ids)
+        return self._call_impl(
+            images,
+            images_hw,
+            frame_ids,
+            boxes2d,
+            boxes2d_classes,
+            boxes2d_track_ids,
+            keyframes,
+        )
 
 
 class YOLOXQDTrack(nn.Module):
@@ -626,15 +633,4 @@
         frame_ids: list[int],
     ) -> TrackOut:
         """Type definition for call implementation."""
-        return self._call_impl(images, images_hw, original_hw, frame_ids)
-=======
-        return self._call_impl(
-            images,
-            images_hw,
-            frame_ids,
-            boxes2d,
-            boxes2d_classes,
-            boxes2d_track_ids,
-            keyframes,
-        )
->>>>>>> f7a54a84
+        return self._call_impl(images, images_hw, original_hw, frame_ids)