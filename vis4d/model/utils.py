"""Utilities for models, mm wrappers."""
import os
import re
import tempfile
from io import BytesIO
from typing import Any, Dict, List, Optional, Sequence, Tuple, Union
from urllib.request import urlopen
from zipfile import ZipFile

import numpy as np
import requests
import torch
from torch import nn

from vis4d.common.utils.imports import MMCV_AVAILABLE, MMDET_AVAILABLE
from vis4d.struct import (
    Boxes2D,
    DictStrAny,
    Images,
    InputSample,
    InstanceMasks,
    Losses,
    ModelOutput,
    NDArrayF64,
    NDArrayUI8,
    SemanticMasks,
)

<<<<<<< HEAD
from .base import BaseModel

if MMCV_AVAILABLE:
=======
try:
>>>>>>> bfc6f91b
    from mmcv import Config as MMConfig
    from mmcv.runner.checkpoint import load_checkpoint

if MMDET_AVAILABLE:
    from mmdet.core.mask import BitmapMasks


BDD100K_MODEL_PREFIX = "https://dl.cv.ethz.ch/bdd100k/"
MM_MODEL_MAP = {
    "mmdet://": "https://download.openmmlab.com/mmdetection/v2.0/",
    "mmseg://": "https://download.openmmlab.com/mmsegmentation/v0.5/",
}
MM_CFG_MAP = {
    "mmdet://": "syscv/mmdetection/master/configs/",
    "mmseg://": "open-mmlab/mmsegmentation/master/configs/",
}
MM_ZIP_MAP = {
    "mmdet://": "mmdetection-master/configs/",
    "mmseg://": "mmsegmentation-master/configs/",
}

MMDetMetaData = Dict[str, Union[Tuple[int, int, int], bool, NDArrayF64]]
MMDetResult = List[torch.Tensor]
MMSegmResult = List[List[NDArrayUI8]]
MMDetResults = Union[List[MMDetResult], List[Tuple[MMDetResult, MMSegmResult]]]
MMSegResults = Union[List[NDArrayUI8], torch.Tensor]


<<<<<<< HEAD
def get_img_metas(images: torch.Tensor) -> List[MMDetMetaData]:
=======
def get_img_metas(
    images_shape: Tuple[int, int, int, int]
) -> List[MMDetMetaData]:
>>>>>>> bfc6f91b
    """Create image metadata in mmdetection format."""
    img_metas = []
    n, c, h, w = images.shape  # type: Tuple[int, int, int, int]
    for _ in range(n):
        meta: MMDetMetaData = {}
        meta["img_shape"] = meta["ori_shape"] = meta["pad_shape"] = (h, w, c)
        meta["scale_factor"] = np.ones(4, dtype=np.float64)
        meta["flip"] = False
        img_metas.append(meta)

    return img_metas


def proposals_from_mmdet(
    proposals: List[Union[torch.Tensor, Tuple[torch.Tensor, torch.Tensor]]]
) -> List[Boxes2D]:
    """Convert mmdetection proposals to Vis4D format."""
    proposals_boxes2d = []
    for proposal in proposals:
        if isinstance(proposal, tuple):
            proposals_boxes2d.append(Boxes2D(*proposal))
        else:
            proposals_boxes2d.append(Boxes2D(proposal))
    return proposals_boxes2d


def proposals_to_mmdet(proposals: List[Boxes2D]) -> List[torch.Tensor]:
    """Convert Vis4D format proposals to mmdetection."""
    proposal_tensors = []
    for proposal in proposals:
        proposal_tensors.append(proposal.boxes)
    return proposal_tensors


def detections_from_mmdet(
    bboxes: List[torch.Tensor], labels: List[torch.Tensor]
) -> List[Boxes2D]:
    """Convert mmdetection detections to Vis4D format."""
    detections_boxes2d = []
    for bbox, label in zip(bboxes, labels):
        if not label.device == bbox.device:
            label = label.to(bbox.device)  # pragma: no cover
        detections_boxes2d.append(Boxes2D(bbox, label))
    return detections_boxes2d


def segmentations_from_mmdet(
    masks: List[MMSegmResult], boxes: List[Boxes2D], device: torch.device
) -> List[InstanceMasks]:
    """Convert mmdetection segmentations to Vis4D format."""
    segmentations_masks = []
    for mask_res, box_res in zip(masks, boxes):
        mask = segmentation_from_mmdet_results(mask_res, box_res, device)
        segmentations_masks.append(mask)
    return segmentations_masks


def segmentation_from_mmdet_results(
    segmentation: MMSegmResult, boxes: Boxes2D, device: torch.device
) -> InstanceMasks:
    """Convert segm_result to Vis4D format."""
    segms: List[NDArrayUI8] = [
        np.stack(segm) if len(segm) != 0 else np.empty_like(segm)
        for segm in segmentation
    ]
    if len(segms) == 0 or sum([len(segm) for segm in segmentation]) == 0:
        return InstanceMasks.empty(device)  # pragma: no cover
    masks_list, labels_list = [], []  # type: ignore
    for class_id in boxes.class_ids:
        masks_list.append(
            torch.from_numpy(segms[class_id][labels_list.count(class_id)])
            .type(torch.uint8)
            .to(device)
        )
        labels_list.append(class_id)
    masks = torch.stack(masks_list)
    labels = torch.stack(labels_list)
    scores = boxes.score
    return InstanceMasks(masks, labels, score=scores, detections=boxes)


def masks_to_mmdet_masks(masks: Sequence[InstanceMasks]) -> BitmapMasks:
    """Convert Vis4D Masks to mmdetection BitmapMasks."""
    return [BitmapMasks(m.to_ndarray(), m.height, m.width) for m in masks]


def targets_to_mmdet(
    targets,
) -> Tuple[
    List[torch.Tensor], List[torch.Tensor], Optional[Sequence[BitmapMasks]]
]:
    """Convert Vis4D targets to mmdetection compatible format."""
    gt_bboxes = [t.boxes for t in targets.boxes2d]
    gt_labels = [t.class_ids for t in targets.boxes2d]
    if all(len(t) == 0 for t in targets.instance_masks):  # pragma: no cover
        gt_masks = None
    else:
        gt_masks = masks_to_mmdet_masks(targets.instance_masks)
    return gt_bboxes, gt_labels, gt_masks


def results_from_mmseg(
    results: MMSegResults, device: torch.device
) -> List[SemanticMasks]:
    """Convert mmsegmentation seg_pred to Vis4D format."""
    masks = []
    for result in results:
        if isinstance(result, torch.Tensor):
            mask = result.unsqueeze(0).byte()
        else:  # pragma: no cover
            mask = torch.tensor([result], device=device).byte()
        masks.append(SemanticMasks(mask).to_nhw_mask())
    return masks


def targets_to_mmseg(images: torch.Tensor, targets) -> torch.Tensor:
    """Convert Vis4D targets to mmsegmentation compatible format."""
    if len(targets.semantic_masks) > 1:
        # pad masks to same size for batching
        targets.semantic_masks = SemanticMasks.pad(
            targets.semantic_masks, images.tensor.shape[-2:][::-1]
        )
    return torch.stack(
        [t.to_hwc_mask() for t in targets.semantic_masks]
    ).unsqueeze(1)


def load_model_checkpoint(
    model: nn.Module,
    weights: str,
    rev_keys: Optional[List[Tuple[str, str]]] = None,
) -> None:
    """Load MM model checkpoint."""
    if rev_keys is None:  # pragma: no cover
        rev_keys = [(r"^module\.", "")]
    if re.compile(r"^mm(det|seg)://").search(weights):
        pre = weights[:8]
        weights = MM_MODEL_MAP[pre] + weights.split(pre)[-1]
        load_checkpoint(model, weights, revise_keys=rev_keys)
    elif weights.startswith("bdd100k://"):
        weights = BDD100K_MODEL_PREFIX + weights.split("bdd100k://")[-1]
        load_checkpoint(model, weights, revise_keys=rev_keys)
    else:  # pragma: no cover
        load_checkpoint(model, weights)


def load_config_from_mm(url: str, mm_base: str) -> str:
    """Get config from mmdetection GitHub repository."""
    full_url = "https://raw.githubusercontent.com/" + mm_base + url
    response = requests.get(full_url)
    assert (
        response.status_code == 200
    ), f"Request to {full_url} failed with code {response.status_code}!"
    return response.text


def load_config(path: str, key: str = "model") -> MMConfig:
    """Load config either from file or from URL."""
    if os.path.exists(path):
        cfg = MMConfig.fromfile(path)
    elif re.compile(r"^mm(det|seg)://").search(path):
        pre = path[:8]
        cfg_content = load_config_from_mm(path.split(pre)[-1], MM_CFG_MAP[pre])
        if cfg_content.find("_base_") >= 0:
            cwd = os.getcwd()
            with tempfile.TemporaryDirectory() as temp_config_dir:
                # download configs
                url_tmp = MM_CFG_MAP[pre].replace("master/configs/", "archive")
                with ZipFile(
                    BytesIO(
                        urlopen(
                            f"https://github.com/{url_tmp}/master.zip"
                        ).read()
                    )
                ) as zipfile:
                    zipfile.extractall(path=temp_config_dir)
                os.chdir(os.path.join(temp_config_dir, MM_ZIP_MAP[pre]))
                cfg = MMConfig.fromfile(path.replace(pre, ""))
                os.chdir(cwd)
        else:
            cfg = MMConfig.fromstring(cfg_content, os.path.splitext(path)[1])
    else:
        raise FileNotFoundError(f"MM config not found: {path}")
    assert key in cfg
    return cfg[key]


def _parse_losses(
    losses: Dict[str, torch.Tensor], prefix: Optional[str] = None
) -> Losses:
    """Parse losses to a scalar tensor."""
    log_vars = {}
    for name, value in losses.items():
        if "loss" in name:
            if prefix is not None:  # pragma: no cover
                name = f"{prefix}.{name}"
            if isinstance(value, torch.Tensor):
                log_vars[name] = value.mean()
            elif isinstance(value, list):
                log_vars[name] = sum(_loss.mean() for _loss in value)
            else:
                raise ValueError(f"{name} is not a tensor or list of tensors")

    return log_vars


def set_attr(  # type: ignore
    attr: Any, partial_keys: List[str], last_key: str, value: Any
) -> None:
    """Set specific attribute in config."""
    for i, part_k in enumerate(partial_keys):
        if isinstance(attr, list):  # pragma: no cover
            for attr_item in attr:
                set_attr(attr_item, partial_keys[i:], last_key, value)
            return
        attr = attr.get(part_k)
    attr[last_key] = value


def add_keyword_args(model_kwargs: DictStrAny, cfg: MMConfig) -> None:
    """Add keyword args in config."""
    for k, v in model_kwargs.items():
        partial_keys = k.split(".")
        partial_keys, last_key = partial_keys[:-1], partial_keys[-1]
        set_attr(cfg, partial_keys, last_key, v)


def postprocess_predictions(
    inputs: InputSample,
    predictions,
    clip_to_image: bool = True,
    resolve_overlap: bool = True,
) -> None:
    """Postprocess predictions."""
    for values in predictions.values():
        for inp, v in zip(inputs, values):
            assert inp.metadata[0].size is not None
            input_size = (
                inp.metadata[0].size.width,
                inp.metadata[0].size.height,
            )
            v.postprocess(
                input_size,
                inp.images.image_sizes[0],
                clip_to_image,
                resolve_overlap,
            )


def predictions_to_scalabel(
    predictions: Dict[str, List[TLabelInstance]],
    idx_to_class: Optional[Dict[int, str]] = None,
) -> ModelOutput:
    """Convert predictions into ModelOutput (Scalabel)."""
    outputs = {}
    for key, values in predictions.items():
        outputs[key] = [
            v.to(torch.device("cpu")).to_scalabel(idx_to_class) for v in values
        ]
    return outputs<|MERGE_RESOLUTION|>--- conflicted
+++ resolved
@@ -26,13 +26,7 @@
     SemanticMasks,
 )
 
-<<<<<<< HEAD
-from .base import BaseModel
-
 if MMCV_AVAILABLE:
-=======
-try:
->>>>>>> bfc6f91b
     from mmcv import Config as MMConfig
     from mmcv.runner.checkpoint import load_checkpoint
 
@@ -61,16 +55,12 @@
 MMSegResults = Union[List[NDArrayUI8], torch.Tensor]
 
 
-<<<<<<< HEAD
-def get_img_metas(images: torch.Tensor) -> List[MMDetMetaData]:
-=======
 def get_img_metas(
     images_shape: Tuple[int, int, int, int]
 ) -> List[MMDetMetaData]:
->>>>>>> bfc6f91b
     """Create image metadata in mmdetection format."""
     img_metas = []
-    n, c, h, w = images.shape  # type: Tuple[int, int, int, int]
+    n, c, h, w = images_shape
     for _ in range(n):
         meta: MMDetMetaData = {}
         meta["img_shape"] = meta["ori_shape"] = meta["pad_shape"] = (h, w, c)
@@ -314,17 +304,4 @@
                 inp.images.image_sizes[0],
                 clip_to_image,
                 resolve_overlap,
-            )
-
-
-def predictions_to_scalabel(
-    predictions: Dict[str, List[TLabelInstance]],
-    idx_to_class: Optional[Dict[int, str]] = None,
-) -> ModelOutput:
-    """Convert predictions into ModelOutput (Scalabel)."""
-    outputs = {}
-    for key, values in predictions.items():
-        outputs[key] = [
-            v.to(torch.device("cpu")).to_scalabel(idx_to_class) for v in values
-        ]
-    return outputs+            )