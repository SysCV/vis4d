--- conflicted
+++ resolved
@@ -5,6 +5,7 @@
 
 from vis4d.common.module import build_module
 from vis4d.struct import (
+    ArgsType,
     Boxes2D,
     Boxes3D,
     InputSample,
@@ -13,22 +14,10 @@
     ModelOutput,
     ModuleCfg,
 )
-<<<<<<< HEAD
-=======
-from .base import BaseModelConfig
-from .detect import BaseTwoStageDetector
-from .heads.roi_head import BaseRoIHeadConfig, QD3DTBBox3DHead, build_roi_head
-from .qdtrack import QDTrack, QDTrackConfig
-from .track.graph import build_track_graph
-from .track.utils import split_key_ref_inputs
-
->>>>>>> 65e98640
 
 from .detect import BaseTwoStageDetector
 from .heads.roi_head import QD3DTBBox3DHead
 from .qdtrack import QDTrack
-from .track.graph import BaseTrackGraph
-from .track.similarity import BaseSimilarityHead
 from .track.utils import split_key_ref_inputs
 
 
@@ -37,24 +26,20 @@
 
     def __init__(
         self,
-        detection: Union[BaseTwoStageDetector, ModuleCfg],
-        similarity: Union[BaseSimilarityHead, ModuleCfg],
-        track_graph: Union[BaseTrackGraph, ModuleCfg],
         bbox_3d_head: Union[QD3DTBBox3DHead, ModuleCfg],
-        *args,
-        **kwargs
+        *args: ArgsType,
+        **kwargs: ArgsType
     ) -> None:
         """Init."""
-        super().__init__(detection, similarity, track_graph, *args, **kwargs)
+        super().__init__(*args, **kwargs)
         assert self.category_mapping is not None
         if isinstance(bbox_3d_head, dict):
             bbox_3d_head["num_classes"] = len(self.category_mapping)
-            self.bbox_3d_head: QD3DTBBox3DHead = build_module(
+            self.bbox_3d_head: QD3DTBBox3DHead = build_module(  # TODO this should be any box3d head with same args / returns as the qd one
                 bbox_3d_head, bound=QD3DTBBox3DHead
             )
         else:
             self.bbox_3d_head = bbox_3d_head
-        self.cat_mapping = {v: k for k, v in self.category_mapping.items()}
 
     def forward_train(
         self,
