--- conflicted
+++ resolved
@@ -1,9 +1,5 @@
 """Quasi-dense 3D Tracking model."""
-<<<<<<< HEAD
-from typing import List, Tuple, Union
-=======
-from typing import List
->>>>>>> b56f0b97
+from typing import List, Tuple
 
 import torch
 
@@ -55,7 +51,7 @@
         return losses
 
     def forward_test(self, batch_inputs: List[InputSample]) -> ModelOutput:
-        """Compute qd-3dt output during inference."""
+        """Compute qd_3dt output during inference."""
         assert len(batch_inputs[0]) == 1, "Currently only BS = 1 supported!"
 
         # if there is more than one InputSample, we switch to multi-sensor:
