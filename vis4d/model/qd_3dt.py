--- conflicted
+++ resolved
@@ -1,9 +1,5 @@
 """Quasi-dense 3D Tracking model."""
-<<<<<<< HEAD
-from typing import List, Tuple
-=======
-from typing import List, Union
->>>>>>> bd1c4b0e
+from typing import List, Tuple, Union
 
 import torch
 
