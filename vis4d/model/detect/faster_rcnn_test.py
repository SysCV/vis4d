import unittest
from typing import List, NamedTuple, Optional, Tuple

import skimage
import torch
<<<<<<< HEAD
import torch.optim as optim
from torch.utils.data import DataLoader, Dataset

from vis4d.common.datasets import bdd100k_track_map, bdd100k_track_sample
from vis4d.data.utils import transform_bbox
from vis4d.model.heads.dense_head.rpn import RPNLoss
from vis4d.model.heads.roi_head.rcnn import (
    RCNNLoss,
    TransformMMDetFRCNNRoIHeadOutputs,
)
=======
from torch import nn

from vis4d.model.heads.roi_head.rcnn import TransformMMDetFRCNNRoIHeadOutputs
>>>>>>> e989c7d8
from vis4d.struct import Boxes2D
from vis4d.vis.image import imshow_bboxes

from .faster_rcnn import FasterRCNN

# TODO how to handle category IDs?
from torchvision.models.detection.backbone_utils import (
    resnet_fpn_backbone,
)


def normalize(img: torch.Tensor) -> torch.Tensor:
    pixel_mean = (123.675, 116.28, 103.53)
    pixel_std = (58.395, 57.12, 57.375)
    pixel_mean = torch.tensor(pixel_mean).view(-1, 1, 1)
    pixel_std = torch.tensor(pixel_std).view(-1, 1, 1)
    img = (img - pixel_mean) / pixel_std
    return img


def url_to_tensor(
    url: str, size: Optional[Tuple[int, int]] = None
) -> torch.Tensor:
    image = skimage.io.imread(url)
    if size is not None:
        image = skimage.transform.resize(image, size) * 255
    return normalize(
        torch.tensor(image).float().permute(2, 0, 1).unsqueeze(0).contiguous()
    )


class Proposals(NamedTuple):
    boxes: List[torch.Tensor]  # N, 4
    scores: List[torch.Tensor]


class Detection(NamedTuple):
    boxes: torch.Tensor  # N, 4
    scores: torch.Tensor
    class_ids: torch.Tensor


class Track2D(NamedTuple):
    boxes: torch.Tensor  # N, 4
    scores: torch.Tensor
    class_ids: torch.Tensor
    track_ids: torch.Tensor


<<<<<<< HEAD
class SampleDataset(Dataset):
    def __init__(self):
        self.scalabel_data = bdd100k_track_sample()

    def __len__(self):
        return len(self.scalabel_data.frames)

    def __getitem__(self, item):
        frame = self.scalabel_data.frames[item]
        img = url_to_tensor(frame.url, size=(512, 512))
        labels = Boxes2D.from_scalabel(frame.labels, bdd100k_track_map)
        trans_mat = torch.eye(3)
        trans_mat[0, 0] = 512 / 1280
        trans_mat[1, 1] = 512 / 720
        labels.boxes[:, :4] = transform_bbox(trans_mat, labels.boxes[:, :4])
        return img, labels.boxes, labels.class_ids


def identity_collate(batch):
    return tuple(zip(*batch))
=======
class TorchResNetBackbone(nn.Module):
    """
    @fyu Leave it here for now. We will move it to a separate file later.
    """

    def __init__(
        self, name: str, pretrained: bool = True, trainable_layers: int = 3
    ):
        super().__init__()
        self.backbone = resnet_fpn_backbone(
            name, pretrained=pretrained, trainable_layers=trainable_layers
        )

    def forward(self, images: torch.Tensor) -> List[torch.Tensor]:
        return list(self.backbonebackbone(images).values())
>>>>>>> e989c7d8


class FasterRCNNTest(unittest.TestCase):
    def test_inference(self):
        image1 = url_to_tensor(
            "https://farm1.staticflickr.com/106/311161252_33d75830fd_z.jpg",
            (512, 512),
        )
        image2 = url_to_tensor(
            "https://farm4.staticflickr.com/3217/2980271186_9ec726e0fa_z.jpg",
            (512, 512),
        )
        sample_images = torch.cat([image1, image2])

        faster_rcnn = FasterRCNN(
            backbone=TorchResNetBackbone(
                "resnet50", pretrained=True, trainable_layers=3
            ),
            weights="mmdet://faster_rcnn/faster_rcnn_r50_fpn_2x_coco/faster_rcnn_r50_fpn_2x_coco_bbox_mAP-0.384_20200504_210434-a5d8aa15.pth",
        )
        faster_rcnn.eval()
        with torch.no_grad():
            outs = faster_rcnn(sample_images)
            transform_outs = TransformMMDetFRCNNRoIHeadOutputs(
                score_threshold=0.5
            )
            dets = transform_outs(
                class_outs=outs.roi_cls_out,
                regression_outs=outs.roi_reg_out,
                boxes=outs.proposal_boxes,
                images_shape=sample_images.shape,
            )

        _, topk = torch.topk(outs.proposal_scores[0], 100)
        imshow_bboxes(image1[0], Boxes2D(outs.proposal_boxes[0][topk]))
        imshow_bboxes(image1[0], dets[0])
        imshow_bboxes(image2[0], dets[1])

    def test_train(self):
        faster_rcnn = FasterRCNN(num_classes=8)
        rpn_loss = RPNLoss(
            faster_rcnn.rpn_head_transform.anchor_generator,
            faster_rcnn.rpn_head_transform.bbox_coder,
        )
        transform_rcnn_outs = TransformMMDetFRCNNRoIHeadOutputs(
            score_threshold=0.5
        )
        rcnn_loss = RCNNLoss(transform_rcnn_outs.bbox_coder, num_classes=8)
        optimizer = optim.SGD(faster_rcnn.parameters(), lr=0.001, momentum=0.9)

        train_data = SampleDataset()
        train_loader = DataLoader(
            train_data, batch_size=2, shuffle=True, collate_fn=identity_collate
        )

        running_losses = {}
        faster_rcnn.train()
        log_step = 1
        for epoch in range(2):
            for i, data in enumerate(train_loader):
                inputs, gt_boxes, gt_class_ids = data
                inputs = torch.cat(inputs)

                # zero the parameter gradients
                optimizer.zero_grad()

                # forward + backward + optimize
                outputs = faster_rcnn(inputs, gt_boxes, gt_class_ids)
                losses = {}
                losses.update(
                    rpn_loss(
                        outputs.rpn_cls_out,
                        outputs.rpn_reg_out,
                        gt_boxes,
                        gt_class_ids,
                        inputs.shape,
                    )
                )
                losses.update(
                    rcnn_loss(
                        outputs.roi_cls_out,
                        outputs.roi_reg_out,
                        outputs.proposal_boxes,
                        outputs.proposal_labels,
                        [p.boxes for p in outputs.proposal_targets],
                        [p.class_ids for p in outputs.proposal_targets],
                    )
                )
                losses["loss"] = sum(losses.values())
                losses["loss"].backward()
                optimizer.step()

                # print statistics
                for k, v in losses.items():
                    if k in running_losses:
                        running_losses[k] += v
                    else:
                        running_losses[k] = v
                if i % log_step == (log_step - 1):
                    log_str = f"[{epoch + 1}, {i + 1:5d}] "
                    for k, v in running_losses.items():
                        log_str += f"{k}: {v / log_step:.3f}, "
                    print(log_str.rstrip(", "))
                    running_losses = {}

    def test_torchscript(self):
        sample_images = torch.rand((2, 3, 512, 512))
        faster_rcnn = FasterRCNN(
            weights="mmdet://faster_rcnn/faster_rcnn_r50_fpn_2x_coco/faster_rcnn_r50_fpn_2x_coco_bbox_mAP-0.384_20200504_210434-a5d8aa15.pth"
        )
        frcnn_scripted = torch.jit.script(faster_rcnn)
        frcnn_scripted(sample_images)<|MERGE_RESOLUTION|>--- conflicted
+++ resolved
@@ -3,9 +3,12 @@
 
 import skimage
 import torch
-<<<<<<< HEAD
 import torch.optim as optim
+from torch import nn
 from torch.utils.data import DataLoader, Dataset
+
+# TODO how to handle category IDs?
+from torchvision.models.detection.backbone_utils import resnet_fpn_backbone
 
 from vis4d.common.datasets import bdd100k_track_map, bdd100k_track_sample
 from vis4d.data.utils import transform_bbox
@@ -14,20 +17,10 @@
     RCNNLoss,
     TransformMMDetFRCNNRoIHeadOutputs,
 )
-=======
-from torch import nn
-
-from vis4d.model.heads.roi_head.rcnn import TransformMMDetFRCNNRoIHeadOutputs
->>>>>>> e989c7d8
 from vis4d.struct import Boxes2D
 from vis4d.vis.image import imshow_bboxes
 
 from .faster_rcnn import FasterRCNN
-
-# TODO how to handle category IDs?
-from torchvision.models.detection.backbone_utils import (
-    resnet_fpn_backbone,
-)
 
 
 def normalize(img: torch.Tensor) -> torch.Tensor:
@@ -68,7 +61,23 @@
     track_ids: torch.Tensor
 
 
-<<<<<<< HEAD
+class TorchResNetBackbone(nn.Module):
+    """
+    @fyu Leave it here for now. We will move it to a separate file later.
+    """
+
+    def __init__(
+        self, name: str, pretrained: bool = True, trainable_layers: int = 3
+    ):
+        super().__init__()
+        self.backbone = resnet_fpn_backbone(
+            name, pretrained=pretrained, trainable_layers=trainable_layers
+        )
+
+    def forward(self, images: torch.Tensor) -> List[torch.Tensor]:
+        return list(self.backbonebackbone(images).values())
+
+
 class SampleDataset(Dataset):
     def __init__(self):
         self.scalabel_data = bdd100k_track_sample()
@@ -89,7 +98,8 @@
 
 def identity_collate(batch):
     return tuple(zip(*batch))
-=======
+
+
 class TorchResNetBackbone(nn.Module):
     """
     @fyu Leave it here for now. We will move it to a separate file later.
@@ -104,8 +114,7 @@
         )
 
     def forward(self, images: torch.Tensor) -> List[torch.Tensor]:
-        return list(self.backbonebackbone(images).values())
->>>>>>> e989c7d8
+        return list(self.backbone(images).values())
 
 
 class FasterRCNNTest(unittest.TestCase):
@@ -145,7 +154,13 @@
         imshow_bboxes(image2[0], dets[1])
 
     def test_train(self):
-        faster_rcnn = FasterRCNN(num_classes=8)
+        # TODO should bn be frozen during training?
+        faster_rcnn = FasterRCNN(
+            backbone=TorchResNetBackbone(
+                "resnet50", pretrained=True, trainable_layers=3
+            ),
+            num_classes=8,
+        )
         rpn_loss = RPNLoss(
             faster_rcnn.rpn_head_transform.anchor_generator,
             faster_rcnn.rpn_head_transform.bbox_coder,
