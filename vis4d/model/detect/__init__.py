"""Detector module."""
<<<<<<< HEAD
from .base import BaseOneStageDetector, BaseTwoStageDetector
=======
from .base import (
    BaseDetector,
    BaseDetectorConfig,
    BaseOneStageDetector,
    BaseTwoStageDetector,
)
>>>>>>> 65e98640
from .detectron2 import D2TwoStageDetector
from .mmdet import MMTwoStageDetector

__all__ = [
    "BaseDetector",
    "BaseOneStageDetector",
    "BaseTwoStageDetector",
    "D2TwoStageDetector",
    "MMTwoStageDetector",
]<|MERGE_RESOLUTION|>--- conflicted
+++ resolved
@@ -1,14 +1,5 @@
 """Detector module."""
-<<<<<<< HEAD
-from .base import BaseOneStageDetector, BaseTwoStageDetector
-=======
-from .base import (
-    BaseDetector,
-    BaseDetectorConfig,
-    BaseOneStageDetector,
-    BaseTwoStageDetector,
-)
->>>>>>> 65e98640
+from .base import BaseDetector, BaseOneStageDetector, BaseTwoStageDetector
 from .detectron2 import D2TwoStageDetector
 from .mmdet import MMTwoStageDetector
 
