--- conflicted
+++ resolved
@@ -140,9 +140,6 @@
         if weights is not None:
             load_model_checkpoint(self, weights, REV_KEYS)
 
-<<<<<<< HEAD
-    def forward_train(self, batch_inputs: List[InputSample]) -> Losses:
-=======
     def forward(
         self, batch_inputs: List[InputSample]
     ) -> Union[LossesType, ModelOutput]:
@@ -152,7 +149,6 @@
         return self.forward_test(batch_inputs)
 
     def forward_train(self, batch_inputs: List[InputSample]) -> LossesType:
->>>>>>> bfc6f91b
         """Forward pass during training stage."""
         assert (
             len(batch_inputs) == 1
@@ -291,19 +287,15 @@
         if weights is not None:
             load_model_checkpoint(self, weights, REV_KEYS)
 
-<<<<<<< HEAD
-    def forward_train(self, batch_inputs: List[InputSample]) -> Losses:
-=======
     def forward(
         self, batch_inputs: List[InputSample]
-    ) -> Union[LossesType, ModelOutput]:
+    ) -> Union[Losses, ModelOutput]:
         """Forward."""
         if self.training:
             return self.forward_train(batch_inputs)
         return self.forward_test(batch_inputs)
 
     def forward_train(self, batch_inputs: List[InputSample]) -> LossesType:
->>>>>>> bfc6f91b
         """Forward pass during training stage."""
         assert (
             len(batch_inputs) == 1
