--- conflicted
+++ resolved
@@ -1,10 +1,5 @@
 """mmdetection detector wrapper."""
-<<<<<<< HEAD
-from typing import Dict, List, Optional, Sequence, Tuple, Union, overload
-=======
-import os
 from typing import Dict, List, Optional, Tuple, Union
->>>>>>> e9cdacbb
 
 from vis4d.common.bbox.samplers import SamplingResult
 from vis4d.struct import (
