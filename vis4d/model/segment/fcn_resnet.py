"""FCN Resnet Implementation."""
from __future__ import annotations

import torch
from torch import nn

from vis4d.op.base.resnet import ResNet
from vis4d.op.segment.fcn import FCNHead, FCNLoss, FCNOut

REV_KEYS = [
    (r"^backbone\.", "basemodel.body."),
    (r"^aux_classifier\.", "fcn.heads.0."),
    (r"^classifier\.", "fcn.heads.1."),
]


class FCNResNet(nn.Module):
    """FCN with ResNet basemodel for semantic segmentation."""

    def __init__(
        self,
        base_model: str = "resnet50",
        num_classes: int = 21,
        resize: None | tuple[int, int] = (520, 520),
    ) -> None:
<<<<<<< HEAD
        """FCN with ResNet basemodel.

        Following `torchvision implementation.
=======
        """FCN with ResNet basemodel, following `torchvision implementation.

>>>>>>> 00dde3c9
        <https://github.com/pytorch/vision/blob/torchvision/models/segmentation/
        fcn.py>`_.

        model: FCNResNet(base_model="resnet50")
            - dataset: Coco2017
            - recipe: vis4d/model/segment/FCNResNet_coco_training.py
            - metrics:
                - mIoU: 62.52
                - Acc: 90.50
        """
        super().__init__()
        if base_model.startswith("resnet"):
            self.basemodel = ResNet(
                base_model,
                pretrained=True,
                replace_stride_with_dilation=[False, True, True],
            )
        else:
            raise ValueError("base model not supported!")
        self.fcn = FCNHead(
            self.basemodel.out_channels[4:], num_classes, resize=resize
        )
        print(self.basemodel.out_channels[4:])

    def forward(self, images: torch.Tensor) -> FCNOut:
        """Forward pass.

        Args:
            images (torch.Tensor): Input images.

        Returns:
            FCNOut: Raw model predictions.
        """
        features = self.basemodel(images)
        out = self.fcn(features)
        return out


class FCNResNetLoss(nn.Module):
    """FCNResNet Loss."""

    def __init__(self, weights: None | torch.Tensor = None) -> None:
        """Creates an instance of the class."""
        super().__init__()
        self.loss = FCNLoss(
            [4, 5],
            nn.CrossEntropyLoss(weights, ignore_index=255),
            weights=[0.5, 1],
        )

    def forward(self, out: FCNOut, targets: torch.Tensor) -> FCNLoss:
        """Forward of loss function.

        Args:
            out (FCNOut): Raw model outputs.
            targets (torch.Tensor): Segmentation masks
        Returns:
            FCNLoss: Dictionary of model losses.
        """
        losses = self.loss(out.outputs, targets)
        return losses<|MERGE_RESOLUTION|>--- conflicted
+++ resolved
@@ -23,16 +23,10 @@
         num_classes: int = 21,
         resize: None | tuple[int, int] = (520, 520),
     ) -> None:
-<<<<<<< HEAD
-        """FCN with ResNet basemodel.
+        """FCN with ResNet basemodel, following torchvision implementation.
 
-        Following `torchvision implementation.
-=======
-        """FCN with ResNet basemodel, following `torchvision implementation.
-
->>>>>>> 00dde3c9
-        <https://github.com/pytorch/vision/blob/torchvision/models/segmentation/
-        fcn.py>`_.
+        <https://github.com/pytorch/vision/blob/torchvision/models/
+        segmentation/fcn.py>_.
 
         model: FCNResNet(base_model="resnet50")
             - dataset: Coco2017
@@ -53,7 +47,6 @@
         self.fcn = FCNHead(
             self.basemodel.out_channels[4:], num_classes, resize=resize
         )
-        print(self.basemodel.out_channels[4:])
 
     def forward(self, images: torch.Tensor) -> FCNOut:
         """Forward pass.
@@ -90,5 +83,5 @@
         Returns:
             FCNLoss: Dictionary of model losses.
         """
-        losses = self.loss(out.outputs, targets)
+        losses = self.loss(out.outputs, targets.long())
         return losses