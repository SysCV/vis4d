"""mmsegmentation segmentor wrapper."""
from typing import Dict, List, Optional, Tuple

import torch

try:
    from mmcv.runner.checkpoint import load_checkpoint

    MMCV_INSTALLED = True
except (ImportError, NameError):  # pragma: no cover
    MMCV_INSTALLED = False

try:
    from mmseg.models import EncoderDecoder, build_segmentor

    MMSEG_INSTALLED = True
except (ImportError, NameError):  # pragma: no cover
    MMSEG_INSTALLED = False


from vis4d.struct import (
    Images,
    InputSample,
    LossesType,
    ModelOutput,
    SemanticMasks,
)

from ..base import BaseModelConfig
from ..detect.mmdet_utils import _parse_losses, get_img_metas
from .base import BaseSegmentor
from .mmseg_utils import (
    MMEncDecSegmentorConfig,
    get_mmseg_config,
    results_from_mmseg,
    segmentations_from_mmseg,
    targets_to_mmseg,
)

MMSEG_MODEL_PREFIX = "https://download.openmmlab.com/mmsegmentation/v0.5/"


class MMEncDecSegmentor(BaseSegmentor):
    """mmsegmentation encoder-decoder segmentor wrapper."""

    def __init__(self, cfg: BaseModelConfig):
        """Init."""
        assert (
            MMSEG_INSTALLED and MMCV_INSTALLED
        ), "MMEncDecSegmentor requires both mmcv and mmseg to be installed!"
        super().__init__(cfg)
        self.cfg = MMEncDecSegmentorConfig(
            **cfg.dict()
        )  # type: MMEncDecSegmentorConfig
        self.mm_cfg = get_mmseg_config(self.cfg)
        self.mm_segmentor = build_segmentor(self.mm_cfg)
        assert isinstance(self.mm_segmentor, EncoderDecoder)
        self.mm_segmentor.init_weights()
        self.mm_segmentor.train()
        if self.cfg.weights is not None:
            if self.cfg.weights.startswith("mmseg://"):
                self.cfg.weights = (
                    MMSEG_MODEL_PREFIX + self.cfg.weights.split("mmseg://")[-1]
                )
            load_checkpoint(self.mm_segmentor, self.cfg.weights)

        assert self.cfg.category_mapping is not None
        self.cat_mapping = {v: k for k, v in self.cfg.category_mapping.items()}
        self.register_buffer(
            "pixel_mean",
            torch.tensor(self.cfg.pixel_mean).view(-1, 1, 1),
            False,
        )
        self.register_buffer(
            "pixel_std", torch.tensor(self.cfg.pixel_std).view(-1, 1, 1), False
        )

<<<<<<< HEAD
    def preprocess_inputs(self, inputs: InputSample) -> InputSample:
        """Batch, pad (standard stride=32) and normalize the input images."""
        inputs.images.tensor = (
            inputs.images.tensor - self.pixel_mean
        ) / self.pixel_std
        return inputs
=======
    def preprocess_inputs(self, inputs: List[InputSample]) -> InputSample:
        """Batch, pad, and normalize the input images and masks."""
        if not self.training:
            # no padding during inference to match MMSegmentation
            Images.stride = 1
        batched_inputs = InputSample.cat(inputs, self.device)
        batched_inputs.images.tensor = (
            batched_inputs.images.tensor - self.pixel_mean
        ) / self.pixel_std
        if self.training and len(batched_inputs.semantic_masks) > 1:
            # pad masks to same size for batching
            batched_inputs.semantic_masks = SemanticMasks.pad(
                batched_inputs.semantic_masks,
                batched_inputs.images.tensor.shape[-2:][::-1],
            )
        return batched_inputs
>>>>>>> a33b607b

    def forward_train(self, batch_inputs: List[InputSample]) -> LossesType:
        """Forward pass during training stage."""
        assert (
            len(batch_inputs) == 1
        ), "No reference views allowed in MMEncDecSegmentor training!"
        inputs = self.preprocess_inputs(batch_inputs[0])
        image_metas = get_img_metas(inputs.images)
        gt_masks = targets_to_mmseg(inputs.targets)
        losses = self.mm_segmentor.forward_train(
            inputs.images.tensor, image_metas, gt_masks
        )
        return _parse_losses(losses)

    def forward_test(
        self,
        batch_inputs: List[InputSample],
    ) -> ModelOutput:
        """Forward pass during testing stage."""
        assert (
            len(batch_inputs) == 1
        ), "No reference views allowed in MMEncDecSegmentor testing!"
        inputs = self.preprocess_inputs(batch_inputs[0])
        image_metas = get_img_metas(inputs.images)
        outs = self.mm_segmentor.simple_test(
            inputs.images.tensor, image_metas, rescale=False
        )
        segmentations = results_from_mmseg(outs, image_metas, self.device)
        assert segmentations is not None

        return dict(
            sem_seg=[s.to_scalabel(self.cat_mapping) for s in segmentations]
        )

    def extract_features(
        self, inputs: InputSample
    ) -> Dict[str, torch.Tensor]:  # pragma: no cover
        """Segmentor feature extraction stage.

        Return backbone output features
        """
        outs = self.mm_segmentor.extract_feat(inputs.images.tensor)
        if self.cfg.backbone_output_names is None:
            return {f"out{i}": v for i, v in enumerate(outs)}

        return dict(zip(self.cfg.backbone_output_names, outs))

    def generate_segmentations(
        self,
        inputs: InputSample,
        features: Dict[str, torch.Tensor],
        compute_segmentations: bool = True,
    ) -> Tuple[Optional[List[SemanticMasks]], LossesType]:  # pragma: no cover
        """Segmentor decode stage.

        Return losses (empty if not training) and optionally segmentations.
        """
        feat_list = list(features.values())
        img_metas = get_img_metas(inputs.images)
        if self.training:
            gt_masks = targets_to_mmseg(inputs.targets)
            segment_losses = self.mm_segmentor.decode_head.forward_train(
                feat_list, img_metas, gt_masks, self.mm_segmentor.train_cfg
            )
            segment_losses = _parse_losses(segment_losses, "decode")
            if self.mm_segmentor.with_auxiliary_head:
                aux_losses = self.generate_auxiliaries(inputs, features)
                segment_losses.update(aux_losses)
            assert (
                not compute_segmentations
            ), "mmsegmentation does not compute segmentations during train!"
            segmentations = None
        else:
            masks = self.mm_segmentor.decode_head.forward_test(
                feat_list, img_metas, self.mm_segmentor.test_cfg
            )
            segmentations = segmentations_from_mmseg(masks, self.device)
            segment_losses = {}

        return segmentations, segment_losses

    def generate_auxiliaries(
        self,
        inputs: InputSample,
        features: Dict[str, torch.Tensor],
    ) -> LossesType:  # pragma: no cover
        """Segmentor auxiliary head stage.

        Return auxiliary losses (empty if no targets).
        """
        aux_losses = {}
        if self.training:
            feat_list = list(features.values())
            img_metas = get_img_metas(inputs.images)
            gt_masks = targets_to_mmseg(inputs.targets)
            if isinstance(
                self.mm_segmentor.auxiliary_head, torch.nn.ModuleList
            ):
                for idx, aux_head in enumerate(
                    self.mm_segmentor.auxiliary_head
                ):
                    loss_aux = aux_head.forward_train(
                        feat_list,
                        img_metas,
                        gt_masks,
                        self.mm_segmentor.train_cfg,
                    )
                    aux_losses.update(_parse_losses(loss_aux, f"aux_{idx}"))
            else:
                loss_aux = self.mm_segmentor.auxiliary_head.forward_train(
                    feat_list, img_metas, gt_masks, self.mm_segmentor.train_cfg
                )
                aux_losses.update(_parse_losses(loss_aux, "aux"))

        return aux_losses<|MERGE_RESOLUTION|>--- conflicted
+++ resolved
@@ -18,13 +18,7 @@
     MMSEG_INSTALLED = False
 
 
-from vis4d.struct import (
-    Images,
-    InputSample,
-    LossesType,
-    ModelOutput,
-    SemanticMasks,
-)
+from vis4d.struct import InputSample, LossesType, ModelOutput, SemanticMasks
 
 from ..base import BaseModelConfig
 from ..detect.mmdet_utils import _parse_losses, get_img_metas
@@ -75,31 +69,18 @@
             "pixel_std", torch.tensor(self.cfg.pixel_std).view(-1, 1, 1), False
         )
 
-<<<<<<< HEAD
     def preprocess_inputs(self, inputs: InputSample) -> InputSample:
         """Batch, pad (standard stride=32) and normalize the input images."""
         inputs.images.tensor = (
             inputs.images.tensor - self.pixel_mean
         ) / self.pixel_std
+        if self.training and len(inputs.targets.semantic_masks) > 1:
+            # pad masks to same size for batching
+            inputs.targets.semantic_masks = SemanticMasks.pad(
+                inputs.targets.semantic_masks,
+                inputs.images.tensor.shape[-2:][::-1],
+            )
         return inputs
-=======
-    def preprocess_inputs(self, inputs: List[InputSample]) -> InputSample:
-        """Batch, pad, and normalize the input images and masks."""
-        if not self.training:
-            # no padding during inference to match MMSegmentation
-            Images.stride = 1
-        batched_inputs = InputSample.cat(inputs, self.device)
-        batched_inputs.images.tensor = (
-            batched_inputs.images.tensor - self.pixel_mean
-        ) / self.pixel_std
-        if self.training and len(batched_inputs.semantic_masks) > 1:
-            # pad masks to same size for batching
-            batched_inputs.semantic_masks = SemanticMasks.pad(
-                batched_inputs.semantic_masks,
-                batched_inputs.images.tensor.shape[-2:][::-1],
-            )
-        return batched_inputs
->>>>>>> a33b607b
 
     def forward_train(self, batch_inputs: List[InputSample]) -> LossesType:
         """Forward pass during training stage."""
