"""Base class for Vis4D models."""
import os.path as osp
import re
from collections import OrderedDict
from collections.abc import Iterable
from typing import Callable, List, Optional, Tuple, Union, no_type_check

import pytorch_lightning as pl
import torch
from pytorch_lightning.utilities.cli import instantiate_class
from pytorch_lightning.utilities.rank_zero import rank_zero_info
from torch import nn
from torch.optim import Optimizer, lr_scheduler
from torch.utils.model_zoo import load_url
from torchmetrics import MeanMetric

from vis4d.common.registry import RegistryHolder
from vis4d.common.utils.distributed import get_rank, get_world_size
from vis4d.struct import (
    DictStrAny,
    InputSample,
    Losses,
    ModelOutput,
    ModuleCfg,
)
<<<<<<< HEAD
=======

from .warmup import BaseLRWarmup, LinearLRWarmup

try:
    from mmcv.runner.fp16_utils import wrap_fp16_model
>>>>>>> bfc6f91b

from .warmup import BaseLRWarmup, LinearLRWarmup

DEFAULT_OPTIM = {
    "class_path": "torch.optim.SGD",
    "init_args": {
        "lr": 1.0e-3,
        "momentum": 0.9,
        "weight_decay": 0.0001,
    },
}

DEFAULT_SCHEDULER = {
    "class_path": "torch.optim.lr_scheduler.StepLR",
    "mode": "epoch",
    "init_args": {"step_size": 10},
}


class DefaultOptimizer(pl.LightningModule, metaclass=RegistryHolder):
    """Default optimization routine."""

    def __init__(
        self,
        model: nn.Module,
        optimizer_init: Optional[ModuleCfg] = None,
        lr_scheduler_init: Optional[ModuleCfg] = None,
        freeze: bool = False,
        freeze_parameters: Optional[List[str]] = None,
        weights: Optional[str] = None,
        strict: bool = True,
        revise_keys: Optional[List[Tuple[str, str]]] = None,
        lr_warmup: Optional[BaseLRWarmup] = None,
    ):
        """Init."""
        super().__init__()

        self.optimizer_init = (
            optimizer_init if optimizer_init is not None else DEFAULT_OPTIM
        )
        self.lr_scheduler_init = (
            lr_scheduler_init
            if lr_scheduler_init is not None
            else DEFAULT_SCHEDULER
        )
        if not self.lr_scheduler_init.get("mode", "epoch") in [
            "step",
            "epoch",
        ]:
            raise ValueError(
                "Attribute mode of LR Scheduler must be either step or epoch, "
                f"found {self.lr_scheduler_init['mode']}"
            )
        self.model = model
        self._freeze = freeze
        self._freeze_parameters = freeze_parameters
        self._weights = weights
        self._strict = strict
        self._revise_keys = revise_keys
        self.lr_warmup = (
            lr_warmup if lr_warmup is not None else LinearLRWarmup(0.001, 500)
        )

    def setup(self, stage: Optional[str] = None) -> None:
        """Setup model according to trainer parameters, stage, etc."""
        if (
            self.trainer is not None
            and self.trainer.precision == 16
            and MMCV_AVAILABLE
        ):
            wrap_fp16_model(self)  # pragma: no cover

    def __call__(
        self, batch_inputs: List[InputSample]
    ) -> Union[Losses, ModelOutput]:  # pragma: no cover
        """Forward."""
        if self.training:
            return self.forward_train(batch_inputs)
        return self.forward_test(batch_inputs)

    def configure_optimizers(
        self,
    ) -> Tuple[List[Optimizer], List[lr_scheduler._LRScheduler]]:
        """Configure optimizers and schedulers of model."""
        optimizer = instantiate_class(self.parameters(), self.optimizer_init)
        scheduler = instantiate_class(optimizer, self.lr_scheduler_init)
        return [optimizer], [scheduler]

    @no_type_check
    def optimizer_step(
        self,
        epoch: int = None,
        batch_idx: int = None,
        optimizer: Optimizer = None,
        optimizer_idx: int = None,
        optimizer_closure: Optional[Callable] = None,
        on_tpu: bool = None,
        using_native_amp: bool = None,
        using_lbfgs: bool = None,
    ) -> None:
        """Optimizer step plus learning rate warmup."""
        base_lr = optimizer.defaults.get("lr", None)
        if base_lr is None:
            raise ValueError(
                "Couldn't determine base LR from optimizer defaults: "
                f"{optimizer.defaults}"
            )

        if self.trainer.global_step < self.lr_warmup.warmup_steps:
            for pg in optimizer.param_groups:
                pg["lr"] = self.lr_warmup(self.trainer.global_step, base_lr)
        elif self.trainer.global_step == self.lr_warmup.warmup_steps:
            for pg in optimizer.param_groups:
                pg["lr"] = base_lr

        # update params
        optimizer.step(closure=optimizer_closure)

        # if lr_scheduler is step-based, we need to call .step(), PL calls
        # .step() only after each epoch.
        if self.lr_scheduler_init.get("mode", "epoch") == "step":
            lr_schedulers = self.lr_schedulers()
            if isinstance(lr_schedulers, Iterable):  # pragma: no cover
                for scheduler in lr_schedulers:
                    scheduler.step()
            else:
                lr_schedulers.step()

    def training_step(  # type: ignore # pylint: disable=arguments-differ
        self, batch: List[InputSample], *args, **kwargs
    ) -> Losses:
        """Wrap training step of LightningModule. Add overall loss."""
        losses = self.model(batch)
        losses["loss"] = sum(list(losses.values()))

        log_dict = {}
        metric_attributes = []
        for k, v in losses.items():
            if not hasattr(self, k):
                metric = MeanMetric()
                metric.to(self.device)
                setattr(self, k, metric)

            metric = getattr(self, k)
            metric(v.detach())
            log_dict["train/" + k] = metric
            metric_attributes += [k]

        for (k, v), k_name in zip(log_dict.items(), metric_attributes):
            self.log(
                k,
                v,
                logger=True,
                prog_bar=True,
                on_step=True,
                on_epoch=False,
                metric_attribute=k_name,
            )
        return losses

    def test_step(  # type: ignore # pylint: disable=arguments-differ
        self, batch: List[InputSample], *args, **kwargs
    ) -> ModelOutput:
        """Wrap test step of LightningModule."""
        return self.model(batch)

    def validation_step(  # type: ignore # pylint: disable=arguments-differ
        self, batch: List[InputSample], *args, **kwargs
    ) -> ModelOutput:
        """Wrap validation step of LightningModule."""
        return self.model(batch)

    def predict_step(
        self,
        batch: List[InputSample],
        batch_idx: int,
        dataloader_idx: Optional[int] = None,
    ) -> ModelOutput:
        """Forward pass during prediction stage.

        Args:
            batch: Model input (batched).
            batch_idx: batch index within dataset.
            dataloader_idx: index of dataloader if there are multiple.

        Returns:
            ModelOutput: Dict of Scalabel results (List[Label]), e.g. tracking
            and separate detection result.
        """
        return self.model(batch)

    def on_fit_start(self) -> None:
        """Called at the beginning of fit."""
        if self._weights is not None:
            self.load_pretrained_weights(self._weights, self._strict)
        if self._freeze:
            self.freeze_parameters(self._freeze_parameters)

    def load_pretrained_weights(
        self, weights: str, strict: bool = True
    ) -> None:
        """Load pretrained weights from file / URL.

        Note: Only for training phase.
        """
        map_location = self.device
        if osp.isfile(weights):  # pragma: no cover
            filename = osp.expanduser(weights)
            checkpoint = torch.load(filename, map_location=map_location)
        elif weights.startswith("http"):
            rank, world_size = get_rank(), get_world_size()
            if rank == 0:
                checkpoint = load_url(weights, map_location=map_location)
            if world_size > 1:  # pragma: no cover
                torch.distributed.barrier()
                if rank > 0:
                    checkpoint = load_url(weights, map_location=map_location)
        else:
            raise FileNotFoundError(f"{weights} can not be found.")

        # get state_dict from checkpoint
        state_dict = (
            checkpoint["state_dict"]
            if "state_dict" in checkpoint
            else checkpoint
        )

        # strip prefix of state_dict
        if self._revise_keys is not None:
            for p, r in self._revise_keys:
                state_dict = OrderedDict(
                    {re.sub(p, r, k): v for k, v in state_dict.items()}
                )

        self.on_load_checkpoint({"state_dict": state_dict})

        # load state_dict
        self.load_state_dict(state_dict, strict=strict)

    def freeze_parameters(
        self, parameters: Optional[List[str]] = None
    ) -> None:
        """Freeze (given) model parameters."""
        if parameters is not None:
            pnames, params = [], []
            for freeze_param in parameters:
                for name, param in self.named_parameters():
                    if name.startswith(freeze_param) and name not in pnames:
                        params.append(param)
                        pnames.append(name)
            for name, module in self.named_modules():
                if name in parameters:
                    module.eval()
        else:  # pragma: no cover
            params = self.parameters()

        for param in params:
            param.requires_grad = False

    def unfreeze(self) -> None:  # pragma: no cover
        """Unfreeze all parameters for training."""
        for param in self.parameters():
            param.requires_grad = True
        if self._freeze:
            self.freeze_parameters(self._freeze_parameters)
        self.train()

    def on_load_checkpoint(
        self, checkpoint: DictStrAny
    ) -> None:  # pragma: no cover
        """Allow for mismatched shapes when loading checkpoints."""
        state_dict = checkpoint["state_dict"]
        model_state_dict = self.state_dict()
        for k in model_state_dict:
            if k in checkpoint["state_dict"]:
                if (
                    checkpoint["state_dict"][k].shape
                    != model_state_dict[k].shape
                ):
                    rank_zero_info(
                        f"Skip loading parameter: {k}, "
                        f"required shape: {model_state_dict[k].shape}, "
                        f"loaded shape: {state_dict[k].shape}"
                    )
                    state_dict[k] = model_state_dict[k]
            else:
                rank_zero_info(
                    f"Skip parameter: {k}, which is not in the checkpoint."
                )
                state_dict[k] = model_state_dict[k]<|MERGE_RESOLUTION|>--- conflicted
+++ resolved
@@ -21,16 +21,7 @@
     InputSample,
     Losses,
     ModelOutput,
-    ModuleCfg,
 )
-<<<<<<< HEAD
-=======
-
-from .warmup import BaseLRWarmup, LinearLRWarmup
-
-try:
-    from mmcv.runner.fp16_utils import wrap_fp16_model
->>>>>>> bfc6f91b
 
 from .warmup import BaseLRWarmup, LinearLRWarmup
 
