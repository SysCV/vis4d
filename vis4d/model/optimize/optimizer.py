"""Vis4D optimizers."""
<<<<<<< HEAD
from typing import Iterator
=======
from typing import Dict, Iterator, Tuple, Union
>>>>>>> 65e98640

from pydantic import BaseModel
from torch import optim
from torch.nn.parameter import Parameter

from vis4d.common.registry import RegistryHolder
from vis4d.struct import DictStrAny, ModuleCfg


class OptimizerConfig(BaseModel):
    """Config for Vis4D model optimizer."""

    type: str = "SGD"
    lr: float = 1.0e-3
<<<<<<< HEAD
    kwargs: DictStrAny = {
=======
    kwargs: Dict[str, Union[float, bool, Tuple[float, float]]] = {
>>>>>>> 65e98640
        "momentum": 0.9,
        "weight_decay": 0.0001,
    }


class BaseOptimizer(optim.Optimizer, metaclass=RegistryHolder):  # type: ignore
    """Dummy Optimizer class supporting Vis4D registry."""

    def step(self, closure):  # type: ignore
        """Performs a single parameter update.

        Args:
            closure (callable): A closure that reevaluates the model and
                returns the loss. Optional for most optimizers.

        .. note::
            Unless otherwise specified, this function should not modify the
            ``.grad`` field of the parameters.
        """
        raise NotImplementedError


def build_optimizer(
    params: Iterator[Parameter], config: ModuleCfg
) -> BaseOptimizer:
    """Build Optimizer from config."""
    registry = RegistryHolder.get_registry(BaseOptimizer)
    cfg = OptimizerConfig(**config)
    if cfg.type in registry:
        optimizer = registry[cfg.type]  # pragma: no cover
    elif hasattr(optim, cfg.type):
        optimizer = getattr(optim, cfg.type)
    else:
        raise ValueError(f"Optimizer {cfg.type} not known!")
    module = optimizer(params, lr=cfg.lr, **cfg.kwargs)
    return module  # type: ignore<|MERGE_RESOLUTION|>--- conflicted
+++ resolved
@@ -1,9 +1,5 @@
 """Vis4D optimizers."""
-<<<<<<< HEAD
-from typing import Iterator
-=======
-from typing import Dict, Iterator, Tuple, Union
->>>>>>> 65e98640
+from typing import Iterator, Tuple
 
 from pydantic import BaseModel
 from torch import optim
@@ -18,11 +14,7 @@
 
     type: str = "SGD"
     lr: float = 1.0e-3
-<<<<<<< HEAD
     kwargs: DictStrAny = {
-=======
-    kwargs: Dict[str, Union[float, bool, Tuple[float, float]]] = {
->>>>>>> 65e98640
         "momentum": 0.9,
         "weight_decay": 0.0001,
     }
