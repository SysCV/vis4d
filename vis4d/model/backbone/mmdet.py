--- conflicted
+++ resolved
@@ -16,49 +16,29 @@
 except (ImportError, NameError):  # pragma: no cover
     MMDET_INSTALLED = False
 
-from vis4d.struct import DictStrAny, FeatureMaps, InputSample
+from vis4d.struct import ArgsType, DictStrAny, FeatureMaps, InputSample
 
 from .base import BaseBackbone
-from .neck import BaseNeck
 
 MMDET_MODEL_PREFIX = "https://download.openmmlab.com/mmdetection/v2.0/"
 
 
-<<<<<<< HEAD
-=======
-class MMDetBackboneConfig(BaseBackboneConfig):
-    """Config for mmdet backbones."""
-
-    mm_cfg: DictStrAny
-    weights: Optional[str]
-
-
->>>>>>> 65e98640
 class MMDetBackbone(BaseBackbone):
     """mmdetection backbone wrapper."""
 
     def __init__(
         self,
-        neck: Optional[BaseNeck],
         mm_cfg: DictStrAny,
-        pixel_mean: Tuple[float, float, float],
-        pixel_std: Tuple[float, float, float],
-        output_names: Optional[List[str]] = None,
+        *args: ArgsType,
         weights: Optional[str] = None,
+        **kwargs: ArgsType,
     ):
         """Init."""
         assert (
             MMDET_INSTALLED and MMCV_INSTALLED
         ), "MMDetBackbone requires both mmcv and mmdet to be installed!"
-<<<<<<< HEAD
-        super().__init__(neck)
-        self.output_names = output_names
+        super().__init__(*args, **kwargs)
         self.mm_backbone = build_backbone(mm_cfg)
-=======
-        super().__init__(cfg)
-        self.cfg: MMDetBackboneConfig = MMDetBackboneConfig(**cfg.dict())
-        self.mm_backbone = build_backbone(self.cfg.mm_cfg)
->>>>>>> 65e98640
         assert isinstance(self.mm_backbone, BaseModule)
         self.mm_backbone.init_weights()
         self.mm_backbone.train()
@@ -68,25 +48,6 @@
                 weights = MMDET_MODEL_PREFIX + weights.split("mmdet://")[-1]
             load_checkpoint(self.mm_backbone, weights)
 
-<<<<<<< HEAD
-        self.register_buffer(
-            "pixel_mean",
-            torch.tensor(pixel_mean).view(-1, 1, 1),
-            False,
-        )
-        self.register_buffer(
-            "pixel_std", torch.tensor(pixel_std).view(-1, 1, 1), False
-        )
-
-    def preprocess_inputs(self, inputs: InputSample) -> InputSample:
-        """Normalize the input images."""
-        inputs.images.tensor = (
-            inputs.images.tensor - self.pixel_mean
-        ) / self.pixel_std
-        return inputs
-
-=======
->>>>>>> 65e98640
     def __call__(  # type: ignore[override]
         self, inputs: InputSample
     ) -> FeatureMaps:
@@ -100,14 +61,7 @@
         """
         inputs = self.preprocess_inputs(inputs)
         outs = self.mm_backbone(inputs.images.tensor)
-<<<<<<< HEAD
-        if self.output_names is None:
-            backbone_outs = {f"out{i}": v for i, v in enumerate(outs)}
-        else:  # pragma: no cover
-            backbone_outs = dict(zip(self.output_names, outs))
-=======
         backbone_outs = self.get_outputs(outs)
->>>>>>> 65e98640
         if self.neck is not None:
             return self.neck(backbone_outs)
         return backbone_outs  # pragma: no cover