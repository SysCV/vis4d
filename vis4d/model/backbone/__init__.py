--- conflicted
+++ resolved
@@ -1,23 +1,12 @@
 """Vis4D Backbone module."""
-<<<<<<< HEAD
 from .base import BaseBackbone
+from .dla import DLA
 from .mmdet import MMDetBackbone
 from .mmseg import MMSegBackbone
-=======
-from .base import BaseBackbone, BaseBackboneConfig, build_backbone
-from .dla import DLA, DLAConfig
-from .mmdet import MMDetBackbone, MMDetBackboneConfig
-from .mmseg import MMSegBackbone, MMSegBackboneConfig
->>>>>>> 65e98640
 
 __all__ = [
     "BaseBackbone",
     "MMDetBackbone",
     "MMSegBackbone",
-<<<<<<< HEAD
-=======
-    "MMSegBackboneConfig",
     "DLA",
-    "DLAConfig",
->>>>>>> 65e98640
 ]