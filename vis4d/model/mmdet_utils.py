"""Utilities for mmdet wrapper."""
import os
from typing import Any, Dict, List, Optional, Sequence, Tuple, Union

import numpy as np
import requests
import torch

from vis4d.struct import (
    Boxes2D,
    DictStrAny,
    Images,
    InstanceMasks,
    LabelInstances,
    LossesType,
    NDArrayF64,
    NDArrayUI8,
)

try:
    from mmcv import Config as MMConfig

    MMCV_INSTALLED = True
except (ImportError, NameError):  # pragma: no cover
    MMCV_INSTALLED = False

try:
    from mmdet.core.mask import BitmapMasks

    MMDET_INSTALLED = True
except (ImportError, NameError):  # pragma: no cover
    MMDET_INSTALLED = False


MMDetMetaData = Dict[str, Union[Tuple[int, int, int], bool, NDArrayF64]]
MMDetResult = List[torch.Tensor]
MMSegmResult = List[List[NDArrayUI8]]
MMResults = Union[List[MMDetResult], List[Tuple[MMDetResult, MMSegmResult]]]


def get_img_metas(images: Images) -> List[MMDetMetaData]:
    """Create image metadata in mmdetection format."""
    img_metas = []
    _, c, padh, padw = images.tensor.shape  # type: Tuple[int, int, int, int]
    for i in range(len(images)):
        meta: MMDetMetaData = {}
        w, h = images.image_sizes[i]
        meta["img_shape"] = meta["ori_shape"] = (h, w, c)
        meta["scale_factor"] = np.ones(4, dtype=np.float64)
        meta["flip"] = False
        meta["pad_shape"] = (padh, padw, c)
        img_metas.append(meta)

    return img_metas


def proposals_from_mmdet(
    proposals: List[Union[torch.Tensor, Tuple[torch.Tensor, torch.Tensor]]]
) -> List[Boxes2D]:
    """Convert mmdetection proposals to Vis4D format."""
    proposals_boxes2d = []
    for proposal in proposals:
        if isinstance(proposal, tuple):
            proposals_boxes2d.append(Boxes2D(*proposal))
        else:
            proposals_boxes2d.append(Boxes2D(proposal))
    return proposals_boxes2d


def proposals_to_mmdet(proposals: List[Boxes2D]) -> List[torch.Tensor]:
    """Convert Vis4D format proposals to mmdetection."""
    proposal_tensors = []
    for proposal in proposals:
        proposal_tensors.append(proposal.boxes)
    return proposal_tensors


def detections_from_mmdet(
    bboxes: List[torch.Tensor], labels: List[torch.Tensor]
) -> List[Boxes2D]:
    """Convert mmdetection detections to Vis4D format."""
    detections_boxes2d = []
    for bbox, label in zip(bboxes, labels):
        if not label.device == bbox.device:
            label = label.to(bbox.device)  # pragma: no cover
        detections_boxes2d.append(Boxes2D(bbox, label))
    return detections_boxes2d


def segmentations_from_mmdet(
    masks: List[MMSegmResult], boxes: List[Boxes2D], device: torch.device
) -> List[InstanceMasks]:
    """Convert mmdetection segmentations to Vis4D format."""
    segmentations_masks = []
    for mask_res, box_res in zip(masks, boxes):
        mask = segmentation_from_mmdet_results(mask_res, box_res, device)
        segmentations_masks.append(mask)
    return segmentations_masks


def segmentation_from_mmdet_results(
    segmentation: MMSegmResult, boxes: Boxes2D, device: torch.device
) -> InstanceMasks:
    """Convert segm_result to Vis4D format."""
    segms: List[NDArrayUI8] = [
        np.stack(segm) if len(segm) != 0 else np.empty_like(segm)
        for segm in segmentation
    ]
    if len(segms) == 0 or sum([len(segm) for segm in segmentation]) == 0:
        return InstanceMasks.empty(device)  # pragma: no cover
    masks_list, labels_list = [], []  # type: ignore
    for class_id in boxes.class_ids:
        masks_list.append(
            torch.from_numpy(segms[class_id][labels_list.count(class_id)])
            .type(torch.uint8)
            .to(device)
        )
        labels_list.append(class_id)
    masks = torch.stack(masks_list)
    labels = torch.stack(labels_list)
    scores = boxes.score
    return InstanceMasks(masks, labels, score=scores, detections=boxes)


def masks_to_mmdet_masks(masks: Sequence[InstanceMasks]) -> BitmapMasks:
    """Convert Vis4D Masks to mmdetection BitmapMasks."""
    return [BitmapMasks(m.to_ndarray(), m.height, m.width) for m in masks]


def targets_to_mmdet(
    targets: LabelInstances,
) -> Tuple[
    List[torch.Tensor], List[torch.Tensor], Optional[Sequence[BitmapMasks]]
]:
    """Convert Vis4D targets to mmdetection compatible format."""
    gt_bboxes = [t.boxes for t in targets.boxes2d]
    gt_labels = [t.class_ids for t in targets.boxes2d]
    if all(len(t) == 0 for t in targets.instance_masks):
        gt_masks = None
    else:
        gt_masks = masks_to_mmdet_masks(targets.instance_masks)
    return gt_bboxes, gt_labels, gt_masks


def load_config_from_mmdet(url: str) -> str:
    """Get config from mmdetection GitHub repository."""
    full_url = (
        "https://raw.githubusercontent.com/"
        "syscv/mmdetection/master/configs/" + url
    )
    response = requests.get(full_url)
    assert (
        response.status_code == 200
    ), f"Request to {full_url} failed with code {response.status_code}!"
    return response.text


def load_config(path: str) -> MMConfig:
    """Load config either from file or from URL."""
    if os.path.exists(path):
        cfg = MMConfig.fromfile(path)
        if cfg.get("model"):
            cfg = cfg["model"]
    elif path.startswith("mmdet://"):
        ex = os.path.splitext(path)[1]
        cfg = MMConfig.fromstring(
            load_config_from_mmdet(path.split("mmdet://")[-1]), ex
        ).model
    else:
        raise FileNotFoundError(f"MMDetection config not found: {path}")
    return cfg


def _parse_losses(
    losses: Dict[str, torch.Tensor], prefix: Optional[str] = None
) -> LossesType:
    """Parse losses to a scalar tensor."""
    log_vars = {}
    for name, value in losses.items():
        if "loss" in name:
            if prefix is not None:  # pragma: no cover
                name = f"{prefix}.{name}"
            if isinstance(value, torch.Tensor):
                log_vars[name] = value.mean()
            elif isinstance(value, list):
                log_vars[name] = sum(_loss.mean() for _loss in value)
            else:
                raise ValueError(f"{name} is not a tensor or list of tensors")

    return log_vars


<<<<<<< HEAD
def add_keyword_args(model_kwargs: DictStrAny, cfg: MMConfig) -> None:
    """Add keyword args in config."""
    for k, v in model_kwargs.items():
        attr = cfg
        partial_keys = k.split(".")
        partial_keys, last_key = partial_keys[:-1], partial_keys[-1]
        for part_k in partial_keys:
            attr = attr.get(part_k)
        if attr.get(last_key) is not None:
            attr[last_key] = type(attr.get(last_key))(v)
        else:
            attr[last_key] = v
=======
def set_attr(  # type: ignore
    attr: Any, partial_keys: List[str], last_key: str, value: Any
) -> None:
    """Set specific attribute in config."""
    for i, part_k in enumerate(partial_keys):
        if isinstance(attr, list):  # pragma: no cover
            for attr_item in attr:
                set_attr(attr_item, partial_keys[i:], last_key, value)
            return
        attr = attr.get(part_k)

    if attr.get(last_key) is not None:
        attr[last_key] = type(attr.get(last_key))(value)
    else:
        attr[last_key] = value


def add_keyword_args(config: BaseModel, cfg: MMConfig) -> None:
    """Add keyword args in config."""
    for k, v in config.model_kwargs.items():  # type: ignore
        partial_keys = k.split(".")
        partial_keys, last_key = partial_keys[:-1], partial_keys[-1]
        set_attr(cfg, partial_keys, last_key, v)
>>>>>>> 65e98640
<|MERGE_RESOLUTION|>--- conflicted
+++ resolved
@@ -190,20 +190,6 @@
     return log_vars
 
 
-<<<<<<< HEAD
-def add_keyword_args(model_kwargs: DictStrAny, cfg: MMConfig) -> None:
-    """Add keyword args in config."""
-    for k, v in model_kwargs.items():
-        attr = cfg
-        partial_keys = k.split(".")
-        partial_keys, last_key = partial_keys[:-1], partial_keys[-1]
-        for part_k in partial_keys:
-            attr = attr.get(part_k)
-        if attr.get(last_key) is not None:
-            attr[last_key] = type(attr.get(last_key))(v)
-        else:
-            attr[last_key] = v
-=======
 def set_attr(  # type: ignore
     attr: Any, partial_keys: List[str], last_key: str, value: Any
 ) -> None:
@@ -221,10 +207,9 @@
         attr[last_key] = value
 
 
-def add_keyword_args(config: BaseModel, cfg: MMConfig) -> None:
+def add_keyword_args(model_kwargs: DictStrAny, cfg: MMConfig) -> None:
     """Add keyword args in config."""
-    for k, v in config.model_kwargs.items():  # type: ignore
+    for k, v in model_kwargs.items():
         partial_keys = k.split(".")
         partial_keys, last_key = partial_keys[:-1], partial_keys[-1]
-        set_attr(cfg, partial_keys, last_key, v)
->>>>>>> 65e98640
+        set_attr(cfg, partial_keys, last_key, v)