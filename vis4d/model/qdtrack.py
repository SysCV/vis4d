--- conflicted
+++ resolved
@@ -121,16 +121,8 @@
         if instance_segms is not None:
             outs["ins_seg"] = [s.clone() for s in instance_segms]
 
-<<<<<<< HEAD
-        outputs = predictions_to_scalabel(
-            inputs,
-            outs,
-            self.cat_mapping,
-            self.detector.clip_bboxes_to_image,
-=======
         postprocess_predictions(
             inputs, outs, self.cfg.detection.clip_bboxes_to_image
->>>>>>> 051ed482
         )
         outputs = predictions_to_scalabel(outs, self.cat_mapping)
 
@@ -153,17 +145,9 @@
         outs: Dict[str, List[TLabelInstance]] = {"track": tracks.boxes2d}  # type: ignore # pylint: disable=line-too-long
         if self.with_mask:
             outs["seg_track"] = tracks.instance_masks
-<<<<<<< HEAD
-        return predictions_to_scalabel(
-            inputs,
-            outs,
-            self.cat_mapping,
-            self.detector.clip_bboxes_to_image,
-=======
 
         postprocess_predictions(
             inputs, outs, self.cfg.detection.clip_bboxes_to_image
->>>>>>> 051ed482
         )
         return predictions_to_scalabel(outs, self.cat_mapping)
 
