"""Quasi-dense instance similarity learning model."""
import pickle
from typing import Dict, List, Tuple

import torch

from vis4d.struct import (
    Boxes2D,
    FeatureMaps,
    InputSample,
    LabelInstances,
    LossesType,
    ModelOutput,
    TLabelInstance,
)

from .base import BaseModel, BaseModelConfig, build_model
from .detect import BaseDetectorConfig, BaseTwoStageDetector
from .track.graph import TrackGraphConfig, build_track_graph
from .track.similarity import SimilarityLearningConfig, build_similarity_head
from .track.utils import split_key_ref_inputs
from .utils import predictions_to_scalabel


class QDTrackConfig(BaseModelConfig):
    """Config for quasi-dense tracking model."""

    detection: BaseDetectorConfig
    similarity: SimilarityLearningConfig
    track_graph: TrackGraphConfig


class QDTrack(BaseModel):
    """QDTrack model - quasi-dense instance similarity learning."""

    def __init__(self, cfg: BaseModelConfig) -> None:
        """Init."""
        super().__init__(cfg)
        self.cfg: QDTrackConfig = QDTrackConfig(**cfg.dict())
        assert self.cfg.category_mapping is not None
        self.cfg.detection.category_mapping = self.cfg.category_mapping
        self.detector: BaseTwoStageDetector = build_model(self.cfg.detection)
        assert isinstance(self.detector, BaseTwoStageDetector)
        self.similarity_head = build_similarity_head(self.cfg.similarity)
        self.track_graph = build_track_graph(self.cfg.track_graph)
        self.cat_mapping = {v: k for k, v in self.cfg.category_mapping.items()}
        self.with_mask = self.detector.with_mask

    def _run_heads_train(
        self,
        key_inputs: InputSample,
        ref_inputs: List[InputSample],
        key_x: FeatureMaps,
        ref_x: List[FeatureMaps],
    ) -> Tuple[LossesType, List[Boxes2D], List[List[Boxes2D]]]:
        """Get detection and tracking losses."""
        key_targets, ref_targets = key_inputs.targets, [
            x.targets for x in ref_inputs
        ]

        # proposal generation
        rpn_losses, key_proposals = self.detector.generate_proposals(
            key_inputs, key_x, key_targets
        )
        with torch.no_grad():
            ref_proposals = [
                self.detector.generate_proposals(inp, x, tgt)[1]
                for inp, x, tgt in zip(ref_inputs, ref_x, ref_targets)
            ]

        # roi head
        roi_losses, _ = self.detector.generate_detections(
            key_inputs,
            key_x,
            key_proposals,
            key_targets,
        )
        det_losses = {**rpn_losses, **roi_losses}

        # from vis4d.vis.track import imshow_bboxes
        # for ref_imgs, ref_props in zip(ref_images, ref_proposals):
        #     for ref_img, ref_prop in zip(ref_imgs, ref_props):
        #         _, topk_i = torch.topk(ref_prop.boxes[:, -1], 100)
        #         imshow_bboxes(ref_img.tensor[0], ref_prop[topk_i])

        # track head
        track_losses, _ = self.similarity_head(
            [key_inputs, *ref_inputs],
            [key_proposals, *ref_proposals],
            [key_x, *ref_x],
            [key_targets, *ref_targets],
        )
        return {**det_losses, **track_losses}, key_proposals, ref_proposals

    def _run_heads_test(
        self, inputs: InputSample, feat: FeatureMaps
    ) -> Tuple[ModelOutput, LabelInstances, List[torch.Tensor]]:
        """Get detections and tracks."""
        proposals = self.detector.generate_proposals(inputs, feat)
        detections, instance_segms = self.detector.generate_detections(
            inputs, feat, proposals
        )

        # similarity head
        embeddings = self.similarity_head(inputs, detections, feat)

        outs: Dict[str, List[TLabelInstance]] = {"detect": detections}  # type: ignore # pylint: disable=line-too-long
        if instance_segms is not None:
            outs["ins_seg"] = instance_segms

        outputs = predictions_to_scalabel(
            inputs,
            outs,
            self.cat_mapping,
            self.cfg.detection.clip_bboxes_to_image,
        )

        predictions = LabelInstances(
            detections,
            instance_masks=instance_segms
            if instance_segms is not None
            else None,
        )
        return outputs, predictions, embeddings

    def _track(
        self,
        inputs: InputSample,
        predictions: LabelInstances,
        embeddings: List[torch.Tensor],
    ) -> ModelOutput:
        """Associate detections, update track graph."""
        tracks = self.track_graph(inputs, predictions, embeddings=embeddings)
<<<<<<< HEAD

        tracks_ = (
            tracks.boxes2d[0]
            .to(torch.device("cpu"))
            .to_scalabel(self.cat_mapping)
        )
        outputs = {"track": [tracks_]}

        if len(tracks.instance_masks[0]) > 0:
            segm_tracks = (
                tracks.instance_masks[0]
                .to(torch.device("cpu"))
                .to_scalabel(self.cat_mapping)
            )
            outputs["seg_track"] = [segm_tracks]
        return outputs
=======
        outs: Dict[str, List[TLabelInstance]] = {"track": tracks.boxes2d}  # type: ignore # pylint: disable=line-too-long
        if tracks.instance_masks[0] is not None:
            outs["seg_track"] = tracks.instance_masks
        return predictions_to_scalabel(
            inputs,
            outs,
            self.cat_mapping,
            self.cfg.detection.clip_bboxes_to_image,
        )
>>>>>>> 9653e357

    def forward_train(
        self,
        batch_inputs: List[InputSample],
    ) -> LossesType:
        """Forward function for training."""
        key_inputs, ref_inputs = split_key_ref_inputs(batch_inputs)

        # from vis4d.vis.image import imshow_bboxes
        # for batch_i, key_inp in enumerate(key_inputs):
        #     imshow_bboxes(key_inp.images.tensor[0], key_inp.boxes2d)
        #     for ref_i, ref_inp in enumerate(ref_inputs):
        #         imshow_bboxes(
        #             ref_inp[batch_i].images.tensor[0],
        #             ref_inp[batch_i].boxes2d,
        #         )

        # feature extraction
        key_x = self.detector.extract_features(key_inputs)
        ref_x = [self.detector.extract_features(inp) for inp in ref_inputs]

        losses, _, _ = self._run_heads_train(
            key_inputs, ref_inputs, key_x, ref_x
        )
        return losses

    def forward_test(
        self,
        batch_inputs: List[InputSample],
    ) -> ModelOutput:
        """Compute model output during inference."""
        assert len(batch_inputs) == 1, "No reference views during test!"
        assert len(batch_inputs[0]) == 1, "Currently only BS=1 supported!"

        result_path = ""
        if self.cfg.inference_result_path is not None:
            frame_name = batch_inputs[0].metadata[0].name
            result_path = self.cfg.inference_result_path + "/" + frame_name

        if (
            self.cfg.inference_result_path is None
            or not self.data_backend.exists(result_path)
        ):
            feat = self.detector.extract_features(batch_inputs[0])
            outs, predictions, embeddings = self._run_heads_test(
                batch_inputs[0], feat
            )
            if self.cfg.inference_result_path is not None:
                predictions = predictions.to(torch.device("cpu"))
                embeddings = [e.to(torch.device("cpu")) for e in embeddings]
                self.data_backend.set(
                    result_path, pickle.dumps([predictions, embeddings])
                )
        else:
            outs = {}
            predictions, embeddings = pickle.loads(
                self.data_backend.get(result_path)
            )
            predictions = predictions.to(self.device)
            embeddings = [e.to(self.device) for e in embeddings]

        outs.update(self._track(batch_inputs[0], predictions, embeddings))
        return outs<|MERGE_RESOLUTION|>--- conflicted
+++ resolved
@@ -131,26 +131,8 @@
     ) -> ModelOutput:
         """Associate detections, update track graph."""
         tracks = self.track_graph(inputs, predictions, embeddings=embeddings)
-<<<<<<< HEAD
-
-        tracks_ = (
-            tracks.boxes2d[0]
-            .to(torch.device("cpu"))
-            .to_scalabel(self.cat_mapping)
-        )
-        outputs = {"track": [tracks_]}
-
+        outs: Dict[str, List[TLabelInstance]] = {"track": tracks.boxes2d}  # type: ignore # pylint: disable=line-too-long
         if len(tracks.instance_masks[0]) > 0:
-            segm_tracks = (
-                tracks.instance_masks[0]
-                .to(torch.device("cpu"))
-                .to_scalabel(self.cat_mapping)
-            )
-            outputs["seg_track"] = [segm_tracks]
-        return outputs
-=======
-        outs: Dict[str, List[TLabelInstance]] = {"track": tracks.boxes2d}  # type: ignore # pylint: disable=line-too-long
-        if tracks.instance_masks[0] is not None:
             outs["seg_track"] = tracks.instance_masks
         return predictions_to_scalabel(
             inputs,
@@ -158,7 +140,6 @@
             self.cat_mapping,
             self.cfg.detection.clip_bboxes_to_image,
         )
->>>>>>> 9653e357
 
     def forward_train(
         self,
