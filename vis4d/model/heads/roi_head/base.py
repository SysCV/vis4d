--- conflicted
+++ resolved
@@ -8,14 +8,6 @@
     Boxes2D,
     FeatureMaps,
     InputSample,
-<<<<<<< HEAD
-    InstanceMasks,
-    Losses,
-)
-
-
-class BaseRoIHead(Vis4DModule[Tuple[Losses, TTrainReturn], TTestReturn]):
-=======
     LabelInstances,
     LossesType,
     TTestReturn,
@@ -24,7 +16,6 @@
 
 
 class BaseRoIHead(nn.Module):
->>>>>>> bfc6f91b
     """Base RoI head class."""
 
     def __init__(
@@ -34,36 +25,13 @@
         super().__init__()
         self.category_mapping = category_mapping
 
-<<<<<<< HEAD
-    @overload  # type: ignore[override]
-    def __call__(
+    def forward(
         self,
         inputs: InputSample,
         features: FeatureMaps,
         boxes: List[Boxes2D],
-    ) -> TTestReturn:  # noqa: D102
-        ...
-
-    @overload
-    def __call__(
-        self,
-        inputs: InputSample,
-        features: FeatureMaps,
-        boxes: List[Boxes2D],
-        targets,
-    ) -> Tuple[Losses, TTrainReturn]:
-        ...
-
-    def __call__(
-=======
-    def forward(
->>>>>>> bfc6f91b
-        self,
-        inputs: InputSample,
-        features: FeatureMaps,
-        boxes: List[Boxes2D],
-        targets=None,
-    ) -> Union[Tuple[Losses, TTrainReturn], TTestReturn]:
+        targets: Optional[LabelInstances] = None,
+    ) -> Union[Tuple[LossesType, TTrainReturn], TTestReturn]:
         """Base RoI head forward.
 
         Args:
@@ -87,8 +55,8 @@
         inputs: InputSample,
         features: FeatureMaps,
         boxes: List[Boxes2D],
-        targets,
-    ) -> Tuple[Losses, TTrainReturn]:
+        targets: LabelInstances,
+    ) -> Tuple[LossesType, TTrainReturn]:
         """Forward pass during training stage.
 
         Args:
