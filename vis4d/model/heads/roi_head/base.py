"""RoI Head interface for Vis4D."""

import abc
<<<<<<< HEAD
from typing import Dict, List, Optional, Sequence, Tuple, Union, overload
=======
from typing import List, Optional, Tuple, Union, overload
>>>>>>> e9cdacbb

from pydantic import BaseModel, Field

from vis4d.common.module import TTestReturn, TTrainReturn, Vis4DModule
from vis4d.common.registry import RegistryHolder
from vis4d.struct import (
    Boxes2D,
    FeatureMaps,
    InputSample,
    LabelInstances,
    LossesType,
)


class BaseRoIHeadConfig(BaseModel, extra="allow"):
    """Base config for RoI head."""

    type: str = Field(...)
    category_mapping: Optional[Dict[str, int]] = None


class BaseRoIHead(Vis4DModule[Tuple[LossesType, TTrainReturn], TTestReturn]):
    """Base RoI head class."""

    @overload  # type: ignore[override]
    def __call__(
        self,
        inputs: InputSample,
        boxes: List[Boxes2D],
        features: FeatureMaps,
    ) -> TTestReturn:  # noqa: D102
        ...

    @overload
    def __call__(
        self,
        inputs: InputSample,
        boxes: List[Boxes2D],
        features: FeatureMaps,
        targets: LabelInstances,
    ) -> Tuple[LossesType, TTrainReturn]:
        ...

    def __call__(
        self,
        inputs: InputSample,
        boxes: List[Boxes2D],
        features: FeatureMaps,
        targets: Optional[LabelInstances] = None,
    ) -> Union[Tuple[LossesType, TTrainReturn], TTestReturn]:
        """Base RoI head forward.

        Args:
            inputs: Model Inputs, batched.
            boxes: 2D boxes that serve as basis for RoI sampling / pooling.
            features: Input feature maps.
            targets: Container with targets, e.g. Boxes2D / 3D, Masks, ...

        Returns:
            Tuple[LossesType, TTrainReturn]
            or TTestReturn: In train mode, return losses and optionally
            intermediate returns. In test mode, return predictions.
        """
        if targets is not None:
            return self.forward_train(inputs, boxes, features, targets)
        return self.forward_test(inputs, boxes, features)

    @abc.abstractmethod
    def forward_train(
        self,
        inputs: InputSample,
        boxes: List[Boxes2D],
        features: FeatureMaps,
        targets: LabelInstances,
    ) -> Tuple[LossesType, TTrainReturn]:
        """Forward pass during training stage.

        Args:
            inputs: InputSamples (images, metadata, etc). Batched.
            boxes: Input boxes to apply RoIHead on.
            features: Input feature maps. Batched.
            targets: Targets corresponding to InputSamples.

        Returns:
            LossesType: A dict of scalar loss tensors.
            TTrainReturn: Some intermediate results.
        """
        raise NotImplementedError

    @abc.abstractmethod
    def forward_test(
        self,
        inputs: InputSample,
        boxes: List[Boxes2D],
        features: FeatureMaps,
    ) -> TTestReturn:
        """Forward pass during testing stage.

        Args:
            inputs: InputSamples (images, metadata, etc). Batched.
            boxes: Input boxes to apply RoIHead on.
            features: Input feature maps. Batched.

        Returns:
            TTestReturn: Prediction output.
        """
        raise NotImplementedError


def build_roi_head(cfg: BaseRoIHeadConfig) -> BaseRoIHead:  # type: ignore
    """Build a roi head from config."""
    registry = RegistryHolder.get_registry(BaseRoIHead)
    if cfg.type in registry:
        module = registry[cfg.type](cfg)
        assert isinstance(module, BaseRoIHead)
        return module
    raise NotImplementedError(f"RoIHead {cfg.type} not found.")<|MERGE_RESOLUTION|>--- conflicted
+++ resolved
@@ -1,11 +1,6 @@
 """RoI Head interface for Vis4D."""
-
 import abc
-<<<<<<< HEAD
-from typing import Dict, List, Optional, Sequence, Tuple, Union, overload
-=======
-from typing import List, Optional, Tuple, Union, overload
->>>>>>> e9cdacbb
+from typing import Dict, List, Optional, Tuple, Union, overload
 
 from pydantic import BaseModel, Field
 
