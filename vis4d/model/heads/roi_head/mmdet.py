--- conflicted
+++ resolved
@@ -44,11 +44,6 @@
     """Config for mmdetection roi heads."""
 
     mm_cfg: Union[DictStrAny, str]
-<<<<<<< HEAD
-    roi_head_name: str = "roi_head"
-    model_kwargs: Optional[Dict[str, Union[bool, float, str, List[float]]]]
-=======
->>>>>>> 43e0f5c3
 
 
 class MMDetRoIHead(
