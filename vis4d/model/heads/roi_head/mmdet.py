"""mmdetection roi head wrapper."""
<<<<<<< HEAD
from typing import Dict, List, Optional, Sequence, Tuple, Union
=======
from typing import List, Optional, Tuple
>>>>>>> e9cdacbb

from vis4d.common.bbox.samplers import SamplingResult
from vis4d.model.mmdet_utils import (
    _parse_losses,
    add_keyword_args,
    detections_from_mmdet,
    get_img_metas,
    load_config,
    proposals_to_mmdet,
    segmentations_from_mmdet,
    targets_to_mmdet,
)
from vis4d.struct import (
    Boxes2D,
    DictStrAny,
    FeatureMaps,
    InputSample,
    InstanceMasks,
    LabelInstances,
    LossesType,
)

from .base import BaseRoIHead, BaseRoIHeadConfig

try:
    from mmcv import Config as MMConfig
    from mmcv.utils import ConfigDict

    MMCV_INSTALLED = True
except (ImportError, NameError):  # pragma: no cover
    MMCV_INSTALLED = False

try:
    from mmdet.models import build_head
    from mmdet.models.roi_heads import BaseRoIHead as MMBaseRoIHead

    MMDET_INSTALLED = True
except (ImportError, NameError):  # pragma: no cover
    MMDET_INSTALLED = False


class MMDetRoIHeadConfig(BaseRoIHeadConfig):
    """Config for mmdetection roi heads."""

    mm_cfg: DictStrAny
    roi_head_name: str = "roi_head"
    model_kwargs: Optional[Dict[str, Union[bool, float, str, List[float]]]]


class MMDetRoIHead(
    BaseRoIHead[
        Optional[SamplingResult],
        Tuple[List[Boxes2D], Optional[List[InstanceMasks]]],
    ]
):
    """mmdetection roi head wrapper."""

    def __init__(self, cfg: BaseRoIHeadConfig) -> None:
        """Init."""
        assert (
            MMDET_INSTALLED and MMCV_INSTALLED
        ), "MMDetRoIHead requires both mmcv and mmdet to be installed!"
        super().__init__()
        self.cfg: MMDetRoIHeadConfig = MMDetRoIHeadConfig(**cfg.dict())
        if isinstance(self.cfg.mm_cfg, dict):
            mm_cfg = self.cfg.mm_cfg
        else:
            # load from config
            mm_cfg = get_mmdet_config(self.cfg)
        self.mm_roi_head = build_head(ConfigDict(**mm_cfg))
        assert isinstance(self.mm_roi_head, MMBaseRoIHead)
        self.mm_roi_head.init_weights()
        self.mm_roi_head.train()
        self.with_mask = self.mm_roi_head.with_mask
        assert self.cfg.category_mapping is not None
        self.cat_mapping = {v: k for k, v in self.cfg.category_mapping.items()}

    def forward_train(
        self,
        inputs: InputSample,
        boxes: List[Boxes2D],
        features: FeatureMaps,
        targets: LabelInstances,
    ) -> Tuple[LossesType, Optional[SamplingResult]]:
        """Forward pass during training stage."""
        assert (
            boxes is not None
        ), "Generating detections with MMDetRoIHead requires proposals."
        assert features is not None, "MMDetRoIHead requires features"
        proposal_list = proposals_to_mmdet(boxes)
        feat_list = list(features.values())
        img_metas = get_img_metas(inputs.images)

        gt_bboxes, gt_labels, gt_masks = targets_to_mmdet(targets)
        detect_losses = self.mm_roi_head.forward_train(
            feat_list,
            img_metas,
            proposal_list,
            gt_bboxes,
            gt_labels,
            gt_masks=gt_masks,
        )
        return _parse_losses(detect_losses), None

    def forward_test(
        self,
        inputs: InputSample,
        boxes: List[Boxes2D],
        features: FeatureMaps,
    ) -> Tuple[List[Boxes2D], Optional[List[InstanceMasks]]]:
        """Forward pass during testing stage."""
        assert (
            boxes is not None
        ), "Generating detections with MMDetRoIHead requires proposals."
        assert features is not None, "MMDetRoIHead requires features"
        proposal_list = proposals_to_mmdet(boxes)
        feat_list = list(features.values())
        img_metas = get_img_metas(inputs.images)

        bboxes, labels = self.mm_roi_head.simple_test_bboxes(
            feat_list,
            img_metas,
            proposal_list,
            self.mm_roi_head.test_cfg,
        )
        detections = detections_from_mmdet(bboxes, labels)
        segmentations: Optional[List[InstanceMasks]] = None
        if self.with_mask:  # pragma: no cover
            masks = self.mm_roi_head.simple_test_mask(
                feat_list,
                img_metas,
                bboxes,
                labels,
            )
            segmentations = segmentations_from_mmdet(
                masks, detections, inputs.device
            )

<<<<<<< HEAD
        return list(zip(detections, segmentations))


def get_mmdet_config(config: MMDetRoIHeadConfig) -> MMConfig:
    """Convert a RoI Head config to a mmdet readable config."""
    assert isinstance(config.mm_cfg, str)
    cfg = load_config(config.mm_cfg)

    # convert decode head attributes
    head_name = config.roi_head_name
    assert head_name in cfg
    if "num_classes" in cfg[head_name]:
        assert config.category_mapping is not None
        cfg[head_name]["num_classes"] = len(config.category_mapping)
    if "train_cfg" in cfg and head_name in cfg["train_cfg"]:
        cfg[head_name]["train_cfg"] = cfg["train_cfg"][head_name]
    if "test_cfg" in cfg and head_name in cfg["test_cfg"]:
        cfg[head_name]["test_cfg"] = cfg["test_cfg"][head_name]
    cfg = cfg[head_name]

    if config.model_kwargs:
        add_keyword_args(config, cfg)
    return cfg
=======
        return detections, segmentations
>>>>>>> e9cdacbb
<|MERGE_RESOLUTION|>--- conflicted
+++ resolved
@@ -1,9 +1,6 @@
 """mmdetection roi head wrapper."""
-<<<<<<< HEAD
-from typing import Dict, List, Optional, Sequence, Tuple, Union
-=======
-from typing import List, Optional, Tuple
->>>>>>> e9cdacbb
+
+from typing import Dict, List, Optional, Tuple, Union
 
 from vis4d.common.bbox.samplers import SamplingResult
 from vis4d.model.mmdet_utils import (
@@ -142,8 +139,7 @@
                 masks, detections, inputs.device
             )
 
-<<<<<<< HEAD
-        return list(zip(detections, segmentations))
+        return detections, segmentations
 
 
 def get_mmdet_config(config: MMDetRoIHeadConfig) -> MMConfig:
@@ -165,7 +161,4 @@
 
     if config.model_kwargs:
         add_keyword_args(config, cfg)
-    return cfg
-=======
-        return detections, segmentations
->>>>>>> e9cdacbb
+    return cfg