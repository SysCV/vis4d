"""3D Box Head definition for QD-3DT."""
from typing import List, Optional, Tuple, Union

import numpy as np
import torch
from torch import nn

from vis4d.common.bbox.coders import BaseBoxCoder3D, QD3DTBox3DCoder
from vis4d.common.bbox.matchers import BaseMatcher
from vis4d.common.bbox.poolers import BaseRoIPooler
from vis4d.common.bbox.samplers import (
    BaseSampler,
    SamplingResult,
    match_and_sample_proposals,
)
from vis4d.common.geometry.rotation import generate_rotation_output
from vis4d.common.layers import add_conv_branch
from vis4d.common.module import build_module
from vis4d.model.losses import BaseLoss, Box3DUncertaintyLoss
from vis4d.struct import (
    Boxes2D,
    Boxes3D,
    FeatureMaps,
    InputSample,
    Intrinsics,
    LabelInstances,
    LossesType,
    ModuleCfg,
)

<<<<<<< HEAD
from .base import BaseRoIHead
=======
from .base import BaseRoIHead, BaseRoIHeadConfig


class QD3DTBBox3DHeadConfig(BaseRoIHeadConfig):
    """QD-3DT 3D Bounding Box Head config."""

    num_shared_convs: int = 2
    num_shared_fcs: int = 0
    num_dep_convs: int = 4
    num_dep_fcs: int = 0
    num_dim_convs: int = 4
    num_dim_fcs: int = 0
    num_rot_convs: int = 4
    num_rot_fcs: int = 0
    num_2dc_convs: int = 4
    num_2dc_fcs: int = 0
    in_channels: int = 256
    conv_out_dim: int = 256
    fc_out_dim: int = 1024
    roi_feat_size: int = 7
    num_classes: int
    conv_has_bias: bool = True
    norm: Optional[str] = None
    num_groups: int = 32
    num_rotation_bins: int = 2

    loss: LossConfig
    box3d_coder: BaseBoxCoderConfig

    proposal_append_gt: bool
    in_features: List[str] = ["p2", "p3", "p4", "p5"]
    proposal_pooler: RoIPoolerConfig
    proposal_sampler: SamplerConfig
    proposal_matcher: MatcherConfig
>>>>>>> 5dedfeb3


class QD3DTBBox3DHead(BaseRoIHead[SamplingResult, List[Boxes3D]]):
    """QD-3DT 3D Bounding Box Head."""

    def __init__(  # pylint: disable=too-many-arguments
        self,
        num_classes: int,
        proposal_pooler: Union[ModuleCfg, BaseRoIPooler],
        proposal_sampler: Union[ModuleCfg, BaseSampler],
        proposal_matcher: Union[ModuleCfg, BaseMatcher],
        box3d_coder: Union[ModuleCfg, BaseBoxCoder3D] = QD3DTBox3DCoder(),
        loss: Union[ModuleCfg, BaseLoss] = Box3DUncertaintyLoss(),
        proposal_append_gt: bool = True,
        num_shared_convs: int = 2,
        num_shared_fcs: int = 0,
        num_dep_convs: int = 4,
        num_dep_fcs: int = 0,
        num_dim_convs: int = 4,
        num_dim_fcs: int = 0,
        num_rot_convs: int = 4,
        num_rot_fcs: int = 0,
        num_2dc_convs: int = 4,
        num_2dc_fcs: int = 0,
        in_channels: int = 256,
        conv_out_dim: int = 256,
        fc_out_dim: int = 1024,
        roi_feat_size: int = 7,
        conv_has_bias: bool = False,
        norm: Optional[str] = None,
        num_groups: int = 32,
        num_rotation_bins: int = 2,
        in_features: Optional[List[str]] = None,
    ) -> None:
        """Init."""
        super().__init__()
        self.num_shared_convs = num_shared_convs
        self.num_shared_fcs = num_shared_fcs
        self.num_rotation_bins = num_rotation_bins
        if in_features is None:
            self.in_features = ["p2", "p3", "p4", "p5"]
        self.proposal_append_gt = proposal_append_gt
        self.cls_out_channels = num_classes
        if isinstance(proposal_sampler, dict):
            self.sampler: BaseSampler = build_module(
                proposal_sampler, bound=BaseSampler
            )
        else:
            self.sampler = proposal_sampler

        if isinstance(proposal_matcher, dict):
            self.matcher: BaseMatcher = build_module(
                proposal_matcher, bound=BaseMatcher
            )
        else:
            self.matcher = proposal_matcher

        if isinstance(proposal_pooler, dict):
            self.roi_pooler: BaseRoIPooler = build_module(
                proposal_pooler, bound=BaseRoIPooler
            )
        else:
            self.roi_pooler = proposal_pooler

        if isinstance(box3d_coder, dict):
            self.bbox_coder: BaseBoxCoder3D = build_module(
                box3d_coder, bound=BaseBoxCoder3D
            )
        else:
            self.bbox_coder = box3d_coder

        # add shared convs and fcs
        (
            self.shared_convs,
            self.shared_fcs,
            self.shared_out_channels,
        ) = self._add_conv_fc_branch(
            num_shared_convs,
            num_shared_fcs,
            in_channels,
            conv_out_dim,
            fc_out_dim,
            conv_has_bias,
            norm,
            num_groups,
            True,
        )

        # add depth specific branch
        (
            self.dep_convs,
            self.dep_fcs,
            self.dep_last_dim,
        ) = self._add_conv_fc_branch(
            num_dep_convs,
            num_dep_fcs,
            self.shared_out_channels,
            conv_out_dim,
            fc_out_dim,
            conv_has_bias,
            norm,
            num_groups,
        )

        # add dim specific branch
        (
            self.dim_convs,
            self.dim_fcs,
            self.dim_last_dim,
        ) = self._add_conv_fc_branch(
            num_dim_convs,
            num_dim_fcs,
            self.shared_out_channels,
            conv_out_dim,
            fc_out_dim,
            conv_has_bias,
            norm,
            num_groups,
        )

        # add rot specific branch
        (
            self.rot_convs,
            self.rot_fcs,
            self.rot_last_dim,
        ) = self._add_conv_fc_branch(
            num_rot_convs,
            num_rot_fcs,
            self.shared_out_channels,
            conv_out_dim,
            fc_out_dim,
            conv_has_bias,
            norm,
            num_groups,
        )

        # add 2dc specific branch
        (
            self.cen_2d_convs,
            self.cen_2d_fcs,
            self.cen_2d_last_dim,
        ) = self._add_conv_fc_branch(
            num_2dc_convs,
            num_2dc_fcs,
            self.shared_out_channels,
            conv_out_dim,
            fc_out_dim,
            conv_has_bias,
            norm,
            num_groups,
        )

        if num_shared_fcs == 0:
            if num_dep_fcs == 0:
                self.dep_last_dim *= roi_feat_size * roi_feat_size
            if num_dim_fcs == 0:
                self.dim_last_dim *= roi_feat_size * roi_feat_size
            if num_rot_fcs == 0:
                self.rot_last_dim *= roi_feat_size * roi_feat_size
            if num_2dc_fcs == 0:
                self.cen_2d_last_dim *= roi_feat_size * roi_feat_size

        self.relu = nn.ReLU(inplace=True)
        # reconstruct fc_cls and fc_reg since input channels are changed
        out_dim_dep = self.cls_out_channels
        self.fc_dep = nn.Linear(self.dep_last_dim, out_dim_dep)

        self.fc_dep_uncer = nn.Linear(self.dep_last_dim, out_dim_dep)

        out_dim_size = 3 * self.cls_out_channels
        self.fc_dim = nn.Linear(self.dim_last_dim, out_dim_size)

        out_rot_size = 3 * num_rotation_bins * self.cls_out_channels
        self.fc_rot = nn.Linear(self.rot_last_dim, out_rot_size)

        out_2dc_size = 2 * self.cls_out_channels
        self.fc_2dc = nn.Linear(self.cen_2d_last_dim, out_2dc_size)

        self._init_weights()

        # losses
        if isinstance(loss, dict):
            self.loss: BaseLoss = build_module(loss, bound=BaseLoss)
        else:
            self.loss = loss

        assert (
            self.bbox_coder.num_rotation_bins == self.loss.num_rotation_bins
        ), (
            "num_rotation_bins must be consistent between head, loss and box "
            "coder."
        )

    def _init_weights(self) -> None:
        """Init weights of modules in head."""
        module_lists = [self.shared_fcs]
        module_lists += [self.fc_dep_uncer]
        module_lists += [self.fc_dep, self.dep_fcs]
        module_lists += [self.fc_dim, self.dim_fcs]
        module_lists += [self.fc_rot, self.rot_fcs]
        module_lists += [self.fc_2dc, self.cen_2d_fcs]

        for module_list in module_lists:
            for m in module_list.modules():
                if isinstance(m, nn.Linear):
                    nn.init.xavier_uniform_(m.weight)
                    nn.init.constant_(m.bias, 0)

    def _add_conv_fc_branch(
        self,
        num_branch_convs: int,
        num_branch_fcs: int,
        in_channels: int,
        conv_out_dim: int,
        fc_out_dim: int,
        conv_has_bias: bool,
        norm: Optional[str],
        num_groups: int,
        is_shared: bool = False,
    ) -> Tuple[nn.ModuleList, nn.ModuleList, int]:
        """Init modules of head."""
        last_layer_dim = in_channels
        # add branch specific conv layers
        convs, last_layer_dim = add_conv_branch(
            num_branch_convs,
            in_channels,
            conv_out_dim,
            conv_has_bias,
            norm,
            num_groups,
        )

        fcs = nn.ModuleList()
        if num_branch_fcs > 0:
            if is_shared or num_branch_fcs == 0:
                last_layer_dim *= np.prod(self.roi_pooler.resolution)
            for i in range(num_branch_fcs):
                fc_in_dim = last_layer_dim if i == 0 else fc_out_dim
                fcs.append(
                    nn.Sequential(
                        nn.Linear(fc_in_dim, fc_out_dim),
                        nn.ReLU(inplace=True),
                    )
                )
            last_layer_dim = fc_out_dim
        return convs, fcs, last_layer_dim

    def get_embeds(
        self, feat: torch.Tensor
    ) -> Tuple[torch.Tensor, torch.Tensor, torch.Tensor, torch.Tensor]:
        """Generate embedding from bbox feature."""
        # shared part
        if self.num_shared_convs > 0:
            for conv in self.shared_convs:
                feat = conv(feat)

        if self.num_shared_fcs > 0:
            feat = feat.view(feat.size(0), -1)
            for fc in self.shared_fcs:
                feat = self.relu(fc(feat))

        # separate branches
        x_dep = feat
        x_dim = feat
        x_rot = feat
        x_2dc = feat

        for conv in self.dep_convs:
            x_dep = conv(x_dep)
        if x_dep.dim() > 2:
            x_dep = x_dep.view(x_dep.size(0), -1)
        for fc in self.dep_fcs:
            x_dep = self.relu(fc(x_dep))

        for conv in self.dim_convs:
            x_dim = conv(x_dim)
        if x_dim.dim() > 2:
            x_dim = x_dim.view(x_dim.size(0), -1)
        for fc in self.dim_fcs:
            x_dim = self.relu(fc(x_dim))

        for conv in self.rot_convs:
            x_rot = conv(x_rot)
        if x_rot.dim() > 2:
            x_rot = x_rot.view(x_rot.size(0), -1)
        for fc in self.rot_fcs:
            x_rot = self.relu(fc(x_rot))

        for conv in self.cen_2d_convs:
            x_2dc = conv(x_2dc)
        if x_2dc.dim() > 2:
            x_2dc = x_2dc.view(x_2dc.size(0), -1)
        for fc in self.cen_2d_fcs:
            x_2dc = self.relu(fc(x_2dc))

        return x_dep, x_dim, x_rot, x_2dc

    def get_outputs(
        self,
        x_dep: torch.Tensor,
        x_dim: torch.Tensor,
        x_rot: torch.Tensor,
        x_2dc: torch.Tensor,
    ) -> torch.Tensor:
        """Generate output 3D bounding box parameters."""
        depth = self.fc_dep(x_dep).view(-1, self.cls_out_channels, 1)
        depth_uncertainty = self.fc_dep_uncer(x_dep).view(
            -1, self.cls_out_channels, 1
        )
        dim = self.fc_dim(x_dim).view(-1, self.cls_out_channels, 3)
        alpha = generate_rotation_output(
            self.fc_rot(x_rot), self.num_rotation_bins
        )
        delta_2dc = self.fc_2dc(x_2dc).view(-1, self.cls_out_channels, 2)
        return torch.cat([delta_2dc, depth, dim, alpha, depth_uncertainty], -1)

    def get_predictions(
        self,
        features_list: List[torch.Tensor],
        boxes: List[Boxes2D],
    ) -> List[torch.Tensor]:
        """Get 3D bounding box prediction parameters."""
        roi_feats = self.roi_pooler(features_list, boxes)
        x_dep, x_dim, x_rot, x_2dc = self.get_embeds(roi_feats)
        outputs: List[torch.Tensor] = self.get_outputs(
            x_dep, x_dim, x_rot, x_2dc
        ).split([len(b) for b in boxes])
        return outputs

    def get_targets(
        self,
        pos_assigned_gt_inds: List[torch.Tensor],
        targets: LabelInstances,
        cam_intrinsics: Intrinsics,
    ) -> Tuple[List[torch.Tensor], List[torch.Tensor]]:
        """Get 3D bounding box targets for training."""
        bbox_targets = self.bbox_coder.encode(
            targets.boxes2d, targets.boxes3d, cam_intrinsics
        )

        bbox_targets = [
            b[p] for b, p in zip(bbox_targets, pos_assigned_gt_inds)
        ]

        labels = [
            t.class_ids[p]
            for t, p in zip(targets.boxes2d, pos_assigned_gt_inds)
        ]
        return bbox_targets, labels

    def forward_train(
        self,
        inputs: InputSample,
        boxes: List[Boxes2D],
        features: FeatureMaps,
        targets: LabelInstances,
    ) -> Tuple[LossesType, SamplingResult]:
        """Forward pass during training stage.

        Args:
            inputs: InputSamples (images, metadata, etc). Batched.
            boxes: Input boxes to apply RoIHead on.
            features: Input feature maps. Batched.
            targets: Targets corresponding to InputSamples.

        Returns:
            LossesType: A dict of scalar loss tensors.
            SamplingResult: Sampling result.
        """
        assert features is not None, "QD-3DT box3D head requires features!"
        features_list = [features[f] for f in self.in_features]

        # match and sample
        sampling_results = match_and_sample_proposals(
            self.matcher,
            self.sampler,
            boxes,
            inputs.targets.boxes2d,
            self.proposal_append_gt,
        )
        positives = [l == 1 for l in sampling_results.sampled_labels]
        pos_assigned_gt_inds = [
            i[p]
            for i, p in zip(sampling_results.sampled_target_indices, positives)
        ]
        pos_boxes = [
            b[p] for b, p in zip(sampling_results.sampled_boxes, positives)
        ]

        predictions = self.get_predictions(features_list, pos_boxes)

        tgt_params, labels = self.get_targets(
            pos_assigned_gt_inds, targets, inputs.intrinsics
        )
        loss = self.loss(
            torch.cat(predictions), torch.cat(tgt_params), torch.cat(labels)
        )
        return loss, sampling_results

    def forward_test(
        self,
        inputs: InputSample,
        boxes: List[Boxes2D],
        features: FeatureMaps,
    ) -> List[Boxes3D]:
        """Forward pass during testing stage.

        Args:
            inputs: InputSamples (images, metadata, etc). Batched.
            boxes: Input boxes to apply RoIHead on.
            features: Input feature maps. Batched.

        Returns:
            List[Boxes3D]: Prediction output.
        """
        assert features is not None, "QD-3DT box3D head requires features!"
        if sum(len(b) for b in boxes) == 0:
            dev = boxes[0].device
            return [Boxes3D.empty(dev) for _ in range(len(boxes))]

        features_list = [features[f] for f in self.in_features]
        predictions = self.get_predictions(features_list, boxes)

        return self.bbox_coder.decode(boxes, predictions, inputs.intrinsics)<|MERGE_RESOLUTION|>--- conflicted
+++ resolved
@@ -28,44 +28,7 @@
     ModuleCfg,
 )
 
-<<<<<<< HEAD
 from .base import BaseRoIHead
-=======
-from .base import BaseRoIHead, BaseRoIHeadConfig
-
-
-class QD3DTBBox3DHeadConfig(BaseRoIHeadConfig):
-    """QD-3DT 3D Bounding Box Head config."""
-
-    num_shared_convs: int = 2
-    num_shared_fcs: int = 0
-    num_dep_convs: int = 4
-    num_dep_fcs: int = 0
-    num_dim_convs: int = 4
-    num_dim_fcs: int = 0
-    num_rot_convs: int = 4
-    num_rot_fcs: int = 0
-    num_2dc_convs: int = 4
-    num_2dc_fcs: int = 0
-    in_channels: int = 256
-    conv_out_dim: int = 256
-    fc_out_dim: int = 1024
-    roi_feat_size: int = 7
-    num_classes: int
-    conv_has_bias: bool = True
-    norm: Optional[str] = None
-    num_groups: int = 32
-    num_rotation_bins: int = 2
-
-    loss: LossConfig
-    box3d_coder: BaseBoxCoderConfig
-
-    proposal_append_gt: bool
-    in_features: List[str] = ["p2", "p3", "p4", "p5"]
-    proposal_pooler: RoIPoolerConfig
-    proposal_sampler: SamplerConfig
-    proposal_matcher: MatcherConfig
->>>>>>> 5dedfeb3
 
 
 class QD3DTBBox3DHead(BaseRoIHead[SamplingResult, List[Boxes3D]]):
@@ -98,15 +61,14 @@
         norm: Optional[str] = None,
         num_groups: int = 32,
         num_rotation_bins: int = 2,
-        in_features: Optional[List[str]] = None,
+        in_features: Tuple[str, ...] = ("p2", "p3", "p4", "p5"),
     ) -> None:
         """Init."""
         super().__init__()
         self.num_shared_convs = num_shared_convs
         self.num_shared_fcs = num_shared_fcs
         self.num_rotation_bins = num_rotation_bins
-        if in_features is None:
-            self.in_features = ["p2", "p3", "p4", "p5"]
+        self.in_features = in_features
         self.proposal_append_gt = proposal_append_gt
         self.cls_out_channels = num_classes
         if isinstance(proposal_sampler, dict):
