"""Dense heads."""
<<<<<<< HEAD
from .base import BaseDenseHead
from .mmdet import MMDetDenseHead
from .mmseg import MMSegDecodeHead
=======
from .base import BaseDenseHead, BaseDenseHeadConfig, build_dense_head
from .mmdet import MMDetDenseHead, MMDetDenseHeadConfig, MMDetRPNHead
from .mmseg import MMSegDecodeHead, MMSegDecodeHeadConfig
>>>>>>> 65e98640

__all__ = [
    "BaseDenseHead",
    "MMSegDecodeHead",
    "MMDetDenseHead",
<<<<<<< HEAD
=======
    "MMDetRPNHead",
    "MMDetDenseHeadConfig",
>>>>>>> 65e98640
]<|MERGE_RESOLUTION|>--- conflicted
+++ resolved
@@ -1,21 +1,11 @@
 """Dense heads."""
-<<<<<<< HEAD
 from .base import BaseDenseHead
-from .mmdet import MMDetDenseHead
+from .mmdet import MMDetDenseHead, MMDetRPNHead
 from .mmseg import MMSegDecodeHead
-=======
-from .base import BaseDenseHead, BaseDenseHeadConfig, build_dense_head
-from .mmdet import MMDetDenseHead, MMDetDenseHeadConfig, MMDetRPNHead
-from .mmseg import MMSegDecodeHead, MMSegDecodeHeadConfig
->>>>>>> 65e98640
 
 __all__ = [
     "BaseDenseHead",
     "MMSegDecodeHead",
     "MMDetDenseHead",
-<<<<<<< HEAD
-=======
     "MMDetRPNHead",
-    "MMDetDenseHeadConfig",
->>>>>>> 65e98640
 ]