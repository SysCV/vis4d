"""mmdetection dense head wrapper."""
import os
from typing import Dict, List, Optional, Tuple, Union

from vis4d.model.mmdet_utils import (
    _parse_losses,
    get_img_metas,
    proposals_from_mmdet,
    targets_to_mmdet,
)
from vis4d.struct import (
    Boxes2D,
    DictStrAny,
    FeatureMaps,
    InputSample,
    LabelInstances,
    LossesType,
)

from .base import BaseDenseHead

try:
    from mmcv import Config as MMConfig
    from mmcv.utils import ConfigDict

    MMCV_INSTALLED = True
except (ImportError, NameError):  # pragma: no cover
    MMCV_INSTALLED = False

try:
    from mmdet.models import build_head
    from mmdet.models.dense_heads.base_dense_head import (
        BaseDenseHead as MMBaseDenseHead,
    )

    MMDET_INSTALLED = True
except (ImportError, NameError):  # pragma: no cover
    MMDET_INSTALLED = False


class MMDetDenseHead(BaseDenseHead[List[Boxes2D], List[Boxes2D]]):
    """mmdetection dense head wrapper."""

    def __init__(
        self, mm_cfg: Union[DictStrAny, str], category_mapping: Dict[str, int]
    ) -> None:
        """Init."""
        assert (
            MMDET_INSTALLED and MMCV_INSTALLED
        ), "MMDetDenseHead requires both mmcv and mmdet to be installed!"
        super().__init__(category_mapping)
        if isinstance(mm_cfg, dict):
            mm_cfg_dict = mm_cfg
        else:  # pragma: no cover
            # load from config
            assert os.path.exists(mm_cfg)
            mm_cfg_ = MMConfig.fromfile(mm_cfg)
            assert "dense_head" in mm_cfg_
            mm_cfg_dict = mm_cfg_["dense_head"]
        self.mm_dense_head = build_head(ConfigDict(**mm_cfg_dict))
        assert isinstance(self.mm_dense_head, MMBaseDenseHead)
        self.mm_dense_head.init_weights()
        self.mm_dense_head.train()
<<<<<<< HEAD
        self.cat_mapping = {v: k for k, v in category_mapping.items()}
=======
        assert self.cfg.category_mapping is not None
        self.cat_mapping = {v: k for k, v in self.cfg.category_mapping.items()}
        self.proposal_cfg = self.mm_dense_head.train_cfg.get(
            "rpn_proposal", self.mm_dense_head.test_cfg
        )
>>>>>>> 65e98640

    def forward_train(
        self,
        inputs: InputSample,
        features: Optional[FeatureMaps],
        targets: LabelInstances,
    ) -> Tuple[LossesType, List[Boxes2D]]:
        """Forward pass during training stage."""
        assert features is not None, "MMDetDenseHead requires features"
        feat_list = list(features.values())
        img_metas = get_img_metas(inputs.images)
        gt_bboxes, gt_labels, _ = targets_to_mmdet(targets)

        rpn_losses, proposals = self.mm_dense_head.forward_train(
            feat_list,
            img_metas,
            gt_bboxes,
            gt_labels=gt_labels,
            proposal_cfg=self.proposal_cfg,
        )
        return _parse_losses(rpn_losses), proposals_from_mmdet(proposals)

    def forward_test(
        self, inputs: InputSample, features: Optional[FeatureMaps]
    ) -> List[Boxes2D]:
        """Forward pass during testing stage."""
        assert features is not None, "MMDetDenseHead requires features"
        feat_list = list(features.values())
        img_metas = get_img_metas(inputs.images)
        proposals = self.mm_dense_head.simple_test(feat_list, img_metas)
        return proposals_from_mmdet(proposals)


class MMDetRPNHead(MMDetDenseHead):
    """mmdetection RPN head wrapper."""

    def forward_train(
        self,
        inputs: InputSample,
        features: Optional[FeatureMaps],
        targets: LabelInstances,
    ) -> Tuple[LossesType, List[Boxes2D]]:
        """Forward pass during training stage."""
        assert features is not None, "MMDetRPNHead requires features"
        feat_list = list(features.values())
        img_metas = get_img_metas(inputs.images)
        gt_bboxes, _, _ = targets_to_mmdet(targets)

        rpn_losses, proposals = self.mm_dense_head.forward_train(
            feat_list,
            img_metas,
            gt_bboxes,
            gt_labels=None,
            proposal_cfg=self.proposal_cfg,
        )
        return _parse_losses(rpn_losses), proposals_from_mmdet(proposals)<|MERGE_RESOLUTION|>--- conflicted
+++ resolved
@@ -61,15 +61,10 @@
         assert isinstance(self.mm_dense_head, MMBaseDenseHead)
         self.mm_dense_head.init_weights()
         self.mm_dense_head.train()
-<<<<<<< HEAD
         self.cat_mapping = {v: k for k, v in category_mapping.items()}
-=======
-        assert self.cfg.category_mapping is not None
-        self.cat_mapping = {v: k for k, v in self.cfg.category_mapping.items()}
         self.proposal_cfg = self.mm_dense_head.train_cfg.get(
             "rpn_proposal", self.mm_dense_head.test_cfg
         )
->>>>>>> 65e98640
 
     def forward_train(
         self,
