"""mmdetection dense head wrapper."""
from typing import Dict, List, Optional, Tuple, Union

from vis4d.common.utils.imports import MMCV_AVAILABLE, MMDET_AVAILABLE
from vis4d.model.utils import (
    _parse_losses,
    get_img_metas,
    load_config,
    proposals_from_mmdet,
    targets_to_mmdet,
)
from vis4d.struct import Boxes2D, DictStrAny, FeatureMaps, InputSample, Losses

from .base import BaseDenseBox2DHead

if MMCV_AVAILABLE:
    from mmcv.utils import ConfigDict

if MMDET_AVAILABLE:
    from mmdet.models import build_head
    from mmdet.models.dense_heads.base_dense_head import (
        BaseDenseHead as MMBaseDenseHead,
    )


class MMDetDenseHead(BaseDenseBox2DHead):
    """mmdetection dense box2d head wrapper."""

    def __init__(
        self, mm_cfg: Union[DictStrAny, str], category_mapping: Dict[str, int]
    ) -> None:
        """Init."""
        assert (
            MMDET_AVAILABLE and MMCV_AVAILABLE
        ), "MMDetDenseHead requires both mmcv and mmdet to be installed!"
        super().__init__(category_mapping)
        mm_dict = (
            mm_cfg
            if isinstance(mm_cfg, dict)
            else load_config(mm_cfg, "dense_head")
        )
        self.mm_dense_head = build_head(ConfigDict(**mm_dict))
        assert isinstance(self.mm_dense_head, MMBaseDenseHead)
        self.mm_dense_head.init_weights()
        self.mm_dense_head.train()
        self.cat_mapping = {v: k for k, v in category_mapping.items()}
        self.train_cfg = self.mm_dense_head.train_cfg.pop(
            "rpn_proposal", self.mm_dense_head.test_cfg
        )
        self.test_cfg = self.mm_dense_head.test_cfg

    def forward(
        self,
        features: Optional[FeatureMaps],
<<<<<<< HEAD
        targets,
    ) -> Tuple[Losses, List[Boxes2D]]:
=======
        targets: List[Boxes2D],
    ) -> Tuple[FeatureMaps, FeatureMaps]:
>>>>>>> bfc6f91b
        """Forward pass during training stage."""
        cls_outs, box_outs = self.mm_dense_head(list(features.values()))
        return {k: v for k, v in zip(feat_list.keys(), cls_outs)}, {
            k: v for k, v in zip(feat_list.keys(), box_outs)
        }

    def postprocess(
        self,
        class_outs: FeatureMaps,
        regression_outs: FeatureMaps,
        images_shape: Tuple[int, int, int, int],
    ) -> List[Boxes2D]:
        """MMDet head postprocessing wrapper.

        Args:
            outputs (Tensor): Network outputs.

        Returns:
            List[Boxes2D]: Output boxes after postprocessing.
        """
        if self.training:
            cfg = self.train_cfg
        else:
            cfg = self.test_cfg

        boxes = self.mm_dense_head.get_bboxes(
            class_outs.values(),
            regression_outs.values(),
            get_img_metas(images_shape),
            cfg=cfg,
        )
        return proposals_from_mmdet(boxes)

    def loss(
        self,
<<<<<<< HEAD
        inputs: InputSample,
        features: Optional[FeatureMaps],
        targets,
    ) -> Tuple[Losses, List[Boxes2D]]:
        """Forward pass during training stage."""
        assert features is not None, "MMDetRPNHead requires features"
        feat_list = list(features.values())
        img_metas = get_img_metas(inputs.images)
        gt_bboxes, _, _ = targets_to_mmdet(targets)

        rpn_losses, proposals = self.mm_dense_head.forward_train(
            feat_list,
            img_metas,
            gt_bboxes,
            gt_labels=None,
            proposal_cfg=self.proposal_cfg,
        )
        return _parse_losses(rpn_losses), proposals_from_mmdet(proposals)
=======
        class_outs: FeatureMaps,
        regression_outs: FeatureMaps,
        targets: List[Boxes2D],
        images_shape: Tuple[int, int, int, int],
    ) -> LossesType:
        """MMDet head loss wrapper.

        Args:
            outputs: Network outputs.
            targets (List[Boxes2D]): Target 2D boxes.
            metadata (Dict): Dictionary of metadata needed for loss, e.g.
                image size, feature map strides, etc.
        Returns:
            LossesType: Dictionary of scalar loss tensors.
        """
        img_metas = get_img_metas(images_shape)
        gt_bboxes, gt_labels, _ = targets_to_mmdet(targets)
        self.mm_dense_head.loss(
            class_outs, regression_outs, gt_bboxes, gt_labels, img_metas
        )
>>>>>>> bfc6f91b
<|MERGE_RESOLUTION|>--- conflicted
+++ resolved
@@ -1,7 +1,6 @@
 """mmdetection dense head wrapper."""
 from typing import Dict, List, Optional, Tuple, Union
 
-from vis4d.common.utils.imports import MMCV_AVAILABLE, MMDET_AVAILABLE
 from vis4d.model.utils import (
     _parse_losses,
     get_img_metas,
@@ -9,12 +8,21 @@
     proposals_from_mmdet,
     targets_to_mmdet,
 )
-from vis4d.struct import Boxes2D, DictStrAny, FeatureMaps, InputSample, Losses
+from vis4d.struct import (
+    Boxes2D,
+    DictStrAny,
+    FeatureMaps,
+    InputSample,
+    LabelInstances,
+    LossesType,
+)
 
 from .base import BaseDenseBox2DHead
+from vis4d.common.utils.imports import MMCV_AVAILABLE, MMDET_AVAILABLE
 
 if MMCV_AVAILABLE:
     from mmcv.utils import ConfigDict
+
 
 if MMDET_AVAILABLE:
     from mmdet.models import build_head
@@ -52,13 +60,8 @@
     def forward(
         self,
         features: Optional[FeatureMaps],
-<<<<<<< HEAD
-        targets,
-    ) -> Tuple[Losses, List[Boxes2D]]:
-=======
         targets: List[Boxes2D],
     ) -> Tuple[FeatureMaps, FeatureMaps]:
->>>>>>> bfc6f91b
         """Forward pass during training stage."""
         cls_outs, box_outs = self.mm_dense_head(list(features.values()))
         return {k: v for k, v in zip(feat_list.keys(), cls_outs)}, {
@@ -94,26 +97,6 @@
 
     def loss(
         self,
-<<<<<<< HEAD
-        inputs: InputSample,
-        features: Optional[FeatureMaps],
-        targets,
-    ) -> Tuple[Losses, List[Boxes2D]]:
-        """Forward pass during training stage."""
-        assert features is not None, "MMDetRPNHead requires features"
-        feat_list = list(features.values())
-        img_metas = get_img_metas(inputs.images)
-        gt_bboxes, _, _ = targets_to_mmdet(targets)
-
-        rpn_losses, proposals = self.mm_dense_head.forward_train(
-            feat_list,
-            img_metas,
-            gt_bboxes,
-            gt_labels=None,
-            proposal_cfg=self.proposal_cfg,
-        )
-        return _parse_losses(rpn_losses), proposals_from_mmdet(proposals)
-=======
         class_outs: FeatureMaps,
         regression_outs: FeatureMaps,
         targets: List[Boxes2D],
@@ -133,5 +116,4 @@
         gt_bboxes, gt_labels, _ = targets_to_mmdet(targets)
         self.mm_dense_head.loss(
             class_outs, regression_outs, gt_bboxes, gt_labels, img_metas
-        )
->>>>>>> bfc6f91b
+        )