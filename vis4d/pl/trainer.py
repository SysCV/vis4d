# pylint: disable=consider-using-alias,consider-alternative-union-syntax
"""Vis4D Trainer."""
import os.path as osp
from datetime import datetime
from typing import List, Optional

import pytorch_lightning as pl
import torch
from pytorch_lightning.callbacks.progress.base import ProgressBarBase
from pytorch_lightning.callbacks.progress.tqdm_progress import TQDMProgressBar
from pytorch_lightning.strategies import (  # type: ignore[attr-defined] # pylint: disable=line-too-long
    DDPStrategy,
)
from pytorch_lightning.strategies.strategy import Strategy
<<<<<<< HEAD
from pytorch_lightning.utilities.device_parser import new_parse_gpu_ids
from torch.utils.collect_env import get_pretty_env_info
=======
from pytorch_lightning.utilities.device_parser import parse_gpu_ids
>>>>>>> abb0feeb

from vis4d.common import ArgsType
from vis4d.common.imports import TENSORBOARD_AVAILABLE, is_torch_tf32_available
from vis4d.common.logging import rank_zero_info, rank_zero_warn
from vis4d.pl.progress import DefaultProgressBar


class DefaultTrainer(pl.Trainer):
    """DefaultTrainer in Vis4D.

    Attributes:
        work_dir: Specific directory to save checkpoints, logs, etc. Integrates
        with exp_name and version to work_dir/exp_name/version.
        Default: ./vis4d-workspace/
        exp_name: Name of current experiment. Default: unnamed
        version: Version of current experiment. Default: <timestamp>
        find_unused_parameters: Activates PyTorch checking for unused
        parameters in DDP setting. Default: False, for better performance.
        checkpoint_period: After N epochs, save out checkpoints. Default: 1
        resume: Whether to resume from weights (if specified), or last ckpt in
        work_dir/exp_name/version.
        wandb: Use weights and biases logging instead of tensorboard (default).
        not_strict: Whether to enforce keys in weights to be consistent with
        model's.
        tqdm: Activate tqdm based terminal logging behavior.
        tuner_params: which parameters to tune.
    """

    def __init__(
        self,
        *args: ArgsType,
        work_dir: str = "vis4d-workspace",
        exp_name: str = "unnamed",
        version: Optional[str] = None,
        find_unused_parameters: bool = False,
        checkpoint_period: int = 1,
        resume: bool = False,
        wandb: bool = False,
        tqdm: bool = False,
        use_tf32: bool = False,
        progress_bar_refresh_rate: int = 50,
        **kwargs: ArgsType,
    ) -> None:
        """Perform some basic common setups at the beginning of a job.

        1. Print environment info
        2. Setup callbacks: logger, LRMonitor, GPUMonitor, Checkpoint, etc
        3. Init distributed plugin
        """
        if is_torch_tf32_available():  # pragma: no cover
            if use_tf32:
                rank_zero_warn(
                    "Torch TF32 is available and turned on by default! "
                    + "It might harm the performance due to the precision. "
                    + "You can turn it off by setting trainer.use_tf32=False."
                )
            else:
                torch.backends.cuda.matmul.allow_tf32 = False
                torch.backends.cudnn.allow_tf32 = False

        self.resume = resume
        self.work_dir = work_dir
        self.exp_name = exp_name
        if version is None:
            timestamp = (
                str(datetime.now())
                .split(".", maxsplit=1)[0]
                .replace(" ", "_")
                .replace(":", "-")
            )
            version = timestamp
        self.version = version

        self.output_dir = osp.join(work_dir, exp_name, version)

        # setup experiment logging
        if "logger" not in kwargs or (
            isinstance(kwargs["logger"], bool) and kwargs["logger"]
        ):
            if wandb:  # pragma: no cover
                exp_logger = pl.loggers.WandbLogger(  # type: ignore[attr-defined] # pylint: disable=line-too-long
                    save_dir=work_dir,
                    project=exp_name,
                    name=version,
                )
            elif TENSORBOARD_AVAILABLE:
                exp_logger = pl.loggers.TensorBoardLogger(
                    save_dir=work_dir,
                    name=exp_name,
                    version=version,
                    default_hp_metric=False,
                )
            else:
                exp_logger = None
                rank_zero_info(
                    "Neither `tensorboard` nor `tensorboardX` is "
                    "available. Running without experiment logger. To log "
                    "your experiments, try `pip install`ing either."
                )
            kwargs["logger"] = exp_logger

        callbacks: List[pl.callbacks.Callback] = []

        # add learning rate / GPU stats monitor (logs to tensorboard)
        if TENSORBOARD_AVAILABLE or wandb:
            callbacks += [
                pl.callbacks.LearningRateMonitor(logging_interval="step")
            ]

        # add progress bar (train progress separate from validation)
        if tqdm:
            progress_bar: ProgressBarBase = TQDMProgressBar(
                progress_bar_refresh_rate
            )
        else:
            progress_bar = DefaultProgressBar(progress_bar_refresh_rate)
        callbacks += [progress_bar]

        # add Model checkpointer
        callbacks += [
            pl.callbacks.ModelCheckpoint(
                dirpath=osp.join(self.output_dir, "checkpoints"),
                verbose=True,
                save_last=True,
                every_n_epochs=checkpoint_period,
                save_on_train_epoch_end=True,
            )
        ]

        # add distributed strategy
        if kwargs["accelerator"] == "gpu":  # pragma: no cover
            kwargs["devices"] = new_parse_gpu_ids(
                kwargs["devices"], include_cuda=True, include_mps=True
            )
            if len(kwargs["devices"]) > 1:
                strategy = kwargs["strategy"]
                if strategy == "ddp" or strategy is None:
                    ddp_plugin: Strategy = DDPStrategy(
                        find_unused_parameters=find_unused_parameters
                    )
                    kwargs["strategy"] = ddp_plugin
                else:
                    raise AttributeError(
                        f"Vis4D does not support strategy {strategy}"
                    )

        if "callbacks" not in kwargs or kwargs["callbacks"] is None:
            kwargs["callbacks"] = callbacks
        elif isinstance(kwargs["callbacks"], pl.callbacks.Callback):
            kwargs["callbacks"] = [kwargs["callbacks"], *callbacks]
        else:
            kwargs["callbacks"] += callbacks

        super().__init__(*args, **kwargs)

    @property
    def log_dir(self) -> Optional[str]:
        """Get current logging directory."""
        dirpath = self.strategy.broadcast(self.output_dir)
<<<<<<< HEAD
        return dirpath


class CLI(LightningCLI):
    """Basic pytorch lightning CLI."""

    def __init__(  # type: ignore
        self,
        model_class: Optional[
            Union[Type[LightningModule], Callable[..., LightningModule]]
        ] = None,
        datamodule_class: Optional[
            Union[Type[DataModule], Callable[..., DataModule]]
        ] = None,
        save_config_callback: Optional[
            Type[SaveConfigCallback]
        ] = SaveConfigCallback,
        trainer_class: Union[
            Type[pl.Trainer], Callable[..., pl.Trainer]
        ] = DefaultTrainer,
        parser_kwargs={
            "description": "Vis4D command line tool",
            "env_prefix": "V4D",
        },
        save_config_kwargs={"overwrite": True},
        **kwargs: ArgsType,
    ) -> None:
        """Creates an instance of the class."""
        super().__init__(
            model_class=model_class,
            datamodule_class=datamodule_class,
            save_config_callback=save_config_callback,
            trainer_class=trainer_class,
            parser_kwargs=parser_kwargs,
            save_config_kwargs=save_config_kwargs,
            **kwargs,
        )

    def instantiate_classes(self) -> None:
        """Instantiate trainer, datamodule and model."""
        # setup cmd line logging, print env info
        subcommand = self.config["subcommand"]
        work_dir = self.config[subcommand].trainer.work_dir
        exp_name = self.config[subcommand].trainer.exp_name
        version = self.config[subcommand].trainer.version
        timestamp = (
            str(datetime.now())
            .split(".", maxsplit=1)[0]
            .replace(" ", "_")
            .replace(":", "-")
        )
        if version is None:
            version = timestamp
        self.config[subcommand].trainer.version = version

        logger_vis4d = logging.getLogger("vis4d")
        logger_pl = logging.getLogger("pytorch_lightning")
        log_dir = osp.join(work_dir, exp_name, version, f"log_{timestamp}.txt")
        setup_logger(logger_vis4d, log_dir)
        setup_logger(logger_pl, log_dir)

        rank_zero_info("Environment info: %s", get_pretty_env_info())

        # instantiate classes
        # self.config[subcommand].data.subcommand = subcommand
        self.config_init = self.parser.instantiate_classes(self.config)
        self.datamodule = self._get(self.config_init, "data")
        self.model = self._get(self.config_init, "model")
        self._add_configure_optimizers_method_to_model(self.subcommand)
        self.trainer = self.instantiate_trainer()
        assert isinstance(self.trainer, DefaultTrainer), (
            "Trainer needs to inherit from DefaultTrainer "
            "for BaseCLI to work properly."
        )

        if self.trainer.resume:  # pragma: no cover
            weights = self.config_init[subcommand].ckpt_path
            if weights is None:
                weights = osp.join(
                    self.trainer.output_dir, "checkpoints/last.ckpt"
                )
            self.config_init[subcommand].ckpt_path = weights
=======
        return dirpath
>>>>>>> abb0feeb
<|MERGE_RESOLUTION|>--- conflicted
+++ resolved
@@ -12,12 +12,7 @@
     DDPStrategy,
 )
 from pytorch_lightning.strategies.strategy import Strategy
-<<<<<<< HEAD
 from pytorch_lightning.utilities.device_parser import new_parse_gpu_ids
-from torch.utils.collect_env import get_pretty_env_info
-=======
-from pytorch_lightning.utilities.device_parser import parse_gpu_ids
->>>>>>> abb0feeb
 
 from vis4d.common import ArgsType
 from vis4d.common.imports import TENSORBOARD_AVAILABLE, is_torch_tf32_available
@@ -177,89 +172,4 @@
     def log_dir(self) -> Optional[str]:
         """Get current logging directory."""
         dirpath = self.strategy.broadcast(self.output_dir)
-<<<<<<< HEAD
-        return dirpath
-
-
-class CLI(LightningCLI):
-    """Basic pytorch lightning CLI."""
-
-    def __init__(  # type: ignore
-        self,
-        model_class: Optional[
-            Union[Type[LightningModule], Callable[..., LightningModule]]
-        ] = None,
-        datamodule_class: Optional[
-            Union[Type[DataModule], Callable[..., DataModule]]
-        ] = None,
-        save_config_callback: Optional[
-            Type[SaveConfigCallback]
-        ] = SaveConfigCallback,
-        trainer_class: Union[
-            Type[pl.Trainer], Callable[..., pl.Trainer]
-        ] = DefaultTrainer,
-        parser_kwargs={
-            "description": "Vis4D command line tool",
-            "env_prefix": "V4D",
-        },
-        save_config_kwargs={"overwrite": True},
-        **kwargs: ArgsType,
-    ) -> None:
-        """Creates an instance of the class."""
-        super().__init__(
-            model_class=model_class,
-            datamodule_class=datamodule_class,
-            save_config_callback=save_config_callback,
-            trainer_class=trainer_class,
-            parser_kwargs=parser_kwargs,
-            save_config_kwargs=save_config_kwargs,
-            **kwargs,
-        )
-
-    def instantiate_classes(self) -> None:
-        """Instantiate trainer, datamodule and model."""
-        # setup cmd line logging, print env info
-        subcommand = self.config["subcommand"]
-        work_dir = self.config[subcommand].trainer.work_dir
-        exp_name = self.config[subcommand].trainer.exp_name
-        version = self.config[subcommand].trainer.version
-        timestamp = (
-            str(datetime.now())
-            .split(".", maxsplit=1)[0]
-            .replace(" ", "_")
-            .replace(":", "-")
-        )
-        if version is None:
-            version = timestamp
-        self.config[subcommand].trainer.version = version
-
-        logger_vis4d = logging.getLogger("vis4d")
-        logger_pl = logging.getLogger("pytorch_lightning")
-        log_dir = osp.join(work_dir, exp_name, version, f"log_{timestamp}.txt")
-        setup_logger(logger_vis4d, log_dir)
-        setup_logger(logger_pl, log_dir)
-
-        rank_zero_info("Environment info: %s", get_pretty_env_info())
-
-        # instantiate classes
-        # self.config[subcommand].data.subcommand = subcommand
-        self.config_init = self.parser.instantiate_classes(self.config)
-        self.datamodule = self._get(self.config_init, "data")
-        self.model = self._get(self.config_init, "model")
-        self._add_configure_optimizers_method_to_model(self.subcommand)
-        self.trainer = self.instantiate_trainer()
-        assert isinstance(self.trainer, DefaultTrainer), (
-            "Trainer needs to inherit from DefaultTrainer "
-            "for BaseCLI to work properly."
-        )
-
-        if self.trainer.resume:  # pragma: no cover
-            weights = self.config_init[subcommand].ckpt_path
-            if weights is None:
-                weights = osp.join(
-                    self.trainer.output_dir, "checkpoints/last.ckpt"
-                )
-            self.config_init[subcommand].ckpt_path = weights
-=======
-        return dirpath
->>>>>>> abb0feeb
+        return dirpath