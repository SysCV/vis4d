--- conflicted
+++ resolved
@@ -83,14 +83,8 @@
     for cb in config.callbacks:
         callback = instantiate_classes(cb)
         # Skip checkpoint callback to use PL ModelCheckpoint
-<<<<<<< HEAD
-        if isinstance(callback, CheckpointCallback):
-            continue
-        callbacks.append(CallbackWrapper(callback))
-=======
         if not isinstance(callback, CheckpointCallback):
             callbacks.append(CallbackWrapper(callback))
->>>>>>> fbe27508
 
     if "pl_callbacks" in config:
         pl_callbacks = [instantiate_classes(cb) for cb in config.pl_callbacks]
