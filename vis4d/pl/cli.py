--- conflicted
+++ resolved
@@ -85,12 +85,8 @@
     trainer_args_cfg.num_sanity_val_steps = 0
 
     # Setup GPU
-<<<<<<< HEAD
-    if config.n_gpus > 0:
-=======
     trainer_args_cfg.devices = num_gpus
     if num_gpus > 0:
->>>>>>> 225fc0ec
         trainer_args_cfg.accelerator = "gpu"
         trainer_args_cfg.devices = config.n_gpus
     else:
@@ -159,25 +155,12 @@
     )
     data_module = DataModule(config.data)
 
-<<<<<<< HEAD
-    # Load command-line specified checkpoint
-    if _LOAD_FROM.value:
-        if osp.isfile(_LOAD_FROM.value):
-            load_model_checkpoint(model, _LOAD_FROM.value)
-        else:
-            rank_zero_info(f"Checkpoint {_LOAD_FROM.value} does not exist!")
-
-    # Resume training
-    ckpt_path = config.get("pl_ckpt", None)
-    if config.get("resume", False):
-=======
     # Checkpoint path
     ckpt_path = _CKPT.value
 
     # Resume training
     resume = _RESUME.value
     if resume:
->>>>>>> 225fc0ec
         if ckpt_path is None:
             ckpt_path = osp.join(config.output_dir, "checkpoints/last.ckpt")
 
