"""CLI interface using PyTorch Lightning."""
from __future__ import annotations

import logging
import os.path as osp

from absl import app, flags
from lightning.pytorch import Callback
from lightning.pytorch.utilities.exceptions import MisconfigurationException
from torch.utils.collect_env import get_pretty_env_info

from vis4d.common import ArgsType
from vis4d.common.logging import rank_zero_info, setup_logger
from vis4d.common.util import set_tf32
<<<<<<< HEAD
from vis4d.config.parser import DEFINE_config_file
from vis4d.config.util import instantiate_classes, pprints_config
=======
from vis4d.config import instantiate_classes
from vis4d.engine.parser import DEFINE_config_file, pprints_config
>>>>>>> b3f8db44
from vis4d.pl.callbacks import CallbackWrapper, OptimEpochCallback
from vis4d.pl.data_module import DataModule
from vis4d.pl.trainer import PLTrainer
from vis4d.pl.training_module import TrainingModule

_CONFIG = DEFINE_config_file("config", method_name="get_config")
_GPUS = flags.DEFINE_integer("gpus", default=0, help="Number of GPUs")
_CKPT = flags.DEFINE_string("ckpt", default=None, help="Checkpoint path")
_RESUME = flags.DEFINE_bool("resume", default=False, help="Resume training")
_SHOW_CONFIG = flags.DEFINE_bool(
    "print-config", default=False, help="If set, prints the configuration."
)


def main(argv: ArgsType) -> None:
    """Main entry point for the CLI.

    Example to run this script:
    >>> python -m vis4d.pl.cli fit --config configs/faster_rcnn/faster_rcnn_coco.py
    """
    # Get config
    mode = argv[1]
    assert mode in {"fit", "test"}, f"Invalid mode: {mode}"
    config = _CONFIG.value
    num_gpus = _GPUS.value

    # Setup logging
    logger_vis4d = logging.getLogger("vis4d")
    logger_pl = logging.getLogger("pytorch_lightning")
    log_file = osp.join(config.output_dir, f"log_{config.timestamp}.txt")
    setup_logger(logger_vis4d, log_file)
    setup_logger(logger_pl, log_file)

    rank_zero_info("Environment info: %s", get_pretty_env_info())

    # PyTorch Setting
    set_tf32(False)

    # Setup GPU
<<<<<<< HEAD
    config.pl_trainer.unlock()
    config.pl_trainer.devices = num_gpus
    if num_gpus > 0:
        config.pl_trainer.accelerator = "gpu"
    config.pl_trainer.lock()
=======
    config.pl_trainer.devices = num_gpus
    if num_gpus > 0:
        config.pl_trainer.accelerator = "gpu"
>>>>>>> b3f8db44

    trainer_args = instantiate_classes(config.pl_trainer)

    # TODO: Add random seed and DDP
    if _SHOW_CONFIG.value:
        rank_zero_info(pprints_config(config))

    # Seed
    seed = config.get("seed", None)

    # Instantiate classes
    if mode == "fit":
        train_data_connector = instantiate_classes(config.train_data_connector)
        loss = instantiate_classes(config.loss)
    else:
        train_data_connector = None
        loss = None

    test_data_connector = instantiate_classes(config.test_data_connector)

    # Callbacks
    callbacks = [
        CallbackWrapper(instantiate_classes(cb)) for cb in config.callbacks
    ]

    if "pl_callbacks" in config:
        pl_callbacks = [instantiate_classes(cb) for cb in config.pl_callbacks]
    else:
        pl_callbacks = []

    for cb in pl_callbacks:
        if not isinstance(cb, Callback):
            raise MisconfigurationException(
                "Callback must be a subclass of pytorch_lightning Callback. "
                f"Provided callback: {cb} is not!"
            )
        callbacks.append(cb)

    # Add needed callbacks
    callbacks.append(OptimEpochCallback())

<<<<<<< HEAD
    trainer = PLTrainer(callbacks=callbacks, **trainer_args)
=======
    trainer = PLTrainer(callbacks=callbacks, **trainer_args.to_dict())
>>>>>>> b3f8db44
    training_module = TrainingModule(
        config.model,
        config.optimizers,
        loss,
        train_data_connector,
        test_data_connector,
        seed,
    )
    data_module = DataModule(config.data)

    # Checkpoint path
    ckpt_path = _CKPT.value

    # Resume training
    resume = _RESUME.value
    if resume:
        if ckpt_path is None:
            ckpt_path = osp.join(config.output_dir, "checkpoints/last.ckpt")

    if mode == "fit":
        trainer.fit(
            training_module,
            datamodule=data_module,
            ckpt_path=ckpt_path,
        )
    elif mode == "test":
        trainer.test(
            training_module,
            datamodule=data_module,
            verbose=False,
            ckpt_path=ckpt_path,
        )


if __name__ == "__main__":
    app.run(main)<|MERGE_RESOLUTION|>--- conflicted
+++ resolved
@@ -12,13 +12,8 @@
 from vis4d.common import ArgsType
 from vis4d.common.logging import rank_zero_info, setup_logger
 from vis4d.common.util import set_tf32
-<<<<<<< HEAD
-from vis4d.config.parser import DEFINE_config_file
-from vis4d.config.util import instantiate_classes, pprints_config
-=======
 from vis4d.config import instantiate_classes
-from vis4d.engine.parser import DEFINE_config_file, pprints_config
->>>>>>> b3f8db44
+from vis4d.config.parser import DEFINE_config_file, pprints_config
 from vis4d.pl.callbacks import CallbackWrapper, OptimEpochCallback
 from vis4d.pl.data_module import DataModule
 from vis4d.pl.trainer import PLTrainer
@@ -58,17 +53,9 @@
     set_tf32(False)
 
     # Setup GPU
-<<<<<<< HEAD
-    config.pl_trainer.unlock()
     config.pl_trainer.devices = num_gpus
     if num_gpus > 0:
         config.pl_trainer.accelerator = "gpu"
-    config.pl_trainer.lock()
-=======
-    config.pl_trainer.devices = num_gpus
-    if num_gpus > 0:
-        config.pl_trainer.accelerator = "gpu"
->>>>>>> b3f8db44
 
     trainer_args = instantiate_classes(config.pl_trainer)
 
@@ -110,11 +97,7 @@
     # Add needed callbacks
     callbacks.append(OptimEpochCallback())
 
-<<<<<<< HEAD
-    trainer = PLTrainer(callbacks=callbacks, **trainer_args)
-=======
     trainer = PLTrainer(callbacks=callbacks, **trainer_args.to_dict())
->>>>>>> b3f8db44
     training_module = TrainingModule(
         config.model,
         config.optimizers,
