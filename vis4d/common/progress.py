"""This module contains utilities for progress bar."""
from __future__ import annotations

import datetime

import torch

from ..common.time import Timer


def compose_log_str(
    prefix: str,
    batch_idx: int,
    total_batches: int | float,
    timer: Timer,
    metrics: None | dict[str, int | float | torch.Tensor] = None,
) -> str:
    """Compose log str from given information."""
    time_sec_tot = timer.time()
    time_sec_avg = time_sec_tot / batch_idx
    eta_sec = time_sec_avg * (total_batches - batch_idx)
    if not eta_sec == float("inf"):
        eta_str = str(datetime.timedelta(seconds=int(eta_sec)))
    else:  # pragma: no cover
        eta_str = "---"

    metrics_list: list[str] = []
    if metrics is not None:
        for k, v in metrics.items():
            name = k.split("/")[-1]  # remove prefix, e.g. train/loss
            if isinstance(v, (torch.Tensor, float)):
<<<<<<< HEAD
                if v < 1e-3:
                    kv_str = f"{name}: {v:.6f}"
=======
                # display more digits for small values
                if abs(v) < 1e-3:  # type: ignore[operator]
                    kv_str = f"{name}: {v:.3e}"
>>>>>>> e2c25ed1
                else:
                    kv_str = f"{name}: {v:.4f}"
            else:
                kv_str = f"{name}: {v}"
            if name == "loss":  # put total loss first
                metrics_list.insert(0, kv_str)
            else:
                metrics_list.append(kv_str)

    time_str = f"ETA: {eta_str}, " + (
        f"{time_sec_avg:.2f}s/it"
        if time_sec_avg > 1
        else f"{1/time_sec_avg:.2f}it/s"
    )
    logging_str = f"{prefix}: {batch_idx - 1}/{total_batches}, {time_str}"
    if len(metrics_list) > 0:
        logging_str += ", " + ", ".join(metrics_list)
    return logging_str<|MERGE_RESOLUTION|>--- conflicted
+++ resolved
@@ -29,14 +29,9 @@
         for k, v in metrics.items():
             name = k.split("/")[-1]  # remove prefix, e.g. train/loss
             if isinstance(v, (torch.Tensor, float)):
-<<<<<<< HEAD
-                if v < 1e-3:
-                    kv_str = f"{name}: {v:.6f}"
-=======
                 # display more digits for small values
                 if abs(v) < 1e-3:  # type: ignore[operator]
                     kv_str = f"{name}: {v:.3e}"
->>>>>>> e2c25ed1
                 else:
                     kv_str = f"{name}: {v:.4f}"
             else:
