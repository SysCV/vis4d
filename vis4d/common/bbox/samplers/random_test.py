"""Test cases for random sampler."""
import unittest

import torch

from vis4d.struct import Boxes2D

from ..matchers.base import MatchResult
from .random import RandomSampler


class TestRandom(unittest.TestCase):
    """Test cases for random sampler."""

    def test_sample(self) -> None:
        """Testcase for sample function."""
        samples_per_img = 10
        pos_fract = 0.5
        num_samples = 10
        num_gts = 3

        sampler = RandomSampler(
            batch_size_per_image=samples_per_img,
            positive_fraction=pos_fract,
        )
        matching = [
            MatchResult(
                assigned_gt_indices=torch.zeros(num_samples),
                assigned_gt_iou=torch.ones(num_samples),
                assigned_labels=torch.ones(num_samples),
            )
        ]
        boxes = [Boxes2D(torch.rand(num_samples, 5))]
        targets = [Boxes2D(torch.rand(num_gts, 5), torch.zeros(num_gts))]
        sampling_result = sampler(matching, boxes, targets)
        sampled_boxes, sampled_targets = (
            sampling_result.sampled_boxes,
            sampling_result.sampled_targets,
        )
        self.assertEqual(
            len(sampled_boxes[0]), int(samples_per_img * pos_fract)
        )
        self.assertEqual(len(sampled_boxes[0]), len(sampled_targets[0]))

        for target in sampled_targets[0]:
            self.assertTrue(
                torch.isclose(targets[0][0].boxes, target.boxes).all()
            )

        boxes = [Boxes2D(torch.rand(num_samples, 5))]
<<<<<<< HEAD
        targets = [Boxes2D(torch.empty(0, 5), torch.empty(0), torch.empty(0))]
        sampling_result = sampler(matching, boxes, targets)
=======
        targets = [Boxes2D.empty()]
        sampling_result = sampler.sample(matching, boxes, targets)
>>>>>>> 051ed482
        sampled_boxes, sampled_targets = (
            sampling_result.sampled_boxes,
            sampling_result.sampled_targets,
        )
        self.assertEqual(len(sampled_boxes[0]), len(sampled_targets[0]))<|MERGE_RESOLUTION|>--- conflicted
+++ resolved
@@ -48,13 +48,8 @@
             )
 
         boxes = [Boxes2D(torch.rand(num_samples, 5))]
-<<<<<<< HEAD
-        targets = [Boxes2D(torch.empty(0, 5), torch.empty(0), torch.empty(0))]
-        sampling_result = sampler(matching, boxes, targets)
-=======
         targets = [Boxes2D.empty()]
         sampling_result = sampler.sample(matching, boxes, targets)
->>>>>>> 051ed482
         sampled_boxes, sampled_targets = (
             sampling_result.sampled_boxes,
             sampling_result.sampled_targets,
