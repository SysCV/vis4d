"""3D bounding box coder."""
from typing import List

import numpy as np
import torch

from vis4d.struct import Boxes2D, Boxes3D, Intrinsics

from ...geometry.projection import project_points, unproject_points
from ...geometry.rotation import (
    alpha2yaw,
    normalize_angle,
    rotation_output_to_alpha,
    yaw2alpha,
)
from .base import BaseBoxCoder3D


class QD3DTBox3DCoder(BaseBoxCoder3D):
    """3D bounding box coder based on qd-3dt."""

    def __init__(
        self,
        center_scale: float = 10.0,
        depth_log_scale: float = 2.0,
        dim_log_scale: float = 2.0,
        num_rotation_bins: int = 2,
        bin_overlap: float = 1 / 6,
    ) -> None:
        """Init."""
        super().__init__()
        self.center_scale = center_scale
        self.depth_log_scale = depth_log_scale
        self.dim_log_scale = dim_log_scale
        self.num_rotation_bins = num_rotation_bins
        self.bin_overlap = bin_overlap

    def encode(
        self,
        boxes: List[Boxes2D],
        targets: List[Boxes3D],
        intrinsics: Intrinsics,
    ) -> List[torch.Tensor]:
        """Encode deltas between boxes and targets given intrinsics."""
        result = []
        for boxes_, targets_, intrinsics_ in zip(boxes, targets, intrinsics):
            # delta center 2d
            projected_3d_center = project_points(targets_.center, intrinsics_)
            delta_center = (
                projected_3d_center - boxes_.center
            ) / self.center_scale

            # depth
            depth = torch.where(
                targets_.center[:, -1] > 0,
                torch.log(targets_.center[:, -1]) * self.depth_log_scale,
                -targets_.center[:, -1].new_ones(1),
            )
            depth = depth.unsqueeze(-1)

            # dimensions
<<<<<<< HEAD
            dims = torch.log(targets_.dimensions) * self.dim_log_scale
=======
            dims = torch.where(
                targets_.dimensions > 0,
                torch.log(targets_.dimensions) * self.cfg.dim_log_scale,
                targets_.dimensions.new_ones(1),
            )
>>>>>>> 5dedfeb3

            # rotation
            num_bins, bin_overlap = (
                self.num_rotation_bins,
                self.bin_overlap,
            )
            alpha = yaw2alpha(targets_.rot_y, targets_.center)
            bin_cls = torch.zeros(
                (alpha.shape[0], num_bins), device=alpha.device
            )
            bin_res = torch.zeros(
                (alpha.shape[0], num_bins), device=alpha.device
            )
            bin_centers = torch.arange(
                -np.pi, np.pi, 2 * np.pi / num_bins, device=alpha.device
            )
            bin_centers += np.pi / num_bins
            for i in range(alpha.shape[0]):
                overlap_value = np.pi * 2 / num_bins * bin_overlap
                alpha_hi = normalize_angle(alpha[i] + overlap_value)
                alpha_lo = normalize_angle(alpha[i] - overlap_value)
                for bin_idx in range(self.num_rotation_bins):
                    bin_min = bin_centers[bin_idx] - np.pi / num_bins
                    bin_max = bin_centers[bin_idx] + np.pi / num_bins
                    if (
                        bin_min <= alpha_lo <= bin_max
                        or bin_min <= alpha_hi <= bin_max
                    ):
                        bin_cls[i, bin_idx] = 1
                        bin_res[i, bin_idx] = alpha[i] - bin_centers[bin_idx]

            result.append(
                torch.cat([delta_center, depth, dims, bin_cls, bin_res], -1)
            )

        return result

    def decode(
        self,
        boxes: List[Boxes2D],
        box_deltas: List[torch.Tensor],
        intrinsics: Intrinsics,
    ) -> List[Boxes3D]:
        """Decode the predicted box_deltas according to given base boxes."""
        results = []
        for boxes_, box_deltas_, intrinsics_ in zip(
            boxes, box_deltas, intrinsics
        ):
            if len(boxes_) == 0:
                results.append(Boxes3D.empty(boxes_.device))
                continue

            box_deltas_ = box_deltas_[
                torch.arange(box_deltas_.shape[0]), boxes_.class_ids
            ]

            # depth uncertainty
            depth_uncertainty = box_deltas_[:, -1].unsqueeze(-1)
            depth_uncertainty = depth_uncertainty.clamp(min=0.0, max=1.0)

            # center
            delta_center = box_deltas_[:, 0:2] * self.center_scale
            center_2d = boxes_.center + delta_center
            depth = torch.exp(box_deltas_[:, 2:3] / self.depth_log_scale)
            center_3d = unproject_points(center_2d, depth, intrinsics_)

            # dimensions
            dimensions = torch.exp(box_deltas_[:, 3:6] / self.dim_log_scale)

            # rot_y
            alpha = rotation_output_to_alpha(
                box_deltas_[:, 6:-1], self.num_rotation_bins
            )
            rot_y = alpha2yaw(alpha, center_3d)
            orientation = torch.stack(
                [torch.zeros_like(rot_y), rot_y, torch.zeros_like(rot_y)], -1
            )

            boxes3d = Boxes3D(
                torch.cat(
                    [center_3d, dimensions, orientation, depth_uncertainty], 1
                ),
                boxes_.class_ids,
            )
            results.append(boxes3d)

        return results<|MERGE_RESOLUTION|>--- conflicted
+++ resolved
@@ -59,15 +59,11 @@
             depth = depth.unsqueeze(-1)
 
             # dimensions
-<<<<<<< HEAD
-            dims = torch.log(targets_.dimensions) * self.dim_log_scale
-=======
             dims = torch.where(
                 targets_.dimensions > 0,
-                torch.log(targets_.dimensions) * self.cfg.dim_log_scale,
+                torch.log(targets_.dimensions) * self.dim_log_scale,
                 targets_.dimensions.new_ones(1),
             )
->>>>>>> 5dedfeb3
 
             # rotation
             num_bins, bin_overlap = (
