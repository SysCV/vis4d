--- conflicted
+++ resolved
@@ -17,19 +17,6 @@
 from vis4d.data.const import CommonKeys as K
 from vis4d.data.datasets.nuscenes import NuScenes, nuscenes_detection_range
 from vis4d.data.io.hdf5 import HDF5Backend
-<<<<<<< HEAD
-from vis4d.data.loader import multi_sensor_collate
-from vis4d.data.transforms.base import compose
-from vis4d.data.transforms.normalize import NormalizeImages
-from vis4d.data.transforms.pad import PadImages
-from vis4d.data.transforms.resize import (
-    GenResizeParameters,
-    ResizeImages,
-    ResizeIntrinsics,
-)
-from vis4d.data.transforms.to_tensor import ToTensor
-=======
->>>>>>> 170c98fe
 from vis4d.engine.callbacks import EvaluatorCallback
 from vis4d.engine.connectors import (
     DataConnector,
@@ -103,63 +90,6 @@
         data_backend=data_backend,
     )
 
-<<<<<<< HEAD
-    test_preprocess_cfg = class_config(
-        compose,
-        transforms=[
-            class_config(
-                GenResizeParameters,
-                shape=(900, 1600),
-                keep_ratio=True,
-                sensors=NuScenes.CAMERAS,
-            ),
-            class_config(
-                ResizeImages,
-                sensors=NuScenes.CAMERAS,
-            ),
-            class_config(
-                ResizeIntrinsics,
-                sensors=NuScenes.CAMERAS,
-            ),
-        ],
-    )
-
-    test_batchprocess_cfg = class_config(
-        compose,
-        transforms=[
-            class_config(
-                PadImages,
-                sensors=NuScenes.CAMERAS,
-            ),
-            class_config(
-                NormalizeImages,
-                sensors=NuScenes.CAMERAS,
-            ),
-            class_config(
-                ToTensor,
-                sensors=NuScenes.CAMERAS,
-            ),
-        ],
-    )
-
-    test_dataset_cfg = class_config(
-        DataPipe,
-        datasets=test_dataset,
-        preprocess_fn=test_preprocess_cfg,
-    )
-
-    data.test_dataloader = get_inference_dataloaders_cfg(
-        datasets_cfg=test_dataset_cfg,
-        workers_per_gpu=params.workers_per_gpu,
-        video_based_inference=True,
-        batchprocess_cfg=test_batchprocess_cfg,
-        collate_fn=multi_sensor_collate,
-    )
-
-    config.data = data
-
-=======
->>>>>>> 170c98fe
     ######################################################
     ##                        MODEL                     ##
     ######################################################
