# pylint: disable=duplicate-code
"""QDTrack-YOLOX BDD100K."""
from __future__ import annotations

import pytorch_lightning as pl
from ml_collections import ConfigDict
from torch.optim import SGD
from torch.optim.lr_scheduler import CosineAnnealingLR

from vis4d.config import class_config
from vis4d.config.default import (
    get_default_callbacks_cfg,
    get_default_cfg,
    get_default_pl_trainer_cfg,
)
from vis4d.config.default.data_connectors import CONN_BBOX_2D_TRACK_VIS
<<<<<<< HEAD
from vis4d.config.util import (
    get_inference_dataloaders_cfg,
    get_lr_scheduler_cfg,
    get_optimizer_cfg,
    get_train_dataloader_cfg,
)
=======
from vis4d.config.typing import (
    DataConfig,
    ExperimentConfig,
    ExperimentParameters,
)
from vis4d.config.util import get_inference_dataloaders_cfg
>>>>>>> 170c98fe
from vis4d.data.const import CommonKeys as K
from vis4d.data.data_pipe import DataPipe
from vis4d.data.datasets.bdd100k import BDD100K, bdd100k_track_map
from vis4d.data.io.hdf5 import HDF5Backend
from vis4d.data.reference import MultiViewDataset, UniformViewSampler
from vis4d.data.transforms.base import RandomApply, compose
from vis4d.data.transforms.crop import (
    CropBoxes2D,
    CropImages,
    GenCropParameters,
)
from vis4d.data.transforms.flip import FlipBoxes2D, FlipImages
from vis4d.data.transforms.mosaic import (
    GenMosaicParameters,
    MosaicBoxes2D,
    MosaicImages,
)
from vis4d.data.transforms.pad import PadImages
from vis4d.data.transforms.photometric import ColorJitter
from vis4d.data.transforms.resize import (
    GenResizeParameters,
    ResizeBoxes2D,
    ResizeImages,
)
from vis4d.data.transforms.to_tensor import ToTensor
from vis4d.engine.callbacks import EvaluatorCallback, VisualizerCallback
from vis4d.engine.connectors import (
    CallbackConnector,
    DataConnector,
    LossConnector,
    data_key,
    pred_key,
)
from vis4d.engine.loss_module import LossModule
from vis4d.engine.optim.scheduler import ConstantLR, QuadraticLRWarmup
from vis4d.eval.bdd100k import BDD100KTrackEvaluator
from vis4d.model.track.qdtrack import YOLOXQDTrack
from vis4d.op.track.qdtrack import QDTrackInstanceSimilarityLoss
from vis4d.vis.image import BoundingBoxVisualizer

CONN_BBOX_2D_TRAIN = {
    "images": K.images,
    "images_hw": K.input_hw,
    "frame_ids": K.frame_ids,
    "boxes2d": K.boxes2d,
    "boxes2d_classes": K.boxes2d_classes,
    "boxes2d_track_ids": K.boxes2d_track_ids,
    "keyframes": "keyframes",
}

CONN_BBOX_2D_TEST = {
    "images": K.images,
    "images_hw": K.input_hw,
    "original_hw": K.original_hw,
    "frame_ids": K.frame_ids,
}

CONN_BDD100K_EVAL = {
    "frame_ids": data_key("frame_ids"),
    "sample_names": data_key("sample_names"),
    "sequence_names": data_key("sequence_names"),
    "pred_boxes": pred_key("boxes"),
    "pred_classes": pred_key("class_ids"),
    "pred_scores": pred_key("scores"),
    "pred_track_ids": pred_key("track_ids"),
}

CONN_TRACK_LOSS_2D = {
    "key_embeddings": pred_key("key_embeddings"),
    "ref_embeddings": pred_key("ref_embeddings"),
    "key_track_ids": pred_key("key_track_ids"),
    "ref_track_ids": pred_key("ref_track_ids"),
}


def get_train_dataloader(
    data_backend: None | ConfigDict,
    samples_per_gpu: int,
    workers_per_gpu: int,
) -> ConfigDict:
    """Get the default train dataloader for BDD100K tracking."""
    bdd100k_det_train = class_config(
        BDD100K,
        data_root="data/bdd100k/images/100k/train/",
        keys_to_load=(K.images, K.boxes2d),
        annotation_path="data/bdd100k/labels/det_20/det_train.json",
        category_map=bdd100k_track_map,
        config_path="det",
        image_channel_mode="BGR",
        data_backend=data_backend,
        skip_empty_samples=True,
        cache_as_binary=True,
        cached_file_path="data/bdd100k/pkl/det_train.pkl",
    )

    bdd100k_track_train = class_config(
        BDD100K,
        data_root="data/bdd100k/images/track/train/",
        keys_to_load=(K.images, K.boxes2d),
        annotation_path="data/bdd100k/labels/box_track_20/train/",
        category_map=bdd100k_track_map,
        config_path="box_track",
        image_channel_mode="BGR",
        data_backend=data_backend,
        skip_empty_samples=True,
        cache_as_binary=True,
        cached_file_path="data/bdd100k/pkl/track_train.pkl",
    )

    train_dataset_cfg = [
        class_config(
            MultiViewDataset,
            dataset=bdd100k_det_train,
            sampler=class_config(
                UniformViewSampler, scope=0, num_ref_samples=1
            ),
        ),
        class_config(
            MultiViewDataset,
            dataset=bdd100k_track_train,
            sampler=class_config(
                UniformViewSampler, scope=3, num_ref_samples=1
            ),
        ),
    ]

<<<<<<< HEAD
    preprocess_transforms = [
        class_config(GenMosaicParameters, out_shape=(800, 1440)),
        class_config(MosaicImages),
        class_config(MosaicBoxes2D),
    ]
=======
    ######################################################
    ##          Datasets with augmentations             ##
    ######################################################
    data = DataConfig()
    dataset_root = "data/bdd100k/images/track/val/"
    annotation_path = "data/bdd100k/labels/box_track_20/val/"
    config_path = "box_track"
    data_backend = class_config(HDF5Backend)
>>>>>>> 170c98fe

    preprocess_transforms.append(
        class_config(
            RandomApply,
            transforms=[class_config(FlipImages), class_config(FlipBoxes2D)],
            probability=0.5,
        )
    )

    preprocess_transforms += [
        class_config(
            GenResizeParameters,
            shape=(800, 1440),
            scale_range=(0.5, 1.5),
            keep_ratio=True,
        ),
        class_config(ResizeImages),
        class_config(ResizeBoxes2D),
    ]

    preprocess_transforms += [
        class_config(GenCropParameters, shape=(800, 1440)),
        class_config(CropImages),
        class_config(CropBoxes2D),
    ]

    preprocess_transforms.append(class_config(ColorJitter))

    train_preprocess_cfg = class_config(
        compose, transforms=preprocess_transforms
    )

    train_batchprocess_cfg = class_config(
        compose, transforms=[class_config(PadImages), class_config(ToTensor)]
    )

    return get_train_dataloader_cfg(
        preprocess_cfg=train_preprocess_cfg,
        dataset_cfg=train_dataset_cfg,
        samples_per_gpu=samples_per_gpu,
        workers_per_gpu=workers_per_gpu,
        batchprocess_cfg=train_batchprocess_cfg,
    )


def get_test_dataloader(
    data_backend: None | ConfigDict,
    samples_per_gpu: int,
    workers_per_gpu: int,
) -> ConfigDict:
    """Get the default test dataloader for BDD100K tracking."""
    test_dataset = class_config(
        BDD100K,
        data_root="data/bdd100k/images/track/val/",
        keys_to_load=(K.images, K.original_images),
        annotation_path="data/bdd100k/labels/box_track_20/val/",
        category_map=bdd100k_track_map,
        config_path="box_track",
        image_channel_mode="BGR",
        data_backend=data_backend,
        cache_as_binary=True,
        cached_file_path="data/bdd100k/pkl/track_val.pkl",
    )

    preprocess_transforms = [
        class_config(
            GenResizeParameters,
            shape=(800, 1440),
            keep_ratio=False,
            align_long_edge=True,
        ),
        class_config(ResizeImages),
    ]

    test_preprocess_cfg = class_config(
        compose, transforms=preprocess_transforms
    )

    test_batchprocess_cfg = class_config(
        compose, transforms=[class_config(PadImages), class_config(ToTensor)]
    )

    test_dataset_cfg = class_config(
        DataPipe, datasets=test_dataset, preprocess_fn=test_preprocess_cfg
    )

    return get_inference_dataloaders_cfg(
        datasets_cfg=test_dataset_cfg,
        samples_per_gpu=samples_per_gpu,
        workers_per_gpu=workers_per_gpu,
        video_based_inference=True,
        batchprocess_cfg=test_batchprocess_cfg,
    )


def get_config() -> ExperimentConfig:
    """Returns the config dict for qdtrack on bdd100k.

    Returns:
        ExperimentConfig: The configuration
    """
    ######################################################
    ##                    General Config                ##
    ######################################################
    config = get_default_cfg(exp_name="qdtrack_yolox_bdd100k")

    ckpt_path = (
        "vis4d-workspace/QDTrack/pretrained/qdtrack-yolox-ema_bdd100k.ckpt"
    )

    # Hyper Parameters
    params = ExperimentParameters()
    params.samples_per_gpu = 2
    params.workers_per_gpu = 2
    params.lr = 0.01
    params.num_epochs = 12
    config.params = params

    ######################################################
    ##          Datasets with augmentations             ##
    ######################################################
    data = FieldConfigDict()
    data_backend = class_config(HDF5Backend)

    data.train_dataloader = get_train_dataloader(
        data_backend, params.samples_per_gpu, params.workers_per_gpu
    )
    data.test_dataloader = get_test_dataloader(data_backend, 1, 1)

    config.data = data

    ######################################################
    ##                        MODEL                     ##
    ######################################################
    num_classes = len(bdd100k_track_map)

    config.model = class_config(
        YOLOXQDTrack, num_classes=num_classes, weights=ckpt_path
    )

    ######################################################
    ##                        LOSS                      ##
    ######################################################
    # rcnn_box_encoder, _ = get_default_rcnn_box_codec_cfg()

    # rcnn_loss = class_config(
    #     RCNNLoss,
    #     box_encoder=rcnn_box_encoder,
    #     num_classes=num_classes,
    #     loss_bbox=get_callable_cfg(smooth_l1_loss),
    # )

    track_loss = class_config(QDTrackInstanceSimilarityLoss)

    config.loss = class_config(
        LossModule,
        losses=[
            # {
            #     "loss": rcnn_loss,
            #     "connector": class_config(
            #         LossConnector, key_mapping=CONN_ROI_LOSS_2D
            #     ),
            # },
            {
                "loss": track_loss,
                "connector": class_config(
                    LossConnector, key_mapping=CONN_TRACK_LOSS_2D
                ),
            },
        ],
    )

    ######################################################
    ##                    OPTIMIZERS                    ##
    ######################################################
    steps_per_epoch, num_last_epochs, warmup_epochs = 1833, 3, 1
    config.optimizers = [
        get_optimizer_cfg(
            optimizer=class_config(
                SGD,
                lr=params.lr,
                momentum=0.9,
                weight_decay=0.0005,
                nesterov=True,
            ),
            lr_schedulers=[
                get_lr_scheduler_cfg(
                    class_config(
                        QuadraticLRWarmup,
                        max_steps=steps_per_epoch * warmup_epochs,
                    ),
                    end=steps_per_epoch * warmup_epochs,
                    epoch_based=False,
                ),
                get_lr_scheduler_cfg(
                    class_config(
                        CosineAnnealingLR,
                        T_max=(
                            params.num_epochs - num_last_epochs - warmup_epochs
                        )
                        * steps_per_epoch,
                        eta_min=params.lr * 0.05,
                    ),
                    begin=steps_per_epoch * warmup_epochs,
                    end=(params.num_epochs - num_last_epochs)
                    * steps_per_epoch,
                    epoch_based=False,
                ),
                get_lr_scheduler_cfg(
                    class_config(
                        ConstantLR, max_steps=num_last_epochs, factor=1.0
                    ),
                    begin=params.num_epochs - num_last_epochs,
                    end=params.num_epochs,
                    epoch_based=True,
                ),
            ],
            param_groups=[
                {
                    "custom_keys": ["basemodel", "fpn", "yolox_head"],
                    "norm_decay_mult": 0.0,
                },
                {
                    "custom_keys": ["basemodel", "fpn", "yolox_head"],
                    "bias_decay_mult": 0.0,
                },
            ],
        )
    ]

    ######################################################
    ##                  DATA CONNECTOR                  ##
    ######################################################
    config.train_data_connector = class_config(
        DataConnector, key_mapping=CONN_BBOX_2D_TRAIN
    )

    config.test_data_connector = class_config(
        DataConnector, key_mapping=CONN_BBOX_2D_TEST
    )

    ######################################################
    ##                     CALLBACKS                    ##
    ######################################################
    # Logger and Checkpoint
    callbacks = get_default_callbacks_cfg(config.output_dir)

    # Visualizer
    callbacks.append(
        class_config(
            VisualizerCallback,
            visualizer=class_config(BoundingBoxVisualizer, vis_freq=500),
            save_prefix=config.output_dir,
            test_connector=class_config(
                CallbackConnector, key_mapping=CONN_BBOX_2D_TRACK_VIS
            ),
        )
    )

    # Evaluator
    callbacks.append(
        class_config(
            EvaluatorCallback,
            evaluator=class_config(
                BDD100KTrackEvaluator,
                annotation_path="data/bdd100k/labels/box_track_20/val/",
            ),
            save_prefix=config.output_dir,
            test_connector=class_config(
                CallbackConnector, key_mapping=CONN_BDD100K_EVAL
            ),
        ),
    )

    config.callbacks = callbacks

    ######################################################
    ##                     PL CLI                       ##
    ######################################################
    # PL Trainer args
    pl_trainer = get_default_pl_trainer_cfg(config)
    pl_trainer.max_epochs = params.num_epochs
    pl_trainer.precision = "16-mixed"
    config.pl_trainer = pl_trainer

    # PL Callbacks
    pl_callbacks: list[pl.callbacks.Callback] = []
    config.pl_callbacks = pl_callbacks

    return config.value_mode()<|MERGE_RESOLUTION|>--- conflicted
+++ resolved
@@ -14,21 +14,17 @@
     get_default_pl_trainer_cfg,
 )
 from vis4d.config.default.data_connectors import CONN_BBOX_2D_TRACK_VIS
-<<<<<<< HEAD
+from vis4d.config.typing import (
+    DataConfig,
+    ExperimentConfig,
+    ExperimentParameters,
+)
 from vis4d.config.util import (
     get_inference_dataloaders_cfg,
     get_lr_scheduler_cfg,
     get_optimizer_cfg,
     get_train_dataloader_cfg,
 )
-=======
-from vis4d.config.typing import (
-    DataConfig,
-    ExperimentConfig,
-    ExperimentParameters,
-)
-from vis4d.config.util import get_inference_dataloaders_cfg
->>>>>>> 170c98fe
 from vis4d.data.const import CommonKeys as K
 from vis4d.data.data_pipe import DataPipe
 from vis4d.data.datasets.bdd100k import BDD100K, bdd100k_track_map
@@ -155,22 +151,11 @@
         ),
     ]
 
-<<<<<<< HEAD
     preprocess_transforms = [
         class_config(GenMosaicParameters, out_shape=(800, 1440)),
         class_config(MosaicImages),
         class_config(MosaicBoxes2D),
     ]
-=======
-    ######################################################
-    ##          Datasets with augmentations             ##
-    ######################################################
-    data = DataConfig()
-    dataset_root = "data/bdd100k/images/track/val/"
-    annotation_path = "data/bdd100k/labels/box_track_20/val/"
-    config_path = "box_track"
-    data_backend = class_config(HDF5Backend)
->>>>>>> 170c98fe
 
     preprocess_transforms.append(
         class_config(
@@ -292,7 +277,7 @@
     ######################################################
     ##          Datasets with augmentations             ##
     ######################################################
-    data = FieldConfigDict()
+    data = DataConfig()
     data_backend = class_config(HDF5Backend)
 
     data.train_dataloader = get_train_dataloader(
