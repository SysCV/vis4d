<<<<<<< HEAD
# pylint: disable=duplicate-code
"""QDTrack BDD100K inference example."""
=======
"""QDTrack BDD100K training example."""
>>>>>>> f7a54a84
from __future__ import annotations

import lightning.pytorch as pl
from torch.optim import SGD
from torch.optim.lr_scheduler import MultiStepLR

from vis4d.config import FieldConfigDict, class_config
from vis4d.config.common.datasets.bdd100k import get_bdd100k_track_cfg
from vis4d.config.common.models.faster_rcnn import (
    CONN_ROI_LOSS_2D,
    CONN_RPN_LOSS_2D,
    get_default_rcnn_box_codec_cfg,
    get_default_rpn_box_codec_cfg,
)
from vis4d.config.default import (
    get_default_callbacks_cfg,
    get_default_cfg,
    get_default_pl_trainer_cfg,
)
from vis4d.config.util import get_callable_cfg, get_optimizer_cfg
from vis4d.data.const import CommonKeys as K
from vis4d.data.datasets.bdd100k import bdd100k_track_map
from vis4d.data.io.hdf5 import HDF5Backend
from vis4d.engine.callbacks import EvaluatorCallback
from vis4d.engine.connectors import (
    CallbackConnector,
    DataConnector,
    LossConnector,
    data_key,
    pred_key,
)
from vis4d.engine.loss_module import LossModule
from vis4d.engine.optim.warmup import LinearLRWarmup
from vis4d.eval.bdd100k import BDD100KTrackEvaluator
from vis4d.model.track.qdtrack import FasterRCNNQDTrack
from vis4d.op.detect.anchor_generator import AnchorGenerator
from vis4d.op.detect.rcnn import RCNNLoss
from vis4d.op.detect.rpn import RPNLoss
from vis4d.op.loss.common import smooth_l1_loss
from vis4d.op.track.qdtrack import QDTrackInstanceSimilarityLoss

CONN_BBOX_2D_TRAIN = {
    "images": K.images,
    "images_hw": K.input_hw,
    "frame_ids": K.frame_ids,
    "boxes2d": K.boxes2d,
    "boxes2d_classes": K.boxes2d_classes,
    "boxes2d_track_ids": K.boxes2d_track_ids,
    "keyframes": "keyframes",
}

CONN_BBOX_2D_TEST = {
    "images": K.images,
    "images_hw": K.input_hw,
    "frame_ids": K.frame_ids,
}

CONN_BDD100K_EVAL = {
    "frame_ids": data_key("frame_ids"),
    "sample_names": data_key(K.sample_names),
    "sequence_names": data_key(K.sequence_names),
    "pred_boxes": pred_key("boxes"),
    "pred_classes": pred_key("class_ids"),
    "pred_scores": pred_key("scores"),
    "pred_track_ids": pred_key("track_ids"),
}


CONN_RPN_LOSS_2D = {
    "cls_outs": pred_key("detector_out.rpn.cls"),
    "reg_outs": pred_key("detector_out.rpn.box"),
    "target_boxes": pred_key("key_target_boxes"),
    "images_hw": pred_key("key_images_hw"),
}

CONN_ROI_LOSS_2D = {
    "class_outs": pred_key("detector_out.roi.cls_score"),
    "regression_outs": pred_key("detector_out.roi.bbox_pred"),
    "boxes": pred_key("detector_out.sampled_proposals.boxes"),
    "boxes_mask": pred_key("detector_out.sampled_targets.labels"),
    "target_boxes": pred_key("detector_out.sampled_targets.boxes"),
    "target_classes": pred_key("detector_out.sampled_targets.classes"),
}

CONN_TRACK_LOSS_2D = {
    "key_embeddings": pred_key("key_embeddings"),
    "ref_embeddings": pred_key("ref_embeddings"),
    "key_track_ids": pred_key("key_track_ids"),
    "ref_track_ids": pred_key("ref_track_ids"),
}


def get_config() -> FieldConfigDict:
    """Returns the config dict for qdtrack on bdd100k.

    Returns:
        ConfigDict: The configuration
    """
    ######################################################
    ##                    General Config                ##
    ######################################################
    config = get_default_cfg(exp_name="qdtrack_frcnn_r50_fpn_bdd100k")

    # High level hyper parameters
    params = FieldConfigDict()
    params.samples_per_gpu = 2
    params.workers_per_gpu = 2
    params.lr = 0.02
    params.num_epochs = 12
    config.params = params

    ######################################################
    ##          Datasets with augmentations             ##
    ######################################################
    data_backend = class_config(HDF5Backend)

    config.data = get_bdd100k_track_cfg(
        data_backend=data_backend,
        samples_per_gpu=params.samples_per_gpu,
        workers_per_gpu=params.workers_per_gpu,
    )

    ######################################################
    ##                        MODEL                     ##
    ######################################################
    num_classes = len(bdd100k_track_map)

    config.model = class_config(
        FasterRCNNQDTrack,
        num_classes=num_classes,
        # weights="https://dl.cv.ethz.ch/vis4d/qdtrack_bdd100k_frcnn_res50_heavy_augs.pt",  # pylint: disable=line-too-long
    )

    ######################################################
    ##                        LOSS                      ##
    ######################################################
    anchor_generator = class_config(
        AnchorGenerator,
        scales=[8],
        ratios=[0.5, 1.0, 2.0],
        strides=[4, 8, 16, 32, 64],
    )

    rpn_box_encoder, _ = get_default_rpn_box_codec_cfg()
    rcnn_box_encoder, _ = get_default_rcnn_box_codec_cfg()

    rpn_loss = class_config(
        RPNLoss,
        anchor_generator=anchor_generator,
        box_encoder=rpn_box_encoder,
        loss_bbox=get_callable_cfg(smooth_l1_loss, beta=1.0 / 9.0),
    )
    rcnn_loss = class_config(
        RCNNLoss,
        box_encoder=rcnn_box_encoder,
        num_classes=num_classes,
        loss_bbox=get_callable_cfg(smooth_l1_loss),
    )

    track_loss = class_config(QDTrackInstanceSimilarityLoss)

    config.loss = class_config(
        LossModule,
        losses=[
            {
                "loss": rpn_loss,
                "connector": class_config(
                    LossConnector, key_mapping=CONN_RPN_LOSS_2D
                ),
            },
            {
                "loss": rcnn_loss,
                "connector": class_config(
                    LossConnector, key_mapping=CONN_ROI_LOSS_2D
                ),
            },
            {
                "loss": track_loss,
                "connector": class_config(
                    LossConnector, key_mapping=CONN_TRACK_LOSS_2D
                ),
            },
        ],
    )

    ######################################################
    ##                    OPTIMIZERS                    ##
    ######################################################
    config.optimizers = [
        get_optimizer_cfg(
            optimizer=class_config(
                SGD, lr=params.lr, momentum=0.9, weight_decay=0.0001
            ),
            lr_scheduler=class_config(
                MultiStepLR, milestones=[8, 11], gamma=0.1
            ),
            lr_warmup=class_config(
                LinearLRWarmup, warmup_ratio=0.1, warmup_steps=1000
            ),
            epoch_based_lr=True,
            epoch_based_warmup=False,
        )
    ]

    ######################################################
    ##                  DATA CONNECTOR                  ##
    ######################################################
    config.train_data_connector = class_config(
        DataConnector, key_mapping=CONN_BBOX_2D_TRAIN
    )

    config.test_data_connector = class_config(
        DataConnector, key_mapping=CONN_BBOX_2D_TEST
    )

    ######################################################
    ##                     CALLBACKS                    ##
    ######################################################
    # Logger and Checkpoint
    callbacks = get_default_callbacks_cfg(config, refresh_rate=50)

    # Evaluator
    callbacks.append(
        class_config(
            EvaluatorCallback,
            evaluator=class_config(
                BDD100KTrackEvaluator,
                annotation_path="data/bdd100k/labels/box_track_20/val/",
            ),
            test_connector=class_config(
                CallbackConnector, key_mapping=CONN_BDD100K_EVAL
            ),
        )
    )

    config.callbacks = callbacks

    ######################################################
    ##                     PL CLI                       ##
    ######################################################
    # PL Trainer args
    pl_trainer = get_default_pl_trainer_cfg(config)
    pl_trainer.max_epochs = params.num_epochs
    config.pl_trainer = pl_trainer

    pl_trainer.gradient_clip_val = 35

    # PL Callbacks
    pl_callbacks: list[pl.callbacks.Callback] = []
    config.pl_callbacks = pl_callbacks

    return config.value_mode()<|MERGE_RESOLUTION|>--- conflicted
+++ resolved
@@ -1,9 +1,5 @@
-<<<<<<< HEAD
 # pylint: disable=duplicate-code
-"""QDTrack BDD100K inference example."""
-=======
-"""QDTrack BDD100K training example."""
->>>>>>> f7a54a84
+"""QDTrack BDD100K."""
 from __future__ import annotations
 
 import lightning.pytorch as pl
