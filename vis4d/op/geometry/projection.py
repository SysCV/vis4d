--- conflicted
+++ resolved
@@ -80,25 +80,16 @@
     depths: torch.Tensor,
     images_hw: torch.Tensor | tuple[int, int],
 ) -> torch.Tensor:
-<<<<<<< HEAD
-    """Generate binary mask, true for all point coords that lie inside img.
-=======
     """Generate binary mask.
 
     Creates a mask that is true for all point coordiantes that lie inside the
     image,
->>>>>>> c6ae713d
 
     Args:
         points_coord (torch.Tensor): 2D pixel coordinates of shape [..., 2].
         depths (torch.Tensor): Associated depth of each 2D pixel coordinate.
-<<<<<<< HEAD
-        images_hw (torch.Tensor| Tuple[int, int]]: Associated tensor of image
-            dimensions, shape [..., 2] or single height, width pair.
-=======
         images_hw:  (torch.Tensor| Tuple[int, int]]) Associated tensor of image
                     dimensions, shape [..., 2] or single height, width pair.
->>>>>>> c6ae713d
 
     Returns:
         torch.Tensor: Binary mask of points inside an image.
