"""Faster RCNN tests."""
import unittest
from typing import List, NamedTuple, Optional, Tuple

import skimage
import torch
import torch.optim as optim
from torch import nn
from torch.utils.data import DataLoader, Dataset

from vis4d.common.datasets import bdd100k_track_map, bdd100k_track_sample
from vis4d.data.utils import transform_bbox
from vis4d.op.heads.dense_head.rpn import RPNLoss
from vis4d.op.heads.roi_head.rcnn import RCNNLoss, TransformRCNNOutputs
from vis4d.op.utils import load_model_checkpoint
from vis4d.struct import Boxes2D
from vis4d.vis.image import imshow_bboxes

<<<<<<< HEAD
from ..backbone.resnet import ResNet

=======
from ..backbone.torchvision import ResNet
>>>>>>> 0805fab9
from .faster_rcnn import (
    FasterRCNN,
    get_default_anchor_generator,
    get_default_rcnn_box_encoder,
    get_default_rpn_box_encoder,
)

# TODO how to handle category IDs?


REV_KEYS = [
    (r"^rpn_head.rpn_reg\.", "rpn_head.rpn_box."),
    (r"^roi_head.bbox_head\.", "roi_head."),
    (r"^backbone\.", "backbone.body."),
    (r"^neck.lateral_convs\.", "backbone.fpn.inner_blocks."),
    (r"^neck.fpn_convs\.", "backbone.fpn.layer_blocks."),
    ("\.conv.weight", ".weight"),
    ("\.conv.bias", ".bias"),
]

from .testcases.faster_rcnn import (
    DET0_BOXES,
    DET0_CLASS_IDS,
    DET0_SCORES,
    DET1_BOXES,
    DET1_CLASS_IDS,
    DET1_SCORES,
    TOPK_PROPOSAL_BOXES,
)


def normalize(img: torch.Tensor) -> torch.Tensor:
    pixel_mean = (123.675, 116.28, 103.53)
    pixel_std = (58.395, 57.12, 57.375)
    pixel_mean = torch.tensor(pixel_mean, device=img.device).view(-1, 1, 1)
    pixel_std = torch.tensor(pixel_std, device=img.device).view(-1, 1, 1)
    img = (img - pixel_mean) / pixel_std
    return img


def url_to_tensor(
    url: str, im_wh: Optional[Tuple[int, int]] = None
) -> torch.Tensor:
    image = skimage.io.imread(url)
    if im_wh is not None:
        image = skimage.transform.resize(image, im_wh) * 255
    return normalize(
        torch.tensor(image).float().permute(2, 0, 1).unsqueeze(0).contiguous()
    )


class SampleDataset(Dataset):
    def __init__(
        self,
        return_frame_id: bool = False,
        im_wh: Optional[Tuple[int, int]] = None,
    ):
        self.return_frame_id = return_frame_id
        self.im_wh = im_wh
        self.scalabel_data = bdd100k_track_sample()

    def __len__(self):
        return len(self.scalabel_data.frames)

    def __getitem__(self, item):
        frame = self.scalabel_data.frames[item]
        img = url_to_tensor(frame.url, im_wh=self.im_wh)
        labels = Boxes2D.from_scalabel(frame.labels, bdd100k_track_map)
        if self.im_wh is not None:
            trans_mat = torch.eye(3)
            trans_mat[0, 0] = self.im_wh[0] / img.size(3)
            trans_mat[1, 1] = self.im_wh[1] / img.size(2)
            labels.boxes[:, :4] = transform_bbox(
                trans_mat, labels.boxes[:, :4]
            )
        if self.return_frame_id:
            return img, labels.boxes, labels.class_ids, frame.frameIndex - 165
        else:
            return img, labels.boxes, labels.class_ids


def identity_collate(batch):
    return tuple(zip(*batch))


class FasterRCNNTest(unittest.TestCase):
    """Faster RCNN test class."""

    def test_inference(self):
        """Test inference of Faster RCNN."""
        image1 = url_to_tensor(
            "https://farm1.staticflickr.com/106/311161252_33d75830fd_z.jpg",
            (512, 512),
        )
        image2 = url_to_tensor(
            "https://farm4.staticflickr.com/3217/2980271186_9ec726e0fa_z.jpg",
            (512, 512),
        )
        sample_images = torch.cat([image1, image2])

        backbone = ResNet("resnet50", pretrained=True, trainable_layers=3)

        faster_rcnn = FasterRCNN(num_classes=80)

        transform_outs = TransformRCNNOutputs(
            faster_rcnn.rcnn_box_encoder, score_threshold=0.5
        )

        weights = (
            "mmdet://faster_rcnn/faster_rcnn_r50_fpn_2x_coco/"
            "faster_rcnn_r50_fpn_2x_coco_bbox_mAP-0.384_"
            "20200504_210434-a5d8aa15.pth"
        )
        load_model_checkpoint(backbone, weights, REV_KEYS)
        load_model_checkpoint(faster_rcnn, weights, REV_KEYS)

        faster_rcnn.eval()
        with torch.no_grad():
            features = backbone(sample_images)
            outs = faster_rcnn(features)
            dets = transform_outs(
                class_outs=outs.roi_cls_out,
                regression_outs=outs.roi_reg_out,
                boxes=outs.proposal_boxes,
                images_shape=sample_images.shape,
            )

        _, topk = torch.topk(outs.proposal_scores[0], 100)
        assert outs.proposal_boxes[0][topk].shape[0] == 100
        assert outs.proposal_boxes[0][topk].shape.numel() == 400
        assert (
            torch.isclose(outs.proposal_boxes[0][topk], TOPK_PROPOSAL_BOXES)
            .all()
            .item()
        )
        assert torch.isclose(dets[0].boxes, DET0_BOXES).all().item()
        assert (
            torch.isclose(dets[0].scores, DET0_SCORES, atol=1e-4).all().item()
        )
        assert torch.equal(dets[0].class_ids, DET0_CLASS_IDS)
        assert torch.isclose(dets[1].boxes, DET1_BOXES).all().item()
        assert (
            torch.isclose(dets[1].scores, DET1_SCORES, atol=1e-4).all().item()
        )
        assert torch.equal(dets[1].class_ids, DET1_CLASS_IDS)

        # imshow_bboxes(image1[0], *dets[0])
        # imshow_bboxes(image2[0], *dets[1])

    def test_train(self):
        """Test Faster RCNN training."""
        # TODO should bn be frozen during training?
        anchor_gen = get_default_anchor_generator()
        rpn_bbox_encoder = get_default_rpn_box_encoder()
        rcnn_bbox_encoder = get_default_rcnn_box_encoder()
        backbone = ResNet("resnet50", pretrained=True, trainable_layers=3)
        faster_rcnn = FasterRCNN(
            num_classes=8,
            anchor_generator=anchor_gen,
            rpn_box_encoder=rpn_bbox_encoder,
            rcnn_box_encoder=rcnn_bbox_encoder,
        )
        rpn_loss = RPNLoss(anchor_gen, rpn_bbox_encoder)
        rcnn_loss = RCNNLoss(rcnn_bbox_encoder, num_classes=8)

        optimizer = optim.SGD(
            [*backbone.parameters(), *faster_rcnn.parameters()],
            lr=0.001,
            momentum=0.9,
        )

        train_data = SampleDataset()
        train_loader = DataLoader(
            train_data, batch_size=2, shuffle=True, collate_fn=identity_collate
        )

        running_losses = {}
        faster_rcnn.train()
        log_step = 1
        for epoch in range(2):
            for i, data in enumerate(train_loader):
                inputs, gt_boxes, gt_class_ids = data
                inputs = torch.cat(inputs)

                # zero the parameter gradients
                optimizer.zero_grad()

                # forward + backward + optimize
                features = backbone(inputs)
                outputs = faster_rcnn(features, gt_boxes, gt_class_ids)
                rpn_losses = rpn_loss(
                    outputs.rpn_cls_out,
                    outputs.rpn_reg_out,
                    gt_boxes,
                    gt_class_ids,
                    inputs.shape,
                )
                rcnn_losses = rcnn_loss(
                    outputs.roi_cls_out,
                    outputs.roi_reg_out,
                    outputs.proposal_boxes,
                    outputs.proposal_labels,
                    outputs.proposal_target_boxes,
                    outputs.proposal_target_classes,
                )
                total_loss = sum((*rpn_losses, *rcnn_losses))
                total_loss.backward()
                optimizer.step()

                # print statistics
                losses = dict(
                    loss=total_loss,
                    **rpn_losses._asdict(),
                    **rcnn_losses._asdict(),
                )
                for k, v in losses.items():
                    if k in running_losses:
                        running_losses[k] += v
                    else:
                        running_losses[k] = v
                if i % log_step == (log_step - 1):
                    log_str = f"[{epoch + 1}, {i + 1:5d}] "
                    for k, v in running_losses.items():
                        log_str += f"{k}: {v / log_step:.3f}, "
                    print(log_str.rstrip(", "))
                    running_losses = {}

    def test_torchscript(self):
        """Test torchscript export of Faster RCNN."""
        sample_images = torch.rand((2, 3, 512, 512))
        backbone = (ResNet("resnet50", pretrained=True, trainable_layers=3),)
        faster_rcnn = FasterRCNN()
        backbone_scripted = torch.jit.script(backbone)
        frcnn_scripted = torch.jit.script(faster_rcnn)
        features = backbone_scripted(sample_images)
        frcnn_scripted(features)<|MERGE_RESOLUTION|>--- conflicted
+++ resolved
@@ -16,12 +16,8 @@
 from vis4d.struct import Boxes2D
 from vis4d.vis.image import imshow_bboxes
 
-<<<<<<< HEAD
 from ..backbone.resnet import ResNet
 
-=======
-from ..backbone.torchvision import ResNet
->>>>>>> 0805fab9
 from .faster_rcnn import (
     FasterRCNN,
     get_default_anchor_generator,
