"""Faster RCNN coco training example."""
import copy
from typing import List, Optional, Tuple, Union

import torch
import torch.optim as optim
from torch import nn
from torch.utils.data import DataLoader
from tqdm import tqdm

from vis4d.common.data_pipelines import default
from vis4d.common.datasets import coco_det_map, coco_train, coco_val
from vis4d.data import BaseDatasetHandler, BaseSampleMapper, ScalabelDataset
from vis4d.data.transforms import Resize
from vis4d.op.detect.faster_rcnn import (
    FasterRCNN,
    get_default_anchor_generator,
    get_default_rcnn_box_encoder,
    get_default_rpn_box_encoder,
)
from vis4d.op.detect.faster_rcnn_test import (
    ResNet,
    identity_collate,
    normalize,
)
from vis4d.op.heads.dense_head.rpn import RPNLoss, RPNLosses
from vis4d.op.heads.roi_head.rcnn import (
    RCNNLoss,
    RCNNLosses,
    TransformRCNNOutputs,
)
from vis4d.struct import Boxes2D, Detections, InputSample

log_step = 100
num_epochs = 12
learning_rate = 0.02 / 4
batch_size = 4
train_resolution = (800, 1333)
test_resolution = (800, 1333)
device = torch.device("cuda")


class FasterRCNNModel(nn.Module):
    """Faster RCNN wrapper class for checkpointing etc."""

    def __init__(self) -> None:
        """Init."""
        super().__init__()
        anchor_gen = get_default_anchor_generator()
        rpn_bbox_encoder = get_default_rpn_box_encoder()
        rcnn_bbox_encoder = get_default_rcnn_box_encoder()
        self.backbone = TorchResNetBackbone(
            "resnet50", pretrained=True, trainable_layers=3
        )
        self.faster_rcnn_heads = FasterRCNN(
            anchor_generator=anchor_gen,
            rpn_box_encoder=rpn_bbox_encoder,
            rcnn_box_encoder=rcnn_bbox_encoder,
        )
        self.rpn_loss = RPNLoss(anchor_gen, rpn_bbox_encoder)
        self.rcnn_loss = RCNNLoss(rcnn_bbox_encoder)
        self.transform_outs = TransformRCNNOutputs(
            rcnn_bbox_encoder, score_threshold=0.05
        )

    def forward(
        self,
        images: torch.Tensor,
        target_boxes: Optional[List[torch.Tensor]] = None,
        target_classes: Optional[List[torch.Tensor]] = None,
    ) -> Union[Tuple[RPNLosses, RCNNLosses], List[Detections]]:
        """Forward."""
        if target_boxes is not None:
            assert target_classes is not None
            return self._forward_train(images, target_boxes, target_classes)
        return self._forward_test(images)

    def _forward_train(
        self,
        images: torch.Tensor,
        target_boxes: Optional[List[torch.Tensor]] = None,
        target_classes: Optional[List[torch.Tensor]] = None,
    ) -> Tuple[RPNLosses, RCNNLosses]:
        """Forward training stage."""
        features = self.backbone(images)
        outputs = self.faster_rcnn_heads(
            features, images.shape, target_boxes, target_classes
        )

        rpn_losses = self.rpn_loss(
            outputs.rpn_cls_out,
            outputs.rpn_reg_out,
            gt_boxes,
            gt_class_ids,
            inputs.shape,
        )
        rcnn_losses = self.rcnn_loss(
            outputs.roi_cls_out,
            outputs.roi_reg_out,
            outputs.proposal_boxes,
            outputs.proposal_labels,
            outputs.proposal_target_boxes,
            outputs.proposal_target_classes,
        )
        return rpn_losses, rcnn_losses

    def _forward_test(self, images: torch.Tensor) -> List[Detections]:
        """Forward testing stage."""
        features = self.backbone(images)
        outs = self.faster_rcnn_heads(features, images.shape)
        dets = self.transform_outs(
            class_outs=outs.roi_cls_out,
            regression_outs=outs.roi_reg_out,
            boxes=outs.proposal_boxes,
            images_shape=images.shape,
        )
        return dets


## setup model
<<<<<<< HEAD
faster_rcnn = FasterRCNNModel()
=======
anchor_gen = get_default_anchor_generator()
rpn_bbox_encoder = get_default_rpn_box_encoder()
rcnn_bbox_encoder = get_default_rcnn_box_encoder()
faster_rcnn = FasterRCNN(
    ResNet("resnet50", pretrained=True, trainable_layers=3),
    anchor_generator=anchor_gen,
    rpn_box_encoder=rpn_bbox_encoder,
    rcnn_box_encoder=rcnn_bbox_encoder,
)
rpn_loss = RPNLoss(anchor_gen, rpn_bbox_encoder)
rcnn_loss = RCNNLoss(rcnn_bbox_encoder)
>>>>>>> 191ab058

optimizer = optim.SGD(faster_rcnn.parameters(), lr=learning_rate, momentum=0.9)
scheduler = optim.lr_scheduler.MultiStepLR(
    optimizer, milestones=[8, 11], gamma=0.1
)

## setup datasets
train_sample_mapper = BaseSampleMapper(skip_empty_samples=True)
train_sample_mapper.setup_categories(coco_det_map)
train_transforms = default(train_resolution)

train_data = BaseDatasetHandler(
    [ScalabelDataset(coco_train(), True, train_sample_mapper)],
    clip_bboxes_to_image=True,
    transformations=train_transforms,
)
train_loader = DataLoader(
    train_data,
    batch_size=batch_size,
    shuffle=True,
    collate_fn=identity_collate,
    num_workers=batch_size // 2,
)

coco_val_loader = coco_val()
test_sample_mapper = BaseSampleMapper()
test_sample_mapper.setup_categories(coco_det_map)
test_transforms = [Resize(shape=test_resolution, keep_ratio=True)]
test_data = BaseDatasetHandler(
    [ScalabelDataset(coco_val_loader, False, test_sample_mapper)],
    transformations=test_transforms,
)
test_loader = DataLoader(
    test_data,
    batch_size=1,
    shuffle=False,
    collate_fn=identity_collate,
    num_workers=2,
)

## validation loop
@torch.no_grad()
def validation_loop(model):
    """validate current model with test dataset"""
    model.eval()
    gts = []
    preds = []
    class_ids_to_coco = {i: s for s, i in coco_det_map.items()}
    print("Running validation...")
    for data in tqdm(test_loader):
        data = data[0][0]
        image = data.images.tensor.cuda()
        original_wh = (
            data.metadata[0].size.width,
            data.metadata[0].size.height,
        )
        output_wh = (image.size(3), image.size(2))

        dets = faster_rcnn(normalize(image))[0]
        dets = Boxes2D(
            torch.cat([dets.boxes, dets.scores.unsqueeze(-1)], -1),
            dets.class_ids,
        )
        dets.postprocess(original_wh, output_wh)

        prediction = copy.deepcopy(data.metadata[0])
        prediction.labels = dets.to_scalabel(class_ids_to_coco)

        preds.append(prediction)
        gts.append(copy.deepcopy(data.metadata[0]))
    _, log_str = coco_val_loader.evaluate("detect", preds, gts)
    print(log_str)


## training loop
running_losses = {}
faster_rcnn.to(device)
for epoch in range(num_epochs):
    faster_rcnn.train()
    for i, data in enumerate(train_loader):
        data = InputSample.cat(data[0], device)

        inputs, gt_boxes, gt_class_ids = (
            data.images.tensor,
            [x.boxes for x in data.targets.boxes2d],
            [x.class_ids for x in data.targets.boxes2d],
        )
        # zero the parameter gradients
        optimizer.zero_grad()

        # forward + backward + optimize
        rpn_losses, rcnn_losses = faster_rcnn(
            normalize(inputs), gt_boxes, gt_class_ids
        )
        total_loss = sum((*rpn_losses, *rcnn_losses))
        total_loss.backward()
        optimizer.step()

        # print statistics
        losses = dict(
            loss=total_loss,
            **rpn_losses._asdict(),
            **rcnn_losses._asdict(),
        )
        for k, v in losses.items():
            if k in running_losses:
                running_losses[k] += v
            else:
                running_losses[k] = v
        if i % log_step == (log_step - 1):
            log_str = f"[{epoch + 1}, {i + 1:5d} / {len(train_loader)}] "
            for k, v in running_losses.items():
                log_str += f"{k}: {v / log_step:.3f}, "
            print(log_str.rstrip(", "))
            running_losses = {}

    scheduler.step()
    torch.save(faster_rcnn.state_dict(), f"frcnn_coco_epoch_{epoch}.pt")
    validation_loop(faster_rcnn)
print("training done.")<|MERGE_RESOLUTION|>--- conflicted
+++ resolved
@@ -12,17 +12,14 @@
 from vis4d.common.datasets import coco_det_map, coco_train, coco_val
 from vis4d.data import BaseDatasetHandler, BaseSampleMapper, ScalabelDataset
 from vis4d.data.transforms import Resize
+from vis4d.op.backbone.torchvision import ResNet
 from vis4d.op.detect.faster_rcnn import (
     FasterRCNN,
     get_default_anchor_generator,
     get_default_rcnn_box_encoder,
     get_default_rpn_box_encoder,
 )
-from vis4d.op.detect.faster_rcnn_test import (
-    ResNet,
-    identity_collate,
-    normalize,
-)
+from vis4d.op.detect.faster_rcnn_test import identity_collate, normalize
 from vis4d.op.heads.dense_head.rpn import RPNLoss, RPNLosses
 from vis4d.op.heads.roi_head.rcnn import (
     RCNNLoss,
@@ -49,9 +46,7 @@
         anchor_gen = get_default_anchor_generator()
         rpn_bbox_encoder = get_default_rpn_box_encoder()
         rcnn_bbox_encoder = get_default_rcnn_box_encoder()
-        self.backbone = TorchResNetBackbone(
-            "resnet50", pretrained=True, trainable_layers=3
-        )
+        self.backbone = ResNet("resnet50", pretrained=True, trainable_layers=3)
         self.faster_rcnn_heads = FasterRCNN(
             anchor_generator=anchor_gen,
             rpn_box_encoder=rpn_bbox_encoder,
@@ -84,7 +79,7 @@
         """Forward training stage."""
         features = self.backbone(images)
         outputs = self.faster_rcnn_heads(
-            features, images.shape, target_boxes, target_classes
+            features, target_boxes, target_classes
         )
 
         rpn_losses = self.rpn_loss(
@@ -107,7 +102,7 @@
     def _forward_test(self, images: torch.Tensor) -> List[Detections]:
         """Forward testing stage."""
         features = self.backbone(images)
-        outs = self.faster_rcnn_heads(features, images.shape)
+        outs = self.faster_rcnn_heads(features)
         dets = self.transform_outs(
             class_outs=outs.roi_cls_out,
             regression_outs=outs.roi_reg_out,
@@ -118,21 +113,7 @@
 
 
 ## setup model
-<<<<<<< HEAD
 faster_rcnn = FasterRCNNModel()
-=======
-anchor_gen = get_default_anchor_generator()
-rpn_bbox_encoder = get_default_rpn_box_encoder()
-rcnn_bbox_encoder = get_default_rcnn_box_encoder()
-faster_rcnn = FasterRCNN(
-    ResNet("resnet50", pretrained=True, trainable_layers=3),
-    anchor_generator=anchor_gen,
-    rpn_box_encoder=rpn_bbox_encoder,
-    rcnn_box_encoder=rcnn_bbox_encoder,
-)
-rpn_loss = RPNLoss(anchor_gen, rpn_bbox_encoder)
-rcnn_loss = RCNNLoss(rcnn_bbox_encoder)
->>>>>>> 191ab058
 
 optimizer = optim.SGD(faster_rcnn.parameters(), lr=learning_rate, momentum=0.9)
 scheduler = optim.lr_scheduler.MultiStepLR(
