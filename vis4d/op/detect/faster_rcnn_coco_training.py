"""Faster RCNN coco training example."""
import argparse
import copy
import warnings
from time import perf_counter
from typing import List, Optional, Tuple, Union

import torch
import torch.optim as optim
from torch import nn
from torch.utils.data import DataLoader
from tqdm import tqdm

from vis4d.common.data_pipelines import default
from vis4d.common.datasets import coco_det_map, coco_train, coco_val
from vis4d.data import BaseDatasetHandler, BaseSampleMapper, ScalabelDataset
from vis4d.data.transforms import Resize
from vis4d.op.base.resnet import ResNet
from vis4d.op.detect.faster_rcnn import (
<<<<<<< HEAD
    FRCNNOut,
    FasterRCNN,
=======
    FasterRCNNHead,
>>>>>>> 95af3497
    get_default_anchor_generator,
    get_default_rcnn_box_encoder,
    get_default_rpn_box_encoder,
)
from vis4d.op.detect.faster_rcnn_test import identity_collate, normalize
from vis4d.op.heads.dense_head.rpn import RPNLoss, RPNLosses
from vis4d.op.heads.roi_head.rcnn import DetOut, RCNNLoss, RCNNLosses, RoI2Det
from vis4d.op.utils import load_model_checkpoint
from vis4d.struct import Boxes2D, InputSample

warnings.filterwarnings("ignore")

log_step = 100
num_epochs = 12
batch_size = 8
learning_rate = 0.02 / 16 * batch_size
train_resolution = (800, 1333)
test_resolution = (800, 1333)
device = torch.device("cuda:4")


class FasterRCNNModel(nn.Module):
    """Faster RCNN wrapper class for checkpointing etc."""

    def __init__(self) -> None:
        """Init."""
        super().__init__()
        anchor_gen = get_default_anchor_generator()
        rpn_bbox_encoder = get_default_rpn_box_encoder()
        rcnn_bbox_encoder = get_default_rcnn_box_encoder()
        self.backbone = ResNet("resnet50", pretrained=True, trainable_layers=3)
        self.faster_rcnn_heads = FasterRCNNHead(
            anchor_generator=anchor_gen,
            rpn_box_encoder=rpn_bbox_encoder,
            rcnn_box_encoder=rcnn_bbox_encoder,
        )
        self.rpn_loss = RPNLoss(anchor_gen, rpn_bbox_encoder)
        self.rcnn_loss = RCNNLoss(rcnn_bbox_encoder)
        self.transform_outs = RoI2Det(rcnn_bbox_encoder)

    def forward(
        self,
        images: torch.Tensor,
        images_hw: List[Tuple[int, int]],
        target_boxes: Optional[List[torch.Tensor]] = None,
        target_classes: Optional[List[torch.Tensor]] = None,
    ) -> Union[Tuple[RPNLosses, RCNNLosses, FRCNNOut], DetOut]:
        """Forward."""
        if target_boxes is not None:
            assert target_classes is not None
            return self._forward_train(
                images,
                images_hw,
                target_boxes,
                target_classes,
            )
        return self._forward_test(images, images_hw)

    def visualize_proposals(self, images: torch.Tensor, outs: FRCNNOut, topk: int = 100) -> None:
        """Visualize topk proposals."""
        from vis4d.vis.image import imshow_bboxes
        for im, boxes, scores in zip(images, *outs.proposals):
            _, topk = torch.topk(scores, 100)
            imshow_bboxes(im, boxes[topk])

    def _forward_train(
        self,
        images: torch.Tensor,
        images_hw: List[Tuple[int, int]],
        target_boxes: List[torch.Tensor],
        target_classes: List[torch.Tensor],
    ) -> Tuple[RPNLosses, RCNNLosses, FRCNNOut]:
        """Forward training stage."""
        features = self.backbone(images)
        outputs = self.faster_rcnn_heads(
            features, images_hw, target_boxes, target_classes
        )

        rpn_losses = self.rpn_loss(
            *outputs.rpn, target_boxes, target_classes, images_hw
        )
        rcnn_losses = self.rcnn_loss(
            *outputs.roi,
            outputs.sampled_proposals.boxes,
            outputs.sampled_targets.labels,
            outputs.sampled_targets.boxes,
            outputs.sampled_targets.classes,
        )
        return rpn_losses, rcnn_losses, outputs

    def _forward_test(
        self, images: torch.Tensor, images_hw: List[Tuple[int, int]]
    ) -> DetOut:
        """Forward testing stage."""
        features = self.backbone(images)
        outs = self.faster_rcnn_heads(features, images_hw)
        dets = self.transform_outs(*outs.roi, outs.proposals.boxes, images_hw)
        return dets


## setup model
faster_rcnn = FasterRCNNModel()
faster_rcnn.to(device)

optimizer = optim.SGD(faster_rcnn.parameters(), lr=learning_rate, momentum=0.9)
scheduler = optim.lr_scheduler.MultiStepLR(
    optimizer, milestones=[8, 11], gamma=0.1
)

## setup datasets
train_sample_mapper = BaseSampleMapper(skip_empty_samples=True)
train_sample_mapper.setup_categories(coco_det_map)
train_transforms = default(train_resolution)

train_data = BaseDatasetHandler(
    [ScalabelDataset(coco_train(), True, train_sample_mapper)],
    clip_bboxes_to_image=True,
    transformations=train_transforms,
)
train_loader = DataLoader(
    train_data,
    batch_size=batch_size,
    shuffle=True,
    collate_fn=identity_collate,
    num_workers=batch_size // 2,
)

coco_val_loader = coco_val()
test_sample_mapper = BaseSampleMapper()
test_sample_mapper.setup_categories(coco_det_map)
test_transforms = [
    Resize(shape=test_resolution, keep_ratio=True, align_long_edge=True)
]
test_data = BaseDatasetHandler(
    [ScalabelDataset(coco_val_loader, False, test_sample_mapper)],
    transformations=test_transforms,
)
test_loader = DataLoader(
    test_data,
    batch_size=1,
    shuffle=False,
    collate_fn=identity_collate,
    num_workers=2,
)

## validation loop
@torch.no_grad()
def validation_loop(model):
    """validate current model with test dataset"""
    model.eval()
    gts = []
    preds = []
    class_ids_to_coco = {i: s for s, i in coco_det_map.items()}
    print("Running validation...")
    for data in tqdm(test_loader):
        data = data[0][0]
        image = data.images.tensor.to(device)
        original_wh = (
            data.metadata[0].size.width,
            data.metadata[0].size.height,
        )
        output_wh = data.images.image_sizes[0]

        boxes, scores, class_ids = faster_rcnn(
            normalize(image), [(output_wh[1], output_wh[0])]
        )
        dets = Boxes2D(
            torch.cat([boxes[0], scores[0].unsqueeze(-1)], -1),
            class_ids[0],
        )
        dets.postprocess(original_wh, output_wh)

        prediction = copy.deepcopy(data.metadata[0])
        prediction.labels = dets.to_scalabel(class_ids_to_coco)

        preds.append(prediction)
        gts.append(copy.deepcopy(data.metadata[0]))

    _, log_str = coco_val_loader.evaluate("detect", preds, gts)
    print(log_str)


## training loop
def training_loop(model: FasterRCNNModel):
    """Training loop."""
    running_losses = {}
    for epoch in range(num_epochs):
        model.train()
        for i, data in enumerate(train_loader):
            data = InputSample.cat(data[0], device)

            tic = perf_counter()
            inputs, inputs_hw, gt_boxes, gt_class_ids = (
                data.images.tensor,
                [(wh[1], wh[0]) for wh in data.images.image_sizes],
                [x.boxes for x in data.targets.boxes2d],
                [x.class_ids for x in data.targets.boxes2d],
            )

            # zero the parameter gradients
            optimizer.zero_grad()

            # forward + backward + optimize
            rpn_losses, rcnn_losses, outputs = model(
                normalize(inputs), inputs_hw, gt_boxes, gt_class_ids
            )
            total_loss = sum((*rpn_losses, *rcnn_losses))
            total_loss.backward()
            optimizer.step()
            toc = perf_counter()

            # print statistics
            losses = dict(
                time=toc - tic,
                loss=total_loss,
                **rpn_losses._asdict(),
                **rcnn_losses._asdict(),
            )
            for k, v in losses.items():
                if k in running_losses:
                    running_losses[k] += v
                else:
                    running_losses[k] = v
            if i % log_step == (log_step - 1):
                #model.visualize_proposals(inputs, outputs)
                log_str = f"[{epoch + 1}, {i + 1:5d} / {len(train_loader)}] "
                for k, v in running_losses.items():
                    log_str += f"{k}: {v / log_step:.3f}, "
                print(log_str.rstrip(", "))
                running_losses = {}

        scheduler.step()
        torch.save(
            model.state_dict(),
            f"vis4d-workspace/frcnn_coco_epoch_{epoch + 1}.pt",
        )
        validation_loop(model)
    print("training done.")


if __name__ == "__main__":
    parser = argparse.ArgumentParser(description="COCO train/eval.")
    parser.add_argument(
        "-c", "--ckpt", default=None, help="path of model to eval"
    )
    parser.add_argument("-n", "--num_gpus", default=1, help="number of gpus")
    args = parser.parse_args()
    if args.ckpt is None:
        if args.num_gpus > 1:
            faster_rcnn = nn.DataParallel(
                faster_rcnn, device_ids=[device, torch.device("cuda:5")]
            )
        training_loop(faster_rcnn)
    else:
        if args.ckpt == "mmdet":
            from vis4d.op.detect.faster_rcnn_test import REV_KEYS

            weights = "mmdet://faster_rcnn/faster_rcnn_r50_fpn_1x_coco/faster_rcnn_r50_fpn_1x_coco_20200130-047c8118.pth"
            load_model_checkpoint(faster_rcnn.backbone, weights, REV_KEYS)
            load_model_checkpoint(
                faster_rcnn.faster_rcnn_heads, weights, REV_KEYS
            )
        else:
            ckpt = torch.load(args.ckpt)
            faster_rcnn.load_state_dict(ckpt)
        validation_loop(faster_rcnn)<|MERGE_RESOLUTION|>--- conflicted
+++ resolved
@@ -17,12 +17,8 @@
 from vis4d.data.transforms import Resize
 from vis4d.op.base.resnet import ResNet
 from vis4d.op.detect.faster_rcnn import (
-<<<<<<< HEAD
     FRCNNOut,
-    FasterRCNN,
-=======
     FasterRCNNHead,
->>>>>>> 95af3497
     get_default_anchor_generator,
     get_default_rcnn_box_encoder,
     get_default_rpn_box_encoder,
@@ -44,7 +40,7 @@
 device = torch.device("cuda:4")
 
 
-class FasterRCNNModel(nn.Module):
+class FasterRCNN(nn.Module):
     """Faster RCNN wrapper class for checkpointing etc."""
 
     def __init__(self) -> None:
@@ -124,7 +120,7 @@
 
 
 ## setup model
-faster_rcnn = FasterRCNNModel()
+faster_rcnn = FasterRCNN()
 faster_rcnn.to(device)
 
 optimizer = optim.SGD(faster_rcnn.parameters(), lr=learning_rate, momentum=0.9)
@@ -206,7 +202,7 @@
 
 
 ## training loop
-def training_loop(model: FasterRCNNModel):
+def training_loop(model):
     """Training loop."""
     running_losses = {}
     for epoch in range(num_epochs):
