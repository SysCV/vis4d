--- conflicted
+++ resolved
@@ -1,11 +1,8 @@
 """Base class for Vis4D segmentation models."""
 
 import abc
-<<<<<<< HEAD
 from typing import List, Tuple, Optional
-=======
-from typing import List, Tuple, Union
->>>>>>> a7819b44
+
 
 import torch
 import torch.nn.functional as F
