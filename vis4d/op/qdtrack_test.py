--- conflicted
+++ resolved
@@ -4,15 +4,14 @@
 
 import torch
 import torch.optim as optim
-from torch.utils.data import DataLoader, Dataset
+from torch.utils.data import DataLoader
 
 from vis4d.op.detect.faster_rcnn_test import (
     FasterRCNN,
     ResNet,
+    RoI2Det,
     SampleDataset,
-    RoI2Det,
     identity_collate,
-    normalize,
 )
 from vis4d.op.qdtrack.qdtrack import QDTrack
 
@@ -54,17 +53,10 @@
         """Inference test."""
         backbone = ResNet("resnet50", pretrained=True, trainable_layers=3)
         faster_rcnn = FasterRCNN(num_classes=8)
-        transform_detections = TransformRCNNOutputs(
+        transform_detections = RoI2Det(
             faster_rcnn.rcnn_box_encoder, score_threshold=0.05
         )
-<<<<<<< HEAD
         qdtrack = QDTrack()
-=======
-        transform_outs = RoI2Det(
-            faster_rcnn.rcnn_box_encoder, score_threshold=0.5
-        )
-        qdtrack = QDTrack(faster_rcnn, transform_outs)
->>>>>>> e74590f4
 
         from mmcv.runner.checkpoint import load_checkpoint
 
@@ -107,18 +99,11 @@
 
                 features = backbone(images)
                 detector_out = faster_rcnn(features)
-                detections = transform_detections(
-                    detector_out.roi_cls_out,
-                    detector_out.roi_reg_out,
-                    detector_out.proposal_boxes,
+                boxes, scores, class_ids = transform_detections(
+                    *detector_out.roi,
+                    detector_out.proposals.boxes,
                     images.shape,
                 )
-                boxes, scores, class_ids = (
-                    [d.boxes for d in detections],
-                    [d.scores for d in detections],
-                    [d.class_ids for d in detections],
-                )
-
                 from vis4d.vis.image import imshow_bboxes
 
                 for img, boxs, score, cls_id in zip(
@@ -134,19 +119,10 @@
 
     def test_train(self):
         """Training test."""
-<<<<<<< HEAD
         backbone = ResNet("resnet50", pretrained=True, trainable_layers=3)
         faster_rcnn = FasterRCNN(num_classes=8)
-        transform_outs = TransformRCNNOutputs(
+        transform_outs = RoI2Det(
             faster_rcnn.rcnn_box_encoder, score_threshold=0.05
-=======
-        faster_rcnn = FasterRCNN(
-            backbone=ResNet("resnet50", pretrained=True, trainable_layers=3),
-            num_classes=8,
-        )
-        transform_outs = RoI2Det(
-            faster_rcnn.rcnn_box_encoder, score_threshold=0.5
->>>>>>> e74590f4
         )
         qdtrack = QDTrack()
 
