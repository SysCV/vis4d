[flake8]
# Ignore only the import related errors because isort handles them.
ignore = I100, I201

[mypy]

# Disallow using Any
disallow_any_explicit = True
disallow_any_generics = True
disallow_subclassing_any = True

plugins = numpy.typing.mypy_plugin

[mypy-psutil]

ignore_missing_imports = True

[mypy-colorama]

ignore_missing_imports = True

[mypy-boto3]

ignore_missing_imports = True

[mypy-plyfile]

ignore_missing_imports = True

[mypy-tensorflow]

ignore_missing_imports = True

[mypy-skimage]

ignore_missing_imports = True

[mypy-skimage.transform]

ignore_missing_imports = True

[mypy-PIL]

ignore_missing_imports = True

[mypy-Tool.tool]

ignore_missing_imports = True

[mypy-tqdm]

ignore_missing_imports = True

[mypy-joblib]

ignore_missing_imports = True

[mypy-pycocotools.coco]

ignore_missing_imports = True

[mypy-matplotlib.*]

ignore_missing_imports = True

[mypy-detectron2.*]

ignore_missing_imports = True

[mypy-fvcore.*]

ignore_missing_imports = True

[mypy-pycocotools.*]

ignore_missing_imports = True

[mypy-h5py.*]

ignore_missing_imports = True

[mypy-bdd100k.*]

ignore_missing_imports = True

[mypy-torch.*]

follow_imports = skip
follow_imports_for_stubs = True
ignore_missing_imports = True

[mypy-torchvision.*]

follow_imports = skip
follow_imports_for_stubs = True

[mypy-torchvision.ops]

ignore_missing_imports = True

[mypy-devtools.*]

ignore_missing_imports = True

[mypy-mmcv.*]

ignore_missing_imports = True

[mypy-mmdet.*]

ignore_missing_imports = True

[mypy-mmseg.*]

ignore_missing_imports = True

[mypy-kornia.*]

follow_imports = skip
ignore_missing_imports = True

[mypy-scipy.spatial.transform]

ignore_missing_imports = True

[mypy-filterpy.*]

ignore_missing_imports = True

[mypy-motmetrics.*]

ignore_missing_imports = True

[mypy-nuscenes.*]

ignore_missing_imports = True

<<<<<<< HEAD
[mypy-dash.*]

ignore_missing_imports = True

[mypy-dash_core_components.*]

ignore_missing_imports = True

[mypy-dash_html_components.*]

ignore_missing_imports = True

[mypy-plotly.*]
=======
[mypy-pandas.*]
>>>>>>> 350747ef

ignore_missing_imports = True<|MERGE_RESOLUTION|>--- conflicted
+++ resolved
@@ -135,7 +135,6 @@
 
 ignore_missing_imports = True
 
-<<<<<<< HEAD
 [mypy-dash.*]
 
 ignore_missing_imports = True
@@ -149,8 +148,9 @@
 ignore_missing_imports = True
 
 [mypy-plotly.*]
-=======
+
+ignore_missing_imports = True
+
 [mypy-pandas.*]
->>>>>>> 350747ef
 
 ignore_missing_imports = True