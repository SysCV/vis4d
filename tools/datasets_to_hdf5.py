--- conflicted
+++ resolved
@@ -31,16 +31,11 @@
 
 def convert_single_dataset(source_dir: str) -> None:
     """Convert particular dataset instance to hdf5."""
-<<<<<<< HEAD
     if not os.path.exists(source_dir):
         raise FileNotFoundError(f"source_dir {source_dir} not found.")
 
     source_dir = os.path.join(source_dir, "")  # must end with trailing slash
-    hdf5_path = source_dir.rstrip("/") + "aa.hdf5"
-=======
-    print(f"Converting dataset at: {source_dir}")
     hdf5_path = source_dir.rstrip("/") + ".hdf5"
->>>>>>> 90ec49a6
     if os.path.exists(hdf5_path):
         print(f"File {hdf5_path} already exists! Skipping {source_dir}")
         return
