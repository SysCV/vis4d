"""Utilities for visualization."""
import colorsys
from typing import List, Tuple, Union

import numpy as np
import torch
from PIL import Image

from openmt.struct import Boxes2D

ImageType = Union[torch.Tensor, np.ndarray]

BoxType = Union[Boxes2D, List[Boxes2D]]

ColorType = Union[
    Union[Tuple[int], str],
    List[Union[Tuple[int], str]],
    List[List[Union[Tuple[int], str]]],
]


def generate_colors(length: int) -> List[Tuple[int]]:
    """Generate a color palette of [length] colors."""
    brightness = 0.7
    hsv = [(i / length, 1, brightness) for i in range(length)]
    colors = list(map(lambda c: colorsys.hsv_to_rgb(*c), hsv))
    colors = (np.array(colors) * 255).astype(np.uint8).tolist()
    s = np.random.get_state()
    np.random.seed(0)
    result = [tuple(colors[i]) for i in np.random.permutation(len(colors))]
    np.random.set_state(s)
    return result  # type: ignore


NUM_COLORS = 50
COLOR_PALETTE = generate_colors(NUM_COLORS)


def preprocess_boxes(
    boxes: BoxType, color_idx: int = 0
<<<<<<< HEAD
) -> Tuple[List[Tuple[float]], List[Tuple[int]], List[float], List[int]]:
    """Preprocess BoxType to boxes / colors for drawing."""
    if isinstance(boxes, list):
        result_box, result_color, result_score, result_trackid = (
            [],
            [],
            [],
            [],
        )
        for i, b in enumerate(boxes):
            res_box, res_color, res_score, res_trackid = preprocess_boxes(b, i)
            result_box.extend(res_box)
            result_color.extend(res_color)
            result_score.extend(res_score)
            result_trackid.extend(res_trackid)
        return result_box, result_color, result_score, result_trackid
=======
) -> Tuple[List[Tuple[float]], List[Tuple[int]], List[str]]:
    """Preprocess BoxType to boxes / colors / labels for drawing."""
    if isinstance(boxes, list):
        result_box, result_color, result_labels = [], [], []
        for i, b in enumerate(boxes):
            res_box, res_color, res_labels = preprocess_boxes(b, i)
            result_box.extend(res_box)
            result_color.extend(res_color)
            result_labels.extend(res_labels)
        return result_box, result_color, result_labels
>>>>>>> 269317aa

    assert isinstance(boxes, Boxes2D)

    boxes_list = boxes.boxes[:, :4].cpu().numpy().tolist()
    scores = boxes.boxes[:, -1].cpu().numpy().tolist()

    if boxes.track_ids is not None:
        track_ids = boxes.track_ids.cpu().numpy()
        if len(track_ids.shape) > 1:
            track_ids = track_ids.squeeze(-1)
<<<<<<< HEAD
        draw_colors = [COLOR_PALETTE[t % NUM_COLORS] for t in track_ids]
        track_ids = track_ids.tolist()
    else:
        track_ids = [None] * len(boxes_list)
        draw_colors = [
            COLOR_PALETTE[color_idx % NUM_COLORS]
            for _ in range(len(boxes_list))
        ]

    return boxes_list, draw_colors, scores, track_ids


def preprocess_image(input_img: ImageType) -> Image.Image:
=======
    else:
        track_ids = [None for _ in range(len(boxes_list))]

    if boxes.class_ids is not None:
        class_ids = boxes.class_ids.cpu().numpy()
    else:
        class_ids = [None for _ in range(len(boxes_list))]

    labels, draw_colors = [], []
    for s, t, c in zip(scores, track_ids, class_ids):
        if t is not None:
            draw_color = COLOR_PALETTE[int(t) % NUM_COLORS]
        elif c is not None:
            draw_color = COLOR_PALETTE[int(c) % NUM_COLORS]
        else:
            draw_color = COLOR_PALETTE[color_idx % NUM_COLORS]

        label = ""
        if t is not None:
            label += str(int(t)) + ","
        if c is not None:
            str_c = str(int(c))
            if boxes.metadata is not None:
                str_c = boxes.metadata[str_c]  # type: ignore
            label += str_c + ","

        label += "{:.1f}%".format(s * 100)
        labels.append(label)
        draw_colors.append(draw_color)

    return boxes_list, draw_colors, labels


def preprocess_image(image: ImageType, mode: str = "BGR") -> Image.Image:
>>>>>>> 269317aa
    """Validate and convert input image.

    Args:
        image: CHW or HWC image (ImageType) with C = 3.
        mode: input channel format (e.g. BGR, HSV). More info
        at https://pillow.readthedocs.io/en/stable/handbook/concepts.html

    Returns:
        PIL.Image.Image: Processed image in RGB.
    """
    assert len(image.shape) == 3
    assert image.shape[0] == 3 or image.shape[-1] == 3

    if isinstance(image, torch.Tensor):
        image = image.cpu().numpy()

    if not image.shape[-1] == 3:
        image = image.transpose(1, 2, 0)
    min_val, max_val = (
        np.min(image, axis=(0, 1)),
        np.max(image, axis=(0, 1)),
    )

    image = image.astype(np.float32)

    image = (image - min_val) / (max_val - min_val) * 255.0

    if mode == "BGR":
        image = image[..., [2, 1, 0]]
        mode = "RGB"

    return Image.fromarray(image.astype(np.uint8), mode=mode).convert("RGB")<|MERGE_RESOLUTION|>--- conflicted
+++ resolved
@@ -38,24 +38,6 @@
 
 def preprocess_boxes(
     boxes: BoxType, color_idx: int = 0
-<<<<<<< HEAD
-) -> Tuple[List[Tuple[float]], List[Tuple[int]], List[float], List[int]]:
-    """Preprocess BoxType to boxes / colors for drawing."""
-    if isinstance(boxes, list):
-        result_box, result_color, result_score, result_trackid = (
-            [],
-            [],
-            [],
-            [],
-        )
-        for i, b in enumerate(boxes):
-            res_box, res_color, res_score, res_trackid = preprocess_boxes(b, i)
-            result_box.extend(res_box)
-            result_color.extend(res_color)
-            result_score.extend(res_score)
-            result_trackid.extend(res_trackid)
-        return result_box, result_color, result_score, result_trackid
-=======
 ) -> Tuple[List[Tuple[float]], List[Tuple[int]], List[str]]:
     """Preprocess BoxType to boxes / colors / labels for drawing."""
     if isinstance(boxes, list):
@@ -66,7 +48,6 @@
             result_color.extend(res_color)
             result_labels.extend(res_labels)
         return result_box, result_color, result_labels
->>>>>>> 269317aa
 
     assert isinstance(boxes, Boxes2D)
 
@@ -77,21 +58,6 @@
         track_ids = boxes.track_ids.cpu().numpy()
         if len(track_ids.shape) > 1:
             track_ids = track_ids.squeeze(-1)
-<<<<<<< HEAD
-        draw_colors = [COLOR_PALETTE[t % NUM_COLORS] for t in track_ids]
-        track_ids = track_ids.tolist()
-    else:
-        track_ids = [None] * len(boxes_list)
-        draw_colors = [
-            COLOR_PALETTE[color_idx % NUM_COLORS]
-            for _ in range(len(boxes_list))
-        ]
-
-    return boxes_list, draw_colors, scores, track_ids
-
-
-def preprocess_image(input_img: ImageType) -> Image.Image:
-=======
     else:
         track_ids = [None for _ in range(len(boxes_list))]
 
@@ -126,7 +92,6 @@
 
 
 def preprocess_image(image: ImageType, mode: str = "BGR") -> Image.Image:
->>>>>>> 269317aa
     """Validate and convert input image.
 
     Args:
