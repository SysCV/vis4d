--- conflicted
+++ resolved
@@ -1,9 +1,5 @@
 """OpenMT Visualization tools for analysis and debugging."""
-<<<<<<< HEAD
-from typing import Tuple, Union, Optional
-=======
 from typing import Optional, Tuple, Union
->>>>>>> 269317aa
 
 import matplotlib.pyplot as plt
 import numpy as np
@@ -13,14 +9,6 @@
 
 
 def imshow(
-<<<<<<< HEAD
-    image: Union[Image.Image, ImageType], frame_id: Optional[int], folder: str
-) -> None:  # pragma: no cover
-    """Imshow method."""
-    if not isinstance(image, Image.Image):
-        image = preprocess_image(image)
-
-=======
     image: Union[Image.Image, ImageType], mode: str = "BGR"
 ) -> None:  # pragma: no cover  # pylint: disable=line-too-long
     """Imshow method.
@@ -32,22 +20,11 @@
     """
     if not isinstance(image, Image.Image):
         image = preprocess_image(image, mode)
->>>>>>> 269317aa
     plt.imshow(np.asarray(image))
-    plt.imsave(folder + "frame_" + str(frame_id) + ".png", np.asarray(image))
-    # plt.show()
+    plt.show()
 
 
 def imshow_bboxes(
-<<<<<<< HEAD
-    image: ImageType, boxes: BoxType, frame_id: Optional[int], folder: str
-) -> None:  # pragma: no cover
-    """Show image with bounding boxes."""
-    image = preprocess_image(image)
-    box_list, color_list, _, trackid_list = preprocess_boxes(boxes)
-    for box, col, trackid in zip(box_list, color_list, trackid_list):
-        draw_bbox(image, box, col, trackid)
-=======
     image: ImageType, boxes: BoxType, mode: str = "BGR"
 ) -> None:  # pragma: no cover
     """Show image with bounding boxes."""
@@ -55,31 +32,20 @@
     box_list, color_list, label_list = preprocess_boxes(boxes)
     for box, col, label in zip(box_list, color_list, label_list):
         draw_bbox(image, box, col, label)
->>>>>>> 269317aa
 
-    imshow(image, frame_id, folder)
+    imshow(image)
 
 
 def draw_bbox(
-<<<<<<< HEAD
-    image: Image.Image, box: Tuple[float], color: Tuple[int], trackid: int
-=======
     image: Image.Image,
     box: Tuple[float],
     color: Tuple[int],
     label: Optional[str] = None,
->>>>>>> 269317aa
 ) -> None:
     """Draw 2D box onto image."""
     # print("draw_bbox:   ", box, "color: ", color, "")
     draw = ImageDraw.Draw(image)
     draw.rectangle(box, outline=color)
-<<<<<<< HEAD
-    if trackid is not None:
-        font = ImageFont.load_default()
-        draw.text(box[:2], str(trackid), (255, 255, 255), font=font)
-=======
     if label is not None:
         font = ImageFont.load_default()
-        draw.text(box[:2], label, (255, 255, 255), font=font)
->>>>>>> 269317aa
+        draw.text(box[:2], label, (255, 255, 255), font=font)