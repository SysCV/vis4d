# This workflow will install Python dependencies, run tests and lint
# For more information see: https://help.github.com/actions/language-and-framework-guides/using-python-with-github-actions

name: ci

on:
  push:
    branches: [main]
  pull_request:
    branches: [main]

jobs:
  lint:
    runs-on: ubuntu-latest

    steps:
      - uses: actions/checkout@v2

      - name: set up python
        uses: actions/setup-python@v2
        with:
          python-version: '3.10'

      - name: install
        run: |
          python3 -m pip install --upgrade pip
          bash ./scripts/install_cpu_dep_full.sh
          python3 setup.py develop
          python3 -m pip freeze

      - name: isort
        run: |
          python3 -m isort -c vis4d
          python3 -m isort -c tests

      - name: black
        run: |
          python3 -m black --check vis4d
          python3 -m black --check tests

      - name: lint
        run: |
          python3 -m pylint vis4d
          python3 -m pylint tests

      - name: docstyle
        run: |
          python3 -m pydocstyle --convention=google vis4d
          python3 -m pydocstyle --convention=google tests

      - name: mypy
        run: |
          python3 -m mypy vis4d
          python3 -m mypy tests

  test:
    name: test py${{ matrix.python-version }}
    runs-on: ubuntu-latest
    strategy:
      matrix:
        python-version: ['3.9']

    steps:
      - uses: actions/checkout@v2
      - name: Checkout submodules using a PAT
        run: |
          git config --file .gitmodules --get-regexp url | while read url; do
            git config --file=.gitmodules $(echo "$url" | sed -E "s/git@github.com:|https:\/\/github.com\//https:\/\/${{ secrets.KEY_TEST_DATA_REPO }}:${{ secrets.KEY_TEST_DATA_REPO }}@github.com\//")
          done
          git submodule sync
          git submodule update --init --recursive

      - name: set up python ${{ matrix.python-version }}
        uses: actions/setup-python@v1
        with:
          python-version: ${{ matrix.python-version }}

      - name: install dependencies
        run: |
          python3 -m pip install --upgrade pip
          bash ./scripts/install_cpu_dep_full.sh
          python3 -m pip install -e .
          python3 -m pip freeze


      - name: test
        run: python3 -m coverage run --source=vis4d -m pytest --pyargs tests

      - name: test coverage
<<<<<<< HEAD
        run: python3 -m coverage report --fail-under=76 -m
=======
        run: python3 -m coverage report --fail-under=77 -m
>>>>>>> main

      - name: build
        run: python3 setup.py sdist bdist_wheel<|MERGE_RESOLUTION|>--- conflicted
+++ resolved
@@ -87,11 +87,7 @@
         run: python3 -m coverage run --source=vis4d -m pytest --pyargs tests
 
       - name: test coverage
-<<<<<<< HEAD
-        run: python3 -m coverage report --fail-under=76 -m
-=======
         run: python3 -m coverage report --fail-under=77 -m
->>>>>>> main
 
       - name: build
         run: python3 setup.py sdist bdist_wheel