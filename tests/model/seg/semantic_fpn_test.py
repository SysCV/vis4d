"""Semantic FPN tests."""
from __future__ import annotations

import unittest

import torch
from torch import optim

from tests.util import get_test_data, get_test_file
from vis4d.data.const import CommonKeys as K
from vis4d.data.datasets import COCO
from vis4d.model.seg.semantic_fpn import SemanticFPN
from vis4d.op.loss import SegCrossEntropyLoss

from .common import get_test_dataloader, get_train_dataloader


class SemanticFPNTest(unittest.TestCase):
    """Semantic FPN test class."""

<<<<<<< HEAD
    dataset = COCO(
        get_test_data("coco_test"),
        keys_to_load=[
            K.images,
            K.original_images,
            K.boxes2d_classes,
            K.instance_masks,
        ],
        split="train",
        use_pascal_voc_cats=True,
        minimum_box_area=10,
    )
=======
    def setUp(self) -> None:
        """Set up test cases."""
        self.dataset = COCO(
            get_test_data("coco_test"),
            keys_to_load=[
                K.images,
                K.original_images,
                K.boxes2d_classes,
                K.instance_masks,
            ],
            split="train",
            use_pascal_voc_cats=True,
            minimum_box_area=10,
        )
>>>>>>> b3f8db44

    def test_inference(self) -> None:
        """Test inference of SemanticFPN."""
        state = torch.random.get_rng_state()
        torch.random.set_rng_state(torch.manual_seed(0).get_state())
        weights = (
            "bdd100k://sem_seg/models/fpn_r50_512x1024_80k_sem_seg_bdd100k.pth"
        )
        model = SemanticFPN(num_classes=19, weights=weights)
        test_loader = get_test_dataloader(self.dataset, 2)
        batch = next(iter(test_loader))

        model.eval()
        with torch.no_grad():
            outs = model(batch[K.images], batch["original_hw"])

        pred = outs.masks
        testcase_gt = torch.load(get_test_file("semantic_fpn.pt"))
        for p, g in zip(pred, testcase_gt):
            assert torch.isclose(p, g, atol=1e-4).all().item()

        torch.random.set_rng_state(state)

    def test_train(self) -> None:
        """Test SemanticFPN training."""
        model = SemanticFPN(num_classes=21)
        loss_fn = SegCrossEntropyLoss()
        optimizer = optim.SGD(model.parameters(), lr=0.01, momentum=0.9)
        train_loader = get_train_dataloader(self.dataset, 2)
        model.train()

        # test two training steps
        batch = next(iter(train_loader))
        optimizer.zero_grad()
        out = model(batch[K.images])
        assert out.outputs.shape == (2, 21, 64, 64)
        loss = loss_fn(out.outputs, batch[K.seg_masks])
        assert "loss_seg" in loss
        assert not torch.isnan(loss["loss_seg"])
        total_loss = sum(loss.values())
        total_loss.backward()
        optimizer.step()

        out = model(batch[K.images])
        assert out.outputs.shape == (2, 21, 64, 64)
        loss = loss_fn(out.outputs, batch[K.seg_masks])
        assert "loss_seg" in loss
        assert not torch.isnan(loss["loss_seg"])<|MERGE_RESOLUTION|>--- conflicted
+++ resolved
@@ -18,20 +18,6 @@
 class SemanticFPNTest(unittest.TestCase):
     """Semantic FPN test class."""
 
-<<<<<<< HEAD
-    dataset = COCO(
-        get_test_data("coco_test"),
-        keys_to_load=[
-            K.images,
-            K.original_images,
-            K.boxes2d_classes,
-            K.instance_masks,
-        ],
-        split="train",
-        use_pascal_voc_cats=True,
-        minimum_box_area=10,
-    )
-=======
     def setUp(self) -> None:
         """Set up test cases."""
         self.dataset = COCO(
@@ -46,7 +32,6 @@
             use_pascal_voc_cats=True,
             minimum_box_area=10,
         )
->>>>>>> b3f8db44
 
     def test_inference(self) -> None:
         """Test inference of SemanticFPN."""
