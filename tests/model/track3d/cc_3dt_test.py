# pylint: disable=unexpected-keyword-arg
"""CC-3DT model test file."""
import unittest

import torch

from tests.util import get_test_data, get_test_file
from vis4d.data.const import CommonKeys as K
from vis4d.data.datasets.nuscenes import (
    NuScenes,
    nuscenes_class_range_map,
    nuscenes_track_map,
)
from vis4d.data.loader import (
    VideoDataPipe,
    build_inference_dataloaders,
    multi_sensor_collate,
)
from vis4d.data.transforms.base import compose, compose_batch
from vis4d.data.transforms.normalize import BatchNormalizeImages
from vis4d.data.transforms.pad import PadImages
from vis4d.data.transforms.resize import (
    GenerateResizeParameters,
    ResizeImage,
    ResizeIntrinsics,
)
from vis4d.data.transforms.to_tensor import ToTensor
from vis4d.engine.connectors import MultiSensorDataConnector
from vis4d.model.track3d.cc_3dt import FasterRCNNCC3DT, Track3DOut


class CC3DTTest(unittest.TestCase):  # TODO: add training test
    """CC-3DT class tests."""

    model_weights = "https://dl.cv.ethz.ch/vis4d/cc_3dt_R_50_FPN_nuscenes.pt"

    CONN_BBOX_3D_TEST = {
        "images": K.images,
        "images_hw": K.original_hw,
        "intrinsics": K.intrinsics,
        "extrinsics": K.extrinsics,
        "frame_ids": K.frame_ids,
    }

    CAMERAS = [
        "CAM_FRONT",
        "CAM_FRONT_LEFT",
        "CAM_FRONT_RIGHT",
        "CAM_BACK",
        "CAM_BACK_LEFT",
        "CAM_BACK_RIGHT",
    ]

    def test_inference(self):
        """Inference test."""
        cc_3dt = FasterRCNNCC3DT(
            num_classes=len(nuscenes_track_map),
            class_range_map=torch.Tensor(nuscenes_class_range_map),
            weights=self.model_weights,
        )

        preprocess_fn = compose(
            [
                GenerateResizeParameters(
                    shape=(900, 1600),
                    keep_ratio=True,
                    sensors=self.CAMERAS,
                ),
                ResizeImage(sensors=self.CAMERAS),
                ResizeIntrinsics(sensors=self.CAMERAS),
            ]
        )

        batch_fn = compose_batch(
            [
                PadImages(sensors=self.CAMERAS),
                BatchNormalizeImages(sensors=self.CAMERAS),
                ToTensor(sensors=self.CAMERAS),
            ]
        )

        dataset = NuScenes(
            data_root=get_test_data("nuscenes_test"),
            version="v1.0-mini",
            split="mini_val",
            metadata=["use_camera"],
        )
        datapipe = VideoDataPipe(
            dataset,
            preprocess_fn=preprocess_fn,
        )
        test_loader = build_inference_dataloaders(
            datapipe,
            samples_per_gpu=1,
            workers_per_gpu=1,
            batchprocess_fn=batch_fn,
            collate_fn=multi_sensor_collate,
        )[0]

        data_connector = MultiSensorDataConnector(
<<<<<<< HEAD
            test=self.CONN_BBOX_3D_TEST,
=======
            key_mapping=self.CONN_BBOX_3D_TEST,
>>>>>>> b3f8db44
            sensors=self.CAMERAS,
        )

        cc_3dt.eval()

        tracks_list = []
        with torch.no_grad():
            for cur_iter, data in enumerate(test_loader):
                test_input = data_connector(data)

                tracks = cc_3dt(**test_input)
                assert isinstance(tracks, Track3DOut)

                tracks_list.append(tracks)

                if cur_iter == 1:
                    break

        # TODO: The current results don't use bev nms due to detetron2
        # dependency. We will need to update the test case.
        testcase_gt_list = torch.load(get_test_file("cc_3dt.pt"))
        for tracks, testcase_gt in zip(tracks_list, testcase_gt_list):
            for pred, expected in zip(tracks, testcase_gt):
                for pred_entry, expected_entry in zip(pred, expected):
                    assert (
                        torch.isclose(pred_entry, expected_entry, atol=1)
                        .all()
                        .item()
                    )<|MERGE_RESOLUTION|>--- conflicted
+++ resolved
@@ -98,11 +98,7 @@
         )[0]
 
         data_connector = MultiSensorDataConnector(
-<<<<<<< HEAD
-            test=self.CONN_BBOX_3D_TEST,
-=======
             key_mapping=self.CONN_BBOX_3D_TEST,
->>>>>>> b3f8db44
             sensors=self.CAMERAS,
         )
 
