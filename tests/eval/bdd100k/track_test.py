--- conflicted
+++ resolved
@@ -34,17 +34,10 @@
         "frame_ids": data_key(K.frame_ids),
         "sample_names": data_key(K.sample_names),
         "sequence_names": data_key(K.sequence_names),
-<<<<<<< HEAD
         "boxes_list": pred_key("boxes"),
         "class_ids_list": pred_key("class_ids"),
         "scores_list": pred_key("scores"),
         "track_ids_list": pred_key("track_ids"),
-=======
-        "pred_boxes": pred_key("boxes"),
-        "pred_classes": pred_key("class_ids"),
-        "pred_scores": pred_key("scores"),
-        "pred_track_ids": pred_key("track_ids"),
->>>>>>> f7a54a84
     }
 
     def test_bdd_eval(self) -> None:
@@ -57,11 +50,7 @@
 
         scalabel_eval = BDD100KTrackEvaluator(annotation_path=annotations)
         assert str(scalabel_eval) == "BDD100K Tracking Evaluator"
-<<<<<<< HEAD
         assert scalabel_eval.metrics == ["Det", "Track"]
-=======
-        assert scalabel_eval.metrics == ["MOT"]
->>>>>>> f7a54a84
 
         # test gt
         dataset = BDD100K(
@@ -88,11 +77,6 @@
                 )
             )
 
-<<<<<<< HEAD
         log_dict, log_str = scalabel_eval.evaluate("Track")
         assert len(log_dict) == 13
-        assert log_str.count("\n") == 19
-=======
-        _, log_str = scalabel_eval.evaluate("MOT")
-        assert log_str.count("\n") == 18
->>>>>>> f7a54a84
+        assert log_str.count("\n") == 19