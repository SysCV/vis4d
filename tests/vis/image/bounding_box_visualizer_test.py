"""Tests for the bounding box visualizer."""
import os
import pickle
import shutil
import tempfile
import unittest

import numpy as np
from PIL import Image

from tests.util import get_test_file
from vis4d.common.typing import NDArrayF64, NDArrayI64
from vis4d.vis.image.bounding_box_visualizer import BoundingBoxVisualizer

<<<<<<< HEAD
from .util import COLOR_MAPPING
=======
from .util import COCO_COLOR_MAPPING
>>>>>>> b3f8db44


class TestBoundingBoxVis(unittest.TestCase):
    """Testcase for Bounding Box Visualizer."""

    def setUp(self) -> None:
        """Creates a tmp directory and loads input data."""
        self.test_dir = tempfile.mkdtemp()
        with open(get_test_file("draw_bbox_with_cts.pkl"), "rb") as f:
            testcase_gt = pickle.load(f)

        self.images: list[NDArrayF64] = testcase_gt["imgs"]
        self.image_names: list[str] = ["0000", "0001"]
        self.boxes: list[NDArrayF64] = testcase_gt["boxes"]
        self.classes: list[NDArrayI64] = testcase_gt["classes"]
        self.scores: list[NDArrayF64] = testcase_gt["scores"]
        self.tracks = [np.arange(len(b)) for b in self.boxes]

        self.vis = BoundingBoxVisualizer(
<<<<<<< HEAD
            n_colors=20, class_id_mapping=COLOR_MAPPING, vis_freq=1
=======
            n_colors=20, class_id_mapping=COCO_COLOR_MAPPING, vis_freq=1
>>>>>>> b3f8db44
        )

    def tearDown(self) -> None:
        """Removes the tmp directory after the test."""
        shutil.rmtree(self.test_dir)

    def assert_img_equal(self, pred_path: str, gt_path: str) -> None:
        """Compares two images.

        Args:
            pred_path (str): Path to predicted image
            gt_path (str): Path to groundtruth image
        """
        pred_np = np.asarray(Image.open(pred_path))
        gt_np = np.asarray(Image.open(gt_path))
        self.assertTrue(np.allclose(pred_np, gt_np))

    def test_single_bbox_vis(self) -> None:
        """Tests visualization of single boudning boxes."""
        self.vis.process_single_image(
            image=self.images[0],
            image_name=self.image_names[0],
            boxes=self.boxes[0],
            scores=self.scores[0],
            class_ids=self.classes[0],
            track_ids=self.tracks[0],
        )

        self.vis.save_to_disk(cur_iter=1, output_folder=self.test_dir)
        self.assert_img_equal(
            os.path.join(self.test_dir, "0000.png"),
            get_test_file("bbox_with_cts_target.png"),
        )
        self.vis.reset()

    def test_single_bbox_vis_no_tracks(self) -> None:
        """Tests visualization of single bounding boxes without track ids."""
        self.vis.process_single_image(
            image=self.images[0],
            image_name=self.image_names[0],
            boxes=self.boxes[0],
            scores=self.scores[0],
            class_ids=self.classes[0],
            track_ids=None,
        )

        self.vis.save_to_disk(cur_iter=1, output_folder=self.test_dir)
        self.assert_img_equal(
            os.path.join(self.test_dir, "0000.png"),
            get_test_file("bbox_with_cs_target.png"),
        )
        self.vis.reset()

    def test_single_bbox_vis_only_class(self) -> None:
        """Tests visualization of single bounding boxes with only classes."""
        self.vis.process_single_image(
            image=self.images[0],
            image_name=self.image_names[0],
            boxes=self.boxes[0],
            scores=None,
            class_ids=self.classes[0],
            track_ids=None,
        )

        self.vis.save_to_disk(cur_iter=1, output_folder=self.test_dir)
        self.assert_img_equal(
            os.path.join(self.test_dir, "0000.png"),
            get_test_file("bbox_with_c_target.png"),
        )
        self.vis.reset()

    def test_batched_vis(self) -> None:
        """Test visualization of bboxes with multiple images."""
        self.vis.process(
            cur_iter=1,
            images=self.images,
            image_names=self.image_names,
            boxes=self.boxes,
            scores=self.scores,
            class_ids=self.classes,
            track_ids=self.tracks,
        )

        self.vis.save_to_disk(cur_iter=1, output_folder=self.test_dir)
        for i in range(2):
            self.assert_img_equal(
                os.path.join(self.test_dir, f"000{i}.png"),
                get_test_file(f"bbox_batched_{i}.png"),
            )
        self.vis.reset()<|MERGE_RESOLUTION|>--- conflicted
+++ resolved
@@ -12,11 +12,7 @@
 from vis4d.common.typing import NDArrayF64, NDArrayI64
 from vis4d.vis.image.bounding_box_visualizer import BoundingBoxVisualizer
 
-<<<<<<< HEAD
-from .util import COLOR_MAPPING
-=======
 from .util import COCO_COLOR_MAPPING
->>>>>>> b3f8db44
 
 
 class TestBoundingBoxVis(unittest.TestCase):
@@ -36,11 +32,7 @@
         self.tracks = [np.arange(len(b)) for b in self.boxes]
 
         self.vis = BoundingBoxVisualizer(
-<<<<<<< HEAD
-            n_colors=20, class_id_mapping=COLOR_MAPPING, vis_freq=1
-=======
             n_colors=20, class_id_mapping=COCO_COLOR_MAPPING, vis_freq=1
->>>>>>> b3f8db44
         )
 
     def tearDown(self) -> None:
