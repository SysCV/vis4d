"""Tests for pointcloud visualization."""

import glob
import shutil
import tempfile
import unittest
import warnings

import numpy as np
import torch

from tests.util import get_test_data, get_test_file
from vis4d.common.imports import OPEN3D_AVAILABLE
from vis4d.data.const import CommonKeys as K
from vis4d.data.datasets.s3dis import S3DIS
from vis4d.data.loader import DataPipe, SubdividingIterableDataset
from vis4d.data.transforms.base import compose
from vis4d.data.transforms.point_sampling import (
    GenFullCovBlockSamplingIndices,
<<<<<<< HEAD
    SamplePoints,
=======
    SampleColors,
    SampleInstances,
    SamplePoints,
    SampleSemantics,
>>>>>>> b03d50b6
)
from vis4d.vis.pointcloud.pointcloud_visualizer import PointCloudVisualizer

if OPEN3D_AVAILABLE:
    import open3d as o3d


class TestPointcloudViewer(unittest.TestCase):
    """Test Pointcloud viewer."""

    def setUp(self) -> None:
        """Creates a tmp directory and loads input data."""
        # Create a temporary directory
        self.test_dir = tempfile.mkdtemp()

    def tearDown(self) -> None:
        """Removes the tmp directory."""
        # Remove the directory after the test
        shutil.rmtree(self.test_dir)

    def _assert_pc_equal(self, file1: str, file2: str) -> None:
        """Checks that the pointcloud stored at the given two paths are equal.

        Args:
            file1: Path to pc1
            file2:  Path to pc2
        """
        pc1 = o3d.io.read_point_cloud(file1)
        pc2 = o3d.io.read_point_cloud(file2)

        self.assertTrue(
            np.allclose(np.asarray(pc1.points), np.asarray(pc2.points))
        )
        self.assertTrue(
            np.allclose(np.asarray(pc1.colors), np.asarray(pc2.colors))
        )

    def test_precomputed(self) -> None:
        """Loads a precomputed datasamples from s3dis and checks the output."""
        if not OPEN3D_AVAILABLE:
            warnings.warn("open3d not installed, skipping test.")
            return

        test_file_loc = get_test_file("test_s3dis_pts_in.pt")
        data = torch.load(test_file_loc)
        vis = PointCloudVisualizer()
        for e in data:
            vis.process(
                points_xyz=e[K.points3d].numpy(),
                semantics=e[K.semantics3d].numpy(),
                colors=e[K.colors3d].numpy(),
                instances=e[K.instances3d].numpy(),
                scene_index=e["source_index"].numpy(),
            )

        vis.save_to_disk(self.test_dir)
        for f in glob.glob(self.test_dir + "/**/*.ply"):
            self._assert_pc_equal(
                f,
                f.replace(
                    self.test_dir, get_test_data("pointcloud_vis/s3dis")
                ),
            )

    def test_vis_s3dis(self) -> None:
        """Loads two rooms from the s3dis dataset and visualizes it."""
        if not OPEN3D_AVAILABLE:
            warnings.warn("open3d not installed, skipping test.")
            return

<<<<<<< HEAD
        ds = S3DIS(data_root=get_test_data("s3d_test"))
        mask_generator = GenFullCovBlockSamplingIndices(
            num_pts=4096, min_pts=512, block_dimensions=(1, 1, 4)
        )
        sample = SamplePoints(  # pylint: disable=unexpected-keyword-arg,line-too-long
            in_keys=[
                CommonKeys.points3d,
                CommonKeys.colors3d,
                CommonKeys.semantics3d,
                CommonKeys.instances3d,
                "transforms.sampling_idxs",
            ],
            out_keys=[
                CommonKeys.points3d,
                CommonKeys.colors3d,
                CommonKeys.semantics3d,
                CommonKeys.instances3d,
            ],
=======
        s3dis = S3DIS(data_root=get_test_data("s3d_test"))
        preprocess_fn = compose(
            [
                GenFullCovBlockSamplingIndices(
                    num_pts=1024, block_dimensions=(1, 1, 4)
                ),
                SampleInstances(),
                SampleSemantics(),
                SampleColors(),
                SamplePoints(),
            ]
>>>>>>> b03d50b6
        )

        datapipe = DataPipe(s3dis, preprocess_fn)
        dataset = SubdividingIterableDataset(
            datapipe, n_samples_per_batch=1024
        )

        vis = PointCloudVisualizer()
        for e in dataset:
            vis.process(
                points_xyz=e[K.points3d],
                semantics=e[K.semantics3d],
                colors=e[K.colors3d],
                instances=e[K.instances3d],
                scene_index=e["source_index"],
            )

        vis.save_to_disk(self.test_dir)<|MERGE_RESOLUTION|>--- conflicted
+++ resolved
@@ -17,14 +17,10 @@
 from vis4d.data.transforms.base import compose
 from vis4d.data.transforms.point_sampling import (
     GenFullCovBlockSamplingIndices,
-<<<<<<< HEAD
-    SamplePoints,
-=======
     SampleColors,
     SampleInstances,
     SamplePoints,
     SampleSemantics,
->>>>>>> b03d50b6
 )
 from vis4d.vis.pointcloud.pointcloud_visualizer import PointCloudVisualizer
 
@@ -95,26 +91,6 @@
             warnings.warn("open3d not installed, skipping test.")
             return
 
-<<<<<<< HEAD
-        ds = S3DIS(data_root=get_test_data("s3d_test"))
-        mask_generator = GenFullCovBlockSamplingIndices(
-            num_pts=4096, min_pts=512, block_dimensions=(1, 1, 4)
-        )
-        sample = SamplePoints(  # pylint: disable=unexpected-keyword-arg,line-too-long
-            in_keys=[
-                CommonKeys.points3d,
-                CommonKeys.colors3d,
-                CommonKeys.semantics3d,
-                CommonKeys.instances3d,
-                "transforms.sampling_idxs",
-            ],
-            out_keys=[
-                CommonKeys.points3d,
-                CommonKeys.colors3d,
-                CommonKeys.semantics3d,
-                CommonKeys.instances3d,
-            ],
-=======
         s3dis = S3DIS(data_root=get_test_data("s3d_test"))
         preprocess_fn = compose(
             [
@@ -126,7 +102,6 @@
                 SampleColors(),
                 SamplePoints(),
             ]
->>>>>>> b03d50b6
         )
 
         datapipe = DataPipe(s3dis, preprocess_fn)
