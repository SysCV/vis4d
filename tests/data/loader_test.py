"""Test loader components."""
from __future__ import annotations

import numpy as np
import torch

from tests.util import get_test_data
from vis4d.data.const import CommonKeys as K
from vis4d.data.datasets.coco import COCO
from vis4d.data.datasets.s3dis import S3DIS
from vis4d.data.loader import (
    DataPipe,
    SubdividingIterableDataset,
    build_inference_dataloaders,
    build_train_dataloader,
)
from vis4d.data.transforms import (
    compose,
    compose_batch,
    mask,
    normalize,
    pad,
    resize,
    to_tensor,
)
from vis4d.data.transforms.point_sampling import (
    GenerateBlockSamplingIndices,
    GenFullCovBlockSamplingIndices,
    SampleColors,
    SampleInstances,
    SamplePoints,
    SampleSemantics,
)
from vis4d.data.typing import DictData


def test_train_loader() -> None:
    """Test the data loading pipeline."""
    coco = COCO(data_root=get_test_data("coco_test"), split="train")
    batch_size = 2
    preprocess_fn = compose(
        [
            resize.GenerateResizeParameters((256, 256), keep_ratio=True),
            resize.ResizeImage(),
            normalize.NormalizeImage(),
        ]
    )
    batchprocess_fn = compose_batch([pad.PadImages(), to_tensor.ToTensor()])

    datapipe = DataPipe(coco, preprocess_fn)
    train_loader = build_train_dataloader(
        datapipe, samples_per_gpu=batch_size, batchprocess_fn=batchprocess_fn
    )

    for sample in train_loader:
        assert isinstance(sample[K.images], torch.Tensor)
        assert batch_size == sample[K.images].size(0)
        assert batch_size == len(sample[K.boxes2d])
        assert sample[K.boxes2d][0].shape[1] == 4
        assert sample[K.images].shape[1] == 3
        break


def test_inference_loader() -> None:
    """Test the data loading pipeline."""
    coco = COCO(data_root=get_test_data("coco_test"), split="train")
    preprocess_fn = compose(
        [
            resize.GenerateResizeParameters((256, 256), keep_ratio=True),
            resize.ResizeImage(),
            normalize.NormalizeImage(),
        ]
    )
    batchprocess_fn = compose_batch([pad.PadImages(), to_tensor.ToTensor()])

    datapipe = DataPipe(coco, preprocess_fn)
    test_loaders = build_inference_dataloaders(
        datapipe, batchprocess_fn=batchprocess_fn
    )

    for sample in test_loaders[0]:
        assert isinstance(sample[K.images], torch.Tensor)
        assert sample[K.images].size(0) == 1
        assert len(sample[K.boxes2d]) == 1
        assert sample[K.boxes2d][0].shape == torch.Size([14, 4])
        assert sample[K.images].shape == torch.Size([1, 3, 192, 256])
        break


def test_segment_train_loader() -> None:
    """Test the data loading pipeline."""
    coco = COCO(
        data_root=get_test_data("coco_test"),
        split="train",
        use_pascal_voc_cats=True,
        minimum_box_area=10,
    )
    batch_size = 4
    preprocess_fn = compose(
        [
            resize.GenerateResizeParameters((520, 520)),
            resize.ResizeImage(),
            resize.ResizeInstanceMasks(),
            normalize.NormalizeImage(),
            mask.ConvertInstanceMaskToSegmentationMask(),
        ]
    )
    batchprocess_fn = compose_batch([to_tensor.ToTensor()])
    datapipe = DataPipe(coco, preprocess_fn)
    train_loader = build_train_dataloader(
        datapipe, samples_per_gpu=batch_size, batchprocess_fn=batchprocess_fn
    )

    for sample in train_loader:
        images = sample[K.images]
        segmentation_masks = sample[K.segmentation_masks]

        assert isinstance(images, torch.Tensor)
        assert isinstance(segmentation_masks, torch.Tensor)
        assert images.size(0) == 2
        assert segmentation_masks.size(0) == 2
        assert segmentation_masks.shape[-2:] == images.shape[-2:]
        assert segmentation_masks.min() >= 0
        assert segmentation_masks[segmentation_masks != 255].max() <= 20
        assert images.shape == torch.Size([2, 3, 520, 520])
        assert segmentation_masks.shape == torch.Size([2, 520, 520])
        break


def test_segment_inference_loader() -> None:
    """Test the data loading pipeline."""
    coco = COCO(
        data_root=get_test_data("coco_test"),
        split="train",
        use_pascal_voc_cats=True,
        minimum_box_area=10,
    )
    batch_size = 1
    preprocess_fn = compose(
        [
            normalize.NormalizeImage(),
            mask.ConvertInstanceMaskToSegmentationMask(),
        ]
    )
    batchprocess_fn = compose_batch([to_tensor.ToTensor()])
    datapipe = DataPipe(coco, preprocess_fn)
    test_loader = build_inference_dataloaders(
        datapipe, batchprocess_fn=batchprocess_fn
    )

    for sample in test_loader[0]:
        images = sample[K.images]
        segmentation_masks = sample[K.segmentation_masks]

        assert isinstance(images, torch.Tensor)
        assert isinstance(segmentation_masks, torch.Tensor)
        assert batch_size == images.size(0)
        assert batch_size == segmentation_masks.size(0)
        assert segmentation_masks.shape[-2:] == images.shape[-2:]
        assert segmentation_masks.min() >= 0
        assert segmentation_masks[segmentation_masks != 255].max() <= 20
        assert images.shape == torch.Size([1, 3, 230, 352])
        assert segmentation_masks.shape == torch.Size([1, 230, 352])
        break


def point_collate(batch: list[DictData]) -> DictData:
    """Stacks point samples at the first axis of the tensor.

    Args:
        batch (list[DictData]): List with data from the dataset.

    Returns:
        DictData: Collated data.
    """
    data = {}
    for key in batch[0]:
        if key in (
            K.points3d,
            K.colors3d,
            K.instances3d,
            K.semantics3d,
        ):
            data[key] = np.stack([b[key] for b in batch], 0)
        else:
            data[key] = [b[key] for b in batch]
    return data


def test_train_loader_3d() -> None:
    """Test the data loading pipeline for 3D Data."""
    s3dis = S3DIS(data_root=get_test_data("s3d_test"))
    batch_size = 2
    preprocess_fn = compose(
        [
            GenerateBlockSamplingIndices(
                num_pts=1024, block_dimensions=(1, 1, 4)
            ),
            SampleInstances(),
            SampleSemantics(),
            SampleColors(),
            SamplePoints(),
        ]
    )

    datapipe = DataPipe(s3dis, preprocess_fn)
    train_loader = build_train_dataloader(
        datapipe, samples_per_gpu=batch_size, collate_fn=point_collate
    )

    for sample in train_loader:
        assert isinstance(sample[K.colors3d], np.ndarray)
        assert isinstance(sample[K.points3d], np.ndarray)
        assert isinstance(sample[K.semantics3d], np.ndarray)
        assert isinstance(sample[K.instances3d], np.ndarray)
        assert batch_size == sample[K.colors3d].shape[0]
        assert batch_size == sample[K.points3d].shape[0]
        assert batch_size == sample[K.semantics3d].shape[0]

        assert sample[K.semantics3d].shape[1] == 1024
        assert sample[K.points3d].shape[1] == 1024
        assert sample[K.colors3d].shape[1] == 1024
        assert sample[K.instances3d].shape[1] == 1024
        break


def test_train_loader_3d_batched() -> None:
    """Test the data loading pipeline for 3D Data with full scene sampling."""
    s3dis = S3DIS(data_root=get_test_data("s3d_test"))
    keys = (K.points3d, K.colors3d, K.instances3d, K.semantics3d)
    batch_size = 2
    preprocess_fn = compose(
        [
            GenFullCovBlockSamplingIndices(
                num_pts=1024, block_dimensions=(1, 1, 4)
            ),
            SampleInstances(),
            SampleSemantics(),
            SampleColors(),
            SamplePoints(),
        ]
    )

    datapipe = DataPipe(s3dis, preprocess_fn)
    inference_loader = build_inference_dataloaders(
        SubdividingIterableDataset(datapipe, n_samples_per_batch=1024),
        samples_per_gpu=batch_size,
        collate_fn=point_collate,
    )

    for sample in inference_loader[0]:
<<<<<<< HEAD
        assert isinstance(sample[K.colors3d], np.ndarray)
        assert isinstance(sample[K.points3d], np.ndarray)
        assert isinstance(sample[K.semantics3d], np.ndarray)
        assert isinstance(sample[K.instances3d], np.ndarray)

        assert batch_size == sample[K.colors3d].shape[0]
        assert batch_size == sample[K.points3d].shape[0]
        assert batch_size == sample[K.semantics3d].shape[0]
        assert batch_size == sample[K.instances3d].shape[0]

        assert sample[K.semantics3d].shape[1] == 1024
        assert sample[K.points3d].shape[1] == 1024
        assert sample[K.colors3d].shape[1] == 1024
        assert sample[K.instances3d].shape[1] == 1024
=======
        for k in keys:
            assert isinstance(sample[k], np.ndarray)
            assert batch_size == sample[k].shape[0]
            assert sample[k].shape[1] == 1024
>>>>>>> b03d50b6
        break<|MERGE_RESOLUTION|>--- conflicted
+++ resolved
@@ -249,25 +249,8 @@
     )
 
     for sample in inference_loader[0]:
-<<<<<<< HEAD
-        assert isinstance(sample[K.colors3d], np.ndarray)
-        assert isinstance(sample[K.points3d], np.ndarray)
-        assert isinstance(sample[K.semantics3d], np.ndarray)
-        assert isinstance(sample[K.instances3d], np.ndarray)
-
-        assert batch_size == sample[K.colors3d].shape[0]
-        assert batch_size == sample[K.points3d].shape[0]
-        assert batch_size == sample[K.semantics3d].shape[0]
-        assert batch_size == sample[K.instances3d].shape[0]
-
-        assert sample[K.semantics3d].shape[1] == 1024
-        assert sample[K.points3d].shape[1] == 1024
-        assert sample[K.colors3d].shape[1] == 1024
-        assert sample[K.instances3d].shape[1] == 1024
-=======
         for k in keys:
             assert isinstance(sample[k], np.ndarray)
             assert batch_size == sample[k].shape[0]
             assert sample[k].shape[1] == 1024
->>>>>>> b03d50b6
         break