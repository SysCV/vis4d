# pylint: disable=no-member,unexpected-keyword-arg,use-dict-literal
"""Point transformation testing class."""
import unittest

import numpy as np
import pytest
import torch

from vis4d.data.const import CommonKeys as K
from vis4d.data.transforms.points import (
    ApplySE3Transform,
    GenRandSE3Transform,
    TransposeChannels,
)


class TestPoints(unittest.TestCase):
    """Tests sampling in a block based fashion."""

    data: dict[str, torch.Tensor] = {}
    original_data: dict[str, torch.Tensor] = {}

    @pytest.fixture(autouse=True)
    def initdata(self):
        """Loads dummy data."""
<<<<<<< HEAD
        self.data = {CommonKeys.points3d: np.random.rand(200, 3)}
=======
        self.data = {K.points3d: np.random.rand(200, 3)}
>>>>>>> b03d50b6
        self.original_data = self.data.copy()

    def test_move_pts_to_last_channel(self) -> None:
        """Tests the functional."""
        # pylint: disable=unexpected-keyword-arg
        transform = TransposeChannels(channels=(-1, -2))
        out = transform.apply_to_data(self.data.copy())
<<<<<<< HEAD
        self.assertEqual(out[CommonKeys.points3d].shape, (3, 200))
=======
        self.assertEqual(out[K.points3d].shape, (3, 200))
>>>>>>> b03d50b6

    def test_no_se3_tf(self) -> None:
        """Tests rotation of pointcloud."""
        transform = GenRandSE3Transform(
            (0, 0, 0), (0, 0, 0), (0, 0, 0), (0, 0, 0)
        )
        tf = ApplySE3Transform()

        out = tf.apply_to_data(transform.apply_to_data(self.data.copy()))
        self.assertTrue(
<<<<<<< HEAD
            np.all(
                out[CommonKeys.points3d]
                == self.original_data[CommonKeys.points3d]
            )
=======
            np.all(out[K.points3d] == self.original_data[K.points3d])
>>>>>>> b03d50b6
        )
        # Make sure also works if channels are not last
        swap_ch = TransposeChannels(channels=(-1, -2))
        out = tf.apply_to_data(
            swap_ch.apply_to_data(transform.apply_to_data(self.data.copy()))
        )
        self.assertTrue(
<<<<<<< HEAD
            np.all(
                out[CommonKeys.points3d]
                == self.original_data[CommonKeys.points3d]
            )
=======
            np.all(out[K.points3d] == self.original_data[K.points3d])
>>>>>>> b03d50b6
        )

    def test_rotate_points_180_deg(self) -> None:
        """Tests rotation of pointcloud of 180 deg. around z axis."""
        # 180 degree rotation
        transform = GenRandSE3Transform(
            (0, 0, 0), (0, 0, 0), (0, 0, np.pi), (0, 0, np.pi)
        )
        tf = ApplySE3Transform()
        out = tf.apply_to_data(transform.apply_to_data(self.data.copy()))

<<<<<<< HEAD
        in_points = self.data[CommonKeys.points3d]
        out_points = out[CommonKeys.points3d]
=======
        in_points = self.data[K.points3d]
        out_points = out[K.points3d]
>>>>>>> b03d50b6
        # Make sure signs are correct
        self.assertTrue(
            np.all(np.isclose(in_points[:, :2], -out_points[:, :2]))
        )
        # Z component should not change
        self.assertTrue(np.all(in_points[:, -1] == out_points[:, -1]))<|MERGE_RESOLUTION|>--- conflicted
+++ resolved
@@ -23,11 +23,7 @@
     @pytest.fixture(autouse=True)
     def initdata(self):
         """Loads dummy data."""
-<<<<<<< HEAD
-        self.data = {CommonKeys.points3d: np.random.rand(200, 3)}
-=======
         self.data = {K.points3d: np.random.rand(200, 3)}
->>>>>>> b03d50b6
         self.original_data = self.data.copy()
 
     def test_move_pts_to_last_channel(self) -> None:
@@ -35,11 +31,7 @@
         # pylint: disable=unexpected-keyword-arg
         transform = TransposeChannels(channels=(-1, -2))
         out = transform.apply_to_data(self.data.copy())
-<<<<<<< HEAD
-        self.assertEqual(out[CommonKeys.points3d].shape, (3, 200))
-=======
         self.assertEqual(out[K.points3d].shape, (3, 200))
->>>>>>> b03d50b6
 
     def test_no_se3_tf(self) -> None:
         """Tests rotation of pointcloud."""
@@ -50,14 +42,7 @@
 
         out = tf.apply_to_data(transform.apply_to_data(self.data.copy()))
         self.assertTrue(
-<<<<<<< HEAD
-            np.all(
-                out[CommonKeys.points3d]
-                == self.original_data[CommonKeys.points3d]
-            )
-=======
             np.all(out[K.points3d] == self.original_data[K.points3d])
->>>>>>> b03d50b6
         )
         # Make sure also works if channels are not last
         swap_ch = TransposeChannels(channels=(-1, -2))
@@ -65,14 +50,7 @@
             swap_ch.apply_to_data(transform.apply_to_data(self.data.copy()))
         )
         self.assertTrue(
-<<<<<<< HEAD
-            np.all(
-                out[CommonKeys.points3d]
-                == self.original_data[CommonKeys.points3d]
-            )
-=======
             np.all(out[K.points3d] == self.original_data[K.points3d])
->>>>>>> b03d50b6
         )
 
     def test_rotate_points_180_deg(self) -> None:
@@ -84,13 +62,8 @@
         tf = ApplySE3Transform()
         out = tf.apply_to_data(transform.apply_to_data(self.data.copy()))
 
-<<<<<<< HEAD
-        in_points = self.data[CommonKeys.points3d]
-        out_points = out[CommonKeys.points3d]
-=======
         in_points = self.data[K.points3d]
         out_points = out[K.points3d]
->>>>>>> b03d50b6
         # Make sure signs are correct
         self.assertTrue(
             np.all(np.isclose(in_points[:, :2], -out_points[:, :2]))
