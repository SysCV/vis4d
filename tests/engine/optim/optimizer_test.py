--- conflicted
+++ resolved
@@ -156,16 +156,6 @@
     def test_optimizer_with_param_groups_cfg(self):
         """Test the optimizer with param_groups_cfg."""
         optimizers, lr_scheulders = get_optimizer(
-<<<<<<< HEAD
-            param_groups=[
-                ParamGroupsCfg(custom_keys=["linear.weight"], lr_mult=0.1)
-            ]
-        )
-
-        optimizer = optimizers[0]
-        lr_scheulder = lr_scheulders[0]
-
-=======
             model=MockModel(0),
             optimizer=class_config(torch.optim.AdamW, lr=0.01),
             param_groups=[
@@ -176,7 +166,6 @@
         optimizer = optimizers[0]
         lr_scheulder = lr_scheulders[0]
 
->>>>>>> 630f0c4c
         step = 0
         for epoch in range(20):
             if epoch in self.learning_rates:
