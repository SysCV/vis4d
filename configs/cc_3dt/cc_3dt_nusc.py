--- conflicted
+++ resolved
@@ -6,16 +6,6 @@
 from torch.optim import SGD
 from torch.optim.lr_scheduler import MultiStepLR
 
-<<<<<<< HEAD
-from vis4d.config.default import (
-    get_callbacks_config,
-    get_pl_trainer_config,
-    set_output_dir,
-)
-from vis4d.config.default.dataloader import get_dataloader_config
-from vis4d.config.default.optimizer import get_optimizer_config
-from vis4d.config.util import ConfigDict, class_config
-=======
 from vis4d.config import FieldConfigDict, class_config
 from vis4d.config.default import (
     get_default_callbacks_cfg,
@@ -23,7 +13,6 @@
     get_default_pl_trainer_cfg,
 )
 from vis4d.config.util import get_inference_dataloaders_cfg, get_optimizer_cfg
->>>>>>> b3f8db44
 from vis4d.data.const import CommonKeys as K
 from vis4d.data.datasets.nuscenes import (
     NuScenes,
@@ -43,10 +32,7 @@
 from vis4d.data.transforms.to_tensor import ToTensor
 from vis4d.engine.callbacks import EvaluatorCallback
 from vis4d.engine.connectors import (
-<<<<<<< HEAD
-=======
     MultiSensorCallbackConnector,
->>>>>>> b3f8db44
     MultiSensorDataConnector,
     data_key,
     pred_key,
@@ -81,15 +67,7 @@
     ######################################################
     ##                    General Config                ##
     ######################################################
-<<<<<<< HEAD
-    config = ConfigDict()
-
-    config.work_dir = "vis4d-workspace"
-    config.experiment_name = "cc_3dt_r50_kf3d"
-    config = set_output_dir(config)
-=======
     config = get_default_cfg(exp_name="cc_3dt_r50_kf3d")
->>>>>>> b3f8db44
 
     ckpt_path = "https://dl.cv.ethz.ch/vis4d/cc_3dt_R_50_FPN_nuscenes.pt"
 
@@ -223,11 +201,7 @@
 
     config.test_data_connector = class_config(
         MultiSensorDataConnector,
-<<<<<<< HEAD
-        test=CONN_BBOX_3D_TEST,
-=======
         key_mapping=CONN_BBOX_3D_TEST,
->>>>>>> b3f8db44
         sensors=NuScenes._CAMERAS,
     )
 
@@ -235,11 +209,7 @@
     ##                     CALLBACKS                    ##
     ######################################################
     # Logger and Checkpoint
-<<<<<<< HEAD
-    callbacks = get_callbacks_config(config)
-=======
     callbacks = get_default_callbacks_cfg(config)
->>>>>>> b3f8db44
 
     # Evaluator
     callbacks.append(
@@ -248,16 +218,11 @@
             evaluator=class_config(NuScenesEvaluator),
             save_predictions=True,
             save_prefix=config.output_dir,
-<<<<<<< HEAD
-            test_connector=CONN_NUSC_EVAL,
-            sensors=NuScenes._CAMERAS,
-=======
             test_connector=class_config(
                 MultiSensorCallbackConnector,
                 key_mapping=CONN_NUSC_EVAL,
                 sensors=NuScenes._CAMERAS,
             ),
->>>>>>> b3f8db44
         )
     )
 
@@ -267,11 +232,7 @@
     ##                  PL CALLBACKS                    ##
     ######################################################
     # PL Trainer args
-<<<<<<< HEAD
-    pl_trainer = get_pl_trainer_config(config)
-=======
     pl_trainer = get_default_pl_trainer_cfg(config)
->>>>>>> b3f8db44
     pl_trainer.max_epochs = params.num_epochs
     config.pl_trainer = pl_trainer
 
