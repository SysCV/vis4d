"""Mask RCNN COCO training example."""
from __future__ import annotations

import lightning.pytorch as pl
from torch.optim import SGD
from torch.optim.lr_scheduler import MultiStepLR

from vis4d.config import FieldConfigDict, class_config
from vis4d.config.common.datasets import (
    CONN_COCO_BBOX_EVAL,
    get_coco_detection_cfg,
)
from vis4d.config.common.models import get_mask_rcnn_cfg
from vis4d.config.default import (
    get_default_callbacks_cfg,
    get_default_cfg,
    get_default_pl_trainer_cfg,
)
from vis4d.config.default.data_connectors import (
    CONN_BBOX_2D_TEST,
    CONN_BBOX_2D_TRAIN,
    CONN_BBOX_2D_VIS,
)
from vis4d.config.util import get_optimizer_cfg
from vis4d.data.const import CommonKeys as K
from vis4d.data.io.hdf5 import HDF5Backend
from vis4d.engine.callbacks import EvaluatorCallback, VisualizerCallback
from vis4d.engine.connectors import (
<<<<<<< HEAD
    DataConnector,
    data_key,
    pred_key,
=======
    CallbackConnector,
    DataConnector,
>>>>>>> b3f8db44
    remap_pred_keys,
)
from vis4d.engine.optim.warmup import LinearLRWarmup
from vis4d.eval.detect.coco import COCOEvaluator
from vis4d.op.base import ResNet
from vis4d.vis.image import BoundingBoxVisualizer


def get_config() -> FieldConfigDict:
    """Returns the Mask-RCNN config dict for the coco detection task.

    This is an example that shows how to set up a training experiment for the
    COCO detection task.

    Note that the high level params are exposed in the config. This allows
    to easily change them from the command line.
    E.g.:
    >>> python -m vis4d.engine.cli fit --config configs/faster_rcnn/faster_rcnn_coco.py --config.params.lr 0.001

    Returns:
        ConfigDict: The configuration
    """
    ######################################################
    ##                    General Config                ##
    ######################################################
    config = get_default_cfg(exp_name="mask_rcnn_r50_fpn_coco")

    # High level hyper parameters
    params = FieldConfigDict()
    params.samples_per_gpu = 2
    params.workers_per_gpu = 2
    params.lr = 0.02
    params.num_epochs = 12
    params.num_classes = 80
    config.params = params

    ######################################################
    ##          Datasets with augmentations             ##
    ######################################################
    data_root = "data/coco"
    train_split = "train2017"
    test_split = "val2017"

    data_backend = class_config(HDF5Backend)

    config.data = get_coco_detection_cfg(
        data_root=data_root,
        train_split=train_split,
        train_keys_to_load=(
            K.images,
            K.boxes2d,
            K.boxes2d_classes,
            K.instance_masks,
        ),
        test_split=test_split,
        test_keys_to_load=(
            K.images,
            K.original_images,
            K.boxes2d,
            K.boxes2d_classes,
            K.instance_masks,
        ),
        data_backend=data_backend,
        samples_per_gpu=params.samples_per_gpu,
        workers_per_gpu=params.workers_per_gpu,
    )

    ######################################################
    ##                  MODEL & LOSS                    ##
    ######################################################
    basemodel = class_config(
        ResNet, resnet_name="resnet50", pretrained=True, trainable_layers=3
    )

    config.model, config.loss = get_mask_rcnn_cfg(
        num_classes=params.num_classes, basemodel=basemodel
    )

    ######################################################
    ##                    OPTIMIZERS                    ##
    ######################################################
    config.optimizers = [
        get_optimizer_cfg(
            optimizer=class_config(
                SGD, lr=params.lr, momentum=0.9, weight_decay=0.0001
            ),
            lr_scheduler=class_config(
                MultiStepLR, milestones=[8, 11], gamma=0.1
            ),
            lr_warmup=class_config(
                LinearLRWarmup, warmup_ratio=0.001, warmup_steps=500
            ),
            epoch_based_lr=True,
            epoch_based_warmup=False,
        )
    ]

    ######################################################
    ##                  DATA CONNECTOR                  ##
    ######################################################
    config.train_data_connector = class_config(
        DataConnector,
        key_mapping=CONN_BBOX_2D_TRAIN,
    )

<<<<<<< HEAD
    # This defines how the output of each component is connected to the next
    # component. This is a very important part of the config. It defines the
    # data flow of the pipeline.
    # We use the default connections provided for mask_rcnn. Note
    # that we build up on top of the faster_rcnn losses.
    # The faster_rcnn outputs are outputted with the key "boxes" which is why
    # we need to remap the keys of the mask_rcnn losses.
    # We do this using the remap_pred_keys function.

    config.data_connector = class_config(
        DataConnector,
        train=CONN_BBOX_2D_TRAIN,
        test=CONN_BBOX_2D_TEST,
        loss={
            **remap_pred_keys(CONN_RPN_LOSS_2D, "boxes"),
            **remap_pred_keys(CONN_ROI_LOSS_2D, "boxes"),
            **CONN_MASK_HEAD_LOSS_2D,
        },
        callbacks={
            "coco_eval_test": remap_pred_keys(CONN_COCO_BBOX_EVAL, "boxes"),
            "bbox_vis_test": remap_pred_keys(CONN_BBOX_2D_VIS, "boxes"),
        },
=======
    config.test_data_connector = class_config(
        DataConnector,
        key_mapping=CONN_BBOX_2D_TEST,
>>>>>>> b3f8db44
    )

    ######################################################
    ##                     CALLBACKS                    ##
    ######################################################
    # Logger and Checkpoint
    callbacks = get_default_callbacks_cfg(config)

    # Visualizer
    callbacks.append(
        class_config(
            VisualizerCallback,
            visualizer=class_config(BoundingBoxVisualizer, vis_freq=100),
            save_prefix=config.output_dir,
            test_connector=class_config(
                CallbackConnector,
                key_mapping=remap_pred_keys(CONN_BBOX_2D_VIS, "boxes"),
            ),
        )
    )

    # Evaluator
    callbacks.append(
        class_config(
            EvaluatorCallback,
            evaluator=class_config(
                COCOEvaluator,
                data_root=data_root,
                split=test_split,
            ),
            test_connector=class_config(
                CallbackConnector,
                key_mapping=remap_pred_keys(CONN_COCO_BBOX_EVAL, "boxes"),
            ),
        )
    )

    config.callbacks = callbacks

    ######################################################
    ##                     PL CLI                       ##
    ######################################################
    # PL Trainer args
    pl_trainer = get_default_pl_trainer_cfg(config)
    pl_trainer.max_epochs = params.num_epochs
    config.pl_trainer = pl_trainer

    # PL Callbacks
    pl_callbacks: list[pl.callbacks.Callback] = []
    config.pl_callbacks = pl_callbacks

    return config.value_mode()<|MERGE_RESOLUTION|>--- conflicted
+++ resolved
@@ -26,14 +26,8 @@
 from vis4d.data.io.hdf5 import HDF5Backend
 from vis4d.engine.callbacks import EvaluatorCallback, VisualizerCallback
 from vis4d.engine.connectors import (
-<<<<<<< HEAD
-    DataConnector,
-    data_key,
-    pred_key,
-=======
     CallbackConnector,
     DataConnector,
->>>>>>> b3f8db44
     remap_pred_keys,
 )
 from vis4d.engine.optim.warmup import LinearLRWarmup
@@ -139,34 +133,9 @@
         key_mapping=CONN_BBOX_2D_TRAIN,
     )
 
-<<<<<<< HEAD
-    # This defines how the output of each component is connected to the next
-    # component. This is a very important part of the config. It defines the
-    # data flow of the pipeline.
-    # We use the default connections provided for mask_rcnn. Note
-    # that we build up on top of the faster_rcnn losses.
-    # The faster_rcnn outputs are outputted with the key "boxes" which is why
-    # we need to remap the keys of the mask_rcnn losses.
-    # We do this using the remap_pred_keys function.
-
-    config.data_connector = class_config(
-        DataConnector,
-        train=CONN_BBOX_2D_TRAIN,
-        test=CONN_BBOX_2D_TEST,
-        loss={
-            **remap_pred_keys(CONN_RPN_LOSS_2D, "boxes"),
-            **remap_pred_keys(CONN_ROI_LOSS_2D, "boxes"),
-            **CONN_MASK_HEAD_LOSS_2D,
-        },
-        callbacks={
-            "coco_eval_test": remap_pred_keys(CONN_COCO_BBOX_EVAL, "boxes"),
-            "bbox_vis_test": remap_pred_keys(CONN_BBOX_2D_VIS, "boxes"),
-        },
-=======
     config.test_data_connector = class_config(
         DataConnector,
         key_mapping=CONN_BBOX_2D_TEST,
->>>>>>> b3f8db44
     )
 
     ######################################################
