--- conflicted
+++ resolved
@@ -5,23 +5,17 @@
 from torch.optim import SGD
 from torch.optim.lr_scheduler import MultiStepLR
 
-<<<<<<< HEAD
-from vis4d.config.base.datasets.coco_detection import (
-=======
 from vis4d.config import FieldConfigDict, class_config
 from vis4d.config.common.datasets import (
->>>>>>> b3f8db44
     CONN_COCO_BBOX_EVAL,
     get_coco_detection_cfg,
 )
 from vis4d.config.common.models import get_faster_rcnn_cfg
 from vis4d.config.default import (
+    get_callbacks_config,
     get_default_callbacks_cfg,
     get_default_cfg,
     get_default_pl_trainer_cfg,
-)
-from vis4d.config.default import (
-    get_callbacks_config,
     get_optimizer_config,
     get_pl_trainer_config,
     set_output_dir,
@@ -31,17 +25,10 @@
     CONN_BBOX_2D_TRAIN,
     CONN_BBOX_2D_VIS,
 )
-<<<<<<< HEAD
-from vis4d.config.util import ConfigDict, class_config
-from vis4d.data.io.hdf5 import HDF5Backend
-from vis4d.engine.callbacks import EvaluatorCallback, VisualizerCallback
-from vis4d.engine.connectors import DataConnector
-=======
 from vis4d.config.util import get_optimizer_cfg
 from vis4d.data.io.hdf5 import HDF5Backend
 from vis4d.engine.callbacks import EvaluatorCallback, VisualizerCallback
 from vis4d.engine.connectors import CallbackConnector, DataConnector
->>>>>>> b3f8db44
 from vis4d.engine.optim.warmup import LinearLRWarmup
 from vis4d.eval.detect.coco import COCOEvaluator
 from vis4d.op.base import ResNet
@@ -127,13 +114,6 @@
     ######################################################
     ##                  DATA CONNECTOR                  ##
     ######################################################
-<<<<<<< HEAD
-    config.data_connector = class_config(
-        DataConnector,
-        train=CONN_BBOX_2D_TRAIN,
-        test=CONN_BBOX_2D_TEST,
-        loss={**CONN_RPN_LOSS_2D, **CONN_ROI_LOSS_2D},
-=======
     config.train_data_connector = class_config(
         DataConnector,
         key_mapping=CONN_BBOX_2D_TRAIN,
@@ -142,18 +122,13 @@
     config.test_data_connector = class_config(
         DataConnector,
         key_mapping=CONN_BBOX_2D_TEST,
->>>>>>> b3f8db44
     )
 
     ######################################################
     ##                     CALLBACKS                    ##
     ######################################################
     # Logger and Checkpoint
-<<<<<<< HEAD
-    callbacks = get_callbacks_config(config)
-=======
     callbacks = get_default_callbacks_cfg(config)
->>>>>>> b3f8db44
 
     # Visualizer
     callbacks.append(
@@ -161,13 +136,9 @@
             VisualizerCallback,
             visualizer=class_config(BoundingBoxVisualizer, vis_freq=100),
             save_prefix=config.output_dir,
-<<<<<<< HEAD
-            test_connector=CONN_BBOX_2D_VIS,
-=======
             test_connector=class_config(
                 CallbackConnector, key_mapping=CONN_BBOX_2D_VIS
             ),
->>>>>>> b3f8db44
         )
     )
 
@@ -180,13 +151,9 @@
                 data_root=data_root,
                 split=test_split,
             ),
-<<<<<<< HEAD
-            test_connector=CONN_COCO_BBOX_EVAL,
-=======
             test_connector=class_config(
                 CallbackConnector, key_mapping=CONN_COCO_BBOX_EVAL
             ),
->>>>>>> b3f8db44
         )
     )
 
@@ -196,11 +163,7 @@
     ##                     PL CLI                       ##
     ######################################################
     # PL Trainer args
-<<<<<<< HEAD
-    pl_trainer = get_pl_trainer_config(config)
-=======
     pl_trainer = get_default_pl_trainer_cfg(config)
->>>>>>> b3f8db44
     pl_trainer.max_epochs = params.num_epochs
     config.pl_trainer = pl_trainer
 
