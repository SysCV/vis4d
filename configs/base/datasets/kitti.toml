--- conflicted
+++ resolved
@@ -8,14 +8,8 @@
 data_type = "tracking"
 output_dir = "data/KITTI"
 num_processes = 0
-<<<<<<< HEAD
-    [train.dataloader]
+    [train.sample_mapper]
     fields_to_load = ["boxes2d", "boxes3d", "intrinsics", "extrinsics", "lidar"]
-
-=======
-    [train.sample_mapper]
-    fields_to_load = ["boxes2d", "boxes3d", "intrinsics", "extrinsics"]
->>>>>>> d8e32aee
     skip_empty_samples = true
 
     [train.ref_sampler]
@@ -39,12 +33,7 @@
 output_dir = "data/KITTI"
 num_processes = 0
     [train.sample_mapper]
-<<<<<<< HEAD
     fields_to_load = ["boxes2d", "boxes3d", "intrinsics", "extrinsics", "lidar"]
-
-=======
-    fields_to_load = ["boxes2d", "boxes3d", "intrinsics", "extrinsics"]
->>>>>>> d8e32aee
     skip_empty_samples = true
 
     [train.ref_sampler]
