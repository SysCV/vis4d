[MAIN]

# Python code to execute, usually for sys.path manipulation such as
# pygtk.require().
#init-hook=

# Files or directories to be skipped. They should be base names, not
# paths.
ignore=CVS

# Add files or directories matching the regex patterns to the ignore-list. The
# regex matches against paths and can be in Posix or Windows format.
ignore-paths=

# Files or directories matching the regex patterns are skipped. The regex
# matches against base names, not paths.
ignore-patterns=^\.#

# Pickle collected data for later comparisons.
persistent=yes

# List of plugins (as comma separated values of python modules names) to load,
# usually to register additional checkers.
load-plugins=
    pylint.extensions.check_elif,
    pylint.extensions.bad_builtin,
    pylint.extensions.docparams,
    pylint.extensions.for_any_all,
    pylint.extensions.set_membership,
    pylint.extensions.code_style,
    pylint.extensions.overlapping_exceptions,
    pylint.extensions.typing,
    pylint.extensions.redefined_variable_type,
    pylint.extensions.comparison_placement,
    pylint.extensions.broad_try_clause,

# Use multiple processes to speed up Pylint. Specifying 0 will auto-detect the
# number of processors available to use.
jobs=0

# When enabled, pylint would attempt to guess common misconfiguration and emit
# user-friendly hints instead of false-positive error messages.
suggestion-mode=yes

# Allow loading of arbitrary C extensions. Extensions are imported into the
# active Python interpreter and may run arbitrary code.
unsafe-load-any-extension=no

# A comma-separated list of package or module names from where C extensions may
# be loaded. Extensions are loading into the active Python interpreter and may
# run arbitrary code
extension-pkg-allow-list=

# Minimum supported python version
py-version = 3.7.2

# Control the amount of potential inferred values when inferring a single
# object. This can help the performance when dealing with large functions or
# complex, nested conditions.
limit-inference-results=100

# Specify a score threshold under which the program will exit with error.
fail-under=10.0

# Return non-zero exit code if any of these messages/categories are detected,
# even if score is above --fail-under value. Syntax same as enable. Messages
# specified are enabled, while categories only check already-enabled messages.
fail-on=


[MESSAGES CONTROL]

# Only show warnings with the listed confidence levels. Leave empty to show
# all. Valid levels: HIGH, INFERENCE, INFERENCE_FAILURE, UNDEFINED
# confidence=

# Enable the message, report, category or checker with the given id(s). You can
# either give multiple identifier separated by comma (,) or put this option
# multiple time (only on the command line, not in the configuration file where
# it should appear only once). See also the "--disable" option for examples.
enable=
    use-symbolic-message-instead,
    fixme

# Disable the message, report, category or checker with the given id(s). You
# can either give multiple identifiers separated by comma (,) or put this
# option multiple times (only on the command line, not in the configuration
# file where it should appear only once).You can also use "--disable=all" to
# disable everything first and then re-enable specific checks. For example, if
# you want to run only the similarities checker, you can use "--disable=all
# --enable=similarities". If you want to run only the classes checker, but have
# no Warning level messages displayed, use"--disable=all --enable=classes
# --disable=W"

# This is a bug in detecting bad continuation. Since black is handling the code
# formatting, we can disable C0330 safely.
# import-error: ignore this error due to optional requirements that may not
# be installed
#
disable=import-error


[REPORTS]

# Set the output format. Available formats are text, parseable, colorized, msvs
# (visual studio) and html. You can also give a reporter class, eg
# mypackage.mymodule.MyReporterClass.
output-format=text

# Tells whether to display a full report or only the messages
reports=no

# Python expression which should return a note less than 10 (10 is the highest
# note). You have access to the variables 'fatal', 'error', 'warning', 'refactor', 'convention'
# and 'info', which contain the number of messages in each category, as
# well as 'statement', which is the total number of statements analyzed. This
# score is used by the global evaluation report (RP0004).
evaluation=max(0, 0 if fatal else 10.0 - ((float(5 * error + warning + refactor + convention) / statement) * 10))

# Template used to display messages. This is a python new-style format string
# used to format the message information. See doc for all details
#msg-template=

# Activate the evaluation score.
score=yes


[LOGGING]

# Logging modules to check that the string format arguments are in logging
# function parameter format
logging-modules=logging

# The type of string formatting that logging methods do. `old` means using %
# formatting, `new` is for `{}` formatting.
logging-format-style=old


[MISCELLANEOUS]

# List of note tags to take in consideration, separated by a comma.
<<<<<<< HEAD
notes=FIXME,XXX  # ,TODO removed
=======
notes=FIXME,XXX # ,TODO
>>>>>>> c643be7a

# Regular expression of note tags to take in consideration.
#notes-rgx=


[SIMILARITIES]

# Minimum lines number of a similarity.
min-similarity-lines=16

# Ignore comments when computing similarities.
ignore-comments=yes

# Ignore docstrings when computing similarities.
ignore-docstrings=yes

# Ignore imports when computing similarities.
ignore-imports=yes

# Signatures are removed from the similarity computation
ignore-signatures=yes


[VARIABLES]

# Tells whether we should check for unused import in __init__ files.
init-import=no

# A regular expression matching the name of dummy variables (i.e. expectedly
# not used).
dummy-variables-rgx=_$|dummy

# List of additional names supposed to be defined in builtins. Remember that
# you should avoid defining new builtins when possible.
additional-builtins=

# List of strings which can identify a callback function by name. A callback
# name must start or end with one of those strings.
callbacks=cb_,_cb

# Tells whether unused global variables should be treated as a violation.
allow-global-unused-variables=yes

# List of names allowed to shadow builtins
allowed-redefined-builtins=

# Argument names that match this expression will be ignored. Default to name
# with leading underscore.
ignored-argument-names=_.*

# List of qualified module names which can have objects that can redefine
# builtins.
redefining-builtins-modules=six.moves,past.builtins,future.builtins,builtins,io


[FORMAT]

# Maximum number of characters on a single line.
max-line-length=79

# Regexp for a line that is allowed to be longer than the limit.
ignore-long-lines=(^\s*(# )?<?https?://\S+>?$)|(\>\>\>)

# Allow the body of an if to be on the same line as the test if there is no
# else.
single-line-if-stmt=no

# Allow the body of a class to be on the same line as the declaration if body
# contains single statement.
single-line-class-stmt=no

# Maximum number of lines in a module
max-module-lines=2048

# String used as indentation unit. This is usually "    " (4 spaces) or "\t" (1
# tab).
indent-string='    '

# Number of spaces of indent required inside a hanging or continued line.
indent-after-paren=4

# Expected format of line ending, e.g. empty (any line ending), LF or CRLF.
expected-line-ending-format=


[BASIC]

# Good variable names which should always be accepted, separated by a comma
good-names=i,j,k,ex,Run,_

# Good variable names regexes, separated by a comma. If names match any regex,
# they will always be accepted
good-names-rgxs=

# Bad variable names which should always be refused, separated by a comma
bad-names=foo,bar,baz,toto,tutu,tata

# Bad variable names regexes, separated by a comma. If names match any regex,
# they will always be refused
bad-names-rgxs=

# Colon-delimited sets of names that determine each other's naming style when
# the name regexes allow several styles.
name-group=

# Include a hint for the correct naming format with invalid-name
include-naming-hint=no

# Naming style matching correct function names.
function-naming-style=snake_case

# Regular expression matching correct function names
function-rgx=[a-z_][a-z0-9_]{2,30}$

# Naming style matching correct variable names.
variable-naming-style=snake_case

# Regular expression matching correct variable names
variable-rgx=[a-z_][a-z0-9_]{0,30}$

# Naming style matching correct constant names.
const-naming-style=UPPER_CASE

# Regular expression matching correct constant names
const-rgx=(([A-Z_][A-Z0-9_]*)|(__.*__))$

# Naming style matching correct attribute names.
attr-naming-style=snake_case

# Regular expression matching correct attribute names
attr-rgx=[a-z_][a-z0-9_]{2,}$

# Naming style matching correct argument names.
argument-naming-style=snake_case

# Regular expression matching correct argument names
# make x an exception since it is a common variable name for nn modules
argument-rgx=([a-z_][a-z0-9_]{2,30}$|x)

# Naming style matching correct class attribute names.
class-attribute-naming-style=any

# Regular expression matching correct class attribute names
class-attribute-rgx=([A-Za-z_][A-Za-z0-9_]{2,30}|(__.*__))$

# Naming style matching correct class constant names.
class-const-naming-style=UPPER_CASE

# Regular expression matching correct class constant names. Overrides class-
# const-naming-style.
#class-const-rgx=

# Naming style matching correct inline iteration names.
inlinevar-naming-style=any

# Regular expression matching correct inline iteration names
inlinevar-rgx=[A-Za-z_][A-Za-z0-9_]*$

# Naming style matching correct class names.
class-naming-style=PascalCase

# Regular expression matching correct class names
class-rgx=[A-Z_][a-zA-Z0-9]+$


# Naming style matching correct module names.
module-naming-style=snake_case

# Regular expression matching correct module names
module-rgx=(([a-z_][a-z0-9_]*)|([A-Z][a-zA-Z0-9]+))$


# Naming style matching correct method names.
method-naming-style=snake_case

# Regular expression matching correct method names
method-rgx=[a-z_][a-z0-9_]{2,}$

# Regular expression matching correct type variable names
#typevar-rgx=

# Regular expression which should only match function or class names that do
# not require a docstring. Use ^(?!__init__$)_ to also check __init__.
no-docstring-rgx=__.*__

# Minimum line length for functions/classes that require docstrings, shorter
# ones are exempt.
docstring-min-length=-1

# List of decorators that define properties, such as abc.abstractproperty.
property-classes=abc.abstractproperty


[TYPECHECK]

# Regex pattern to define which classes are considered mixins if ignore-mixin-
# members is set to 'yes'
mixin-class-rgx=.*MixIn

# List of module names for which member attributes should not be checked
# (useful for modules/projects where namespaces are manipulated during runtime
# and thus existing member attributes cannot be deduced by static analysis). It
# supports qualified module names, as well as Unix pattern matching.
ignored-modules=

# List of class names for which member attributes should not be checked (useful
# for classes with dynamically set attributes). This supports the use of
# qualified names.
ignored-classes=SQLObject, optparse.Values, thread._local, _thread._local

# List of members which are set dynamically and missed by pylint inference
# system, and so shouldn't trigger E1101 when accessed. Python regular
# expressions are accepted.
generated-members=REQUEST,acl_users,aq_parent,argparse.Namespace,torch.*

# List of decorators that create context managers from functions, such as
# contextlib.contextmanager.
contextmanager-decorators=contextlib.contextmanager

# Tells whether to warn about missing members when the owner of the attribute
# is inferred to be None.
ignore-none=yes

# This flag controls whether pylint should warn about no-member and similar
# checks whenever an opaque object is returned when inferring. The inference
# can return multiple potential results while evaluating a Python object, but
# some branches might not be evaluated, which results in partial inference. In
# that case, it might be useful to still emit no-member and other checks for
# the rest of the inferred objects.
ignore-on-opaque-inference=yes

# Show a hint with possible names when a member name was not found. The aspect
# of finding the hint is based on edit distance.
missing-member-hint=yes

# The minimum edit distance a name should have in order to be considered a
# similar match for a missing member name.
missing-member-hint-distance=1

# The total number of similar names that should be taken in consideration when
# showing a hint for a missing member.
missing-member-max-choices=1

[SPELLING]

# Spelling dictionary name. Available dictionaries: none. To make it working
# install python-enchant package.
spelling-dict=

# List of comma separated words that should not be checked.
spelling-ignore-words=

# List of comma separated words that should be considered directives if they
# appear and the beginning of a comment and should not be checked.
spelling-ignore-comment-directives=fmt: on,fmt: off,noqa:,noqa,nosec,isort:skip,mypy:,pragma:,# noinspection

# A path to a file that contains private dictionary; one word per line.
spelling-private-dict-file=.pyenchant_pylint_custom_dict.txt

# Tells whether to store unknown words to indicated private dictionary in
# --spelling-private-dict-file option instead of raising a message.
spelling-store-unknown-words=no

# Limits count of emitted suggestions for spelling mistakes.
max-spelling-suggestions=2


[DESIGN]

# Maximum number of arguments for function / method
max-args=20

# Maximum number of locals for function / method body
max-locals=100

# Maximum number of return / yield for function / method body
max-returns=11

# Maximum number of branch for function / method body
max-branches=27

# Maximum number of statements in function / method body
max-statements=100

# Maximum number of parents for a class (see R0901).
max-parents=7

# List of qualified class names to ignore when counting class parents (see R0901).
ignored-parents=

# Maximum number of attributes for a class (see R0902).
max-attributes=32

# Minimum number of public methods for a class (see R0903).
min-public-methods=0

# Maximum number of public methods for a class (see R0904).
max-public-methods=25

# Maximum number of boolean expressions in an if statement (see R0916).
max-bool-expr=8

# Maximum number of statements in a try-block
max-try-statements = 14

# List of regular expressions of class ancestor names to
# ignore when counting public methods (see R0903).
exclude-too-few-public-methods=

[CLASSES]

# List of method names used to declare (i.e. assign) instance attributes.
defining-attr-methods=__init__,__new__,setUp,__post_init__

# List of valid names for the first argument in a class method.
valid-classmethod-first-arg=cls

# List of valid names for the first argument in a metaclass class method.
valid-metaclass-classmethod-first-arg=mcs

# List of member names, which should be excluded from the protected access
# warning.
exclude-protected=_asdict,_fields,_replace,_source,_make

# Warn about protected attribute access inside special methods
check-protected-access-in-special-methods=no

[IMPORTS]

# List of modules that can be imported at any level, not just the top level
# one.
allow-any-import-level=

# Allow wildcard imports from modules that define __all__.
allow-wildcard-with-all=no

# Analyse import fallback blocks. This can be used to support both Python 2 and
# 3 compatible code, which means that the block might have code that exists
# only in one or another interpreter, leading to false positives when analysed.
analyse-fallback-blocks=no

# Deprecated modules which should not be used, separated by a comma
deprecated-modules=regsub,TERMIOS,Bastion,rexec

# Create a graph of every (i.e. internal and external) dependencies in the
# given file (report RP0402 must not be disabled)
import-graph=

# Create a graph of external dependencies in the given file (report RP0402 must
# not be disabled)
ext-import-graph=

# Create a graph of internal dependencies in the given file (report RP0402 must
# not be disabled)
int-import-graph=

# Force import order to recognize a module as part of the standard
# compatibility libraries.
known-standard-library=

# Force import order to recognize a module as part of a third party library.
known-third-party=enchant

# Couples of modules and preferred modules, separated by a comma.
preferred-modules=


[EXCEPTIONS]

# Exceptions that will emit a warning when being caught. Defaults to
# "Exception"
overgeneral-exceptions=builtins.Exception


[TYPING]

# Set to ``no`` if the app / library does **NOT** need to support runtime
# introspection of type annotations. If you use type annotations
# **exclusively** for type checking of an application, you're probably fine.
# For libraries, evaluate if some users what to access the type hints at
# runtime first, e.g., through ``typing.get_type_hints``. Applies to Python
# versions 3.7 - 3.9
runtime-typing = no


[DEPRECATED_BUILTINS]

# List of builtins function names that should not be used, separated by a comma
bad-functions=map,input


[REFACTORING]

# Maximum number of nested blocks for function / method body
max-nested-blocks=5

# Complete name of functions that never returns. When checking for
# inconsistent-return-statements if a never returning function is called then
# it will be considered as an explicit return statement and no message will be
# printed.
never-returning-functions=sys.exit,argparse.parse_error


[STRING]

# This flag controls whether inconsistent-quotes generates a warning when the
# character used as a quote delimiter is used inconsistently within a module.
check-quote-consistency=no

# This flag controls whether the implicit-str-concat should generate a warning
# on implicit string concatenation in sequences defined over several lines.
check-str-concat-over-line-jumps=no


[CODE_STYLE]

# Max line length for which to sill emit suggestions. Used to prevent optional
# suggestions which would get split by a code formatter (e.g., black). Will
# default to the setting for ``max-line-length``.
#max-line-length-suggestions=<|MERGE_RESOLUTION|>--- conflicted
+++ resolved
@@ -139,11 +139,7 @@
 [MISCELLANEOUS]
 
 # List of note tags to take in consideration, separated by a comma.
-<<<<<<< HEAD
-notes=FIXME,XXX  # ,TODO removed
-=======
 notes=FIXME,XXX # ,TODO
->>>>>>> c643be7a
 
 # Regular expression of note tags to take in consideration.
 #notes-rgx=
