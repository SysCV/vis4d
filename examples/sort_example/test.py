"""Example for dynamic api usage with SORT."""
# import the SORT components, needs to be imported to be registered
from sort_graph import SORTTrackGraph
from sort_model import SORT

import openmt.data.datasets.base
from openmt import config
<<<<<<< HEAD

from openmt.config import Augmentation
from openmt.data.build import DataloaderConfig as Dataloader
=======
from openmt.data.dataset_mapper import DataloaderConfig as Dataloader
>>>>>>> 887da32f
from openmt.engine import test
from openmt.model import BaseModelConfig

# Disable pylint for this file due to high overlap with detector example
# pylint: skip-file
if __name__ == "__main__":
    sort_detector_cfg = dict(
        type="D2TwoStageDetector",
        model_base="faster-rcnn/r50-fpn",
        num_classes=8,
    )
    sort_trackgraph_cfg = dict(type="SORTTrackGraph")
    sort_cfg = dict(
        type="SORT",
        detection=sort_detector_cfg,
        track_graph=sort_trackgraph_cfg,
    )

    conf = config.Config(
        model=BaseModelConfig(**sort_cfg),
        solver=config.Solver(
            images_per_gpu=32,
            lr_policy="WarmupMultiStepLR",
            base_lr=0.001,
            max_iters=100,
            eval_metrics=["detect", "track"],
        ),
        dataloader=Dataloader(
            workers_per_gpu=8,
            ref_sampling_cfg=dict(type="uniform", scope=1, num_ref_imgs=0),
            categories=[
                "pedestrian",
                "rider",
                "car",
                "truck",
                "bus",
                "train",
                "motorcycle",
                "bicycle",
            ],
            remove_samples_without_labels=True,
            inference_sampling="sequence_based",
<<<<<<< HEAD
            train_augmentations=[
                Augmentation(type="Resize", kwargs={"shape": [720, 1280]}),
                Augmentation(type="RandomFlip", kwargs={"prob": 0.5}),
            ],
            test_augmentations=[
                Augmentation(type="Resize", kwargs={"shape": [720, 1280]})
            ],
=======
            image_channel_mode="BGR",
>>>>>>> 887da32f
        ),
        train=[
            openmt.data.datasets.base.BaseDatasetConfig(
                name="bdd100k_sample_train",
                type="BDD100K",
                annotations="openmt/engine/testcases/track/bdd100k-samples/"
                "labels",
                data_root="openmt/track/track/bdd100k-samples/images/",
                config_path="box_track",
            )
        ],
        test=[
            openmt.data.datasets.base.BaseDatasetConfig(
                name="bdd100k_sample_val",
                type="BDD100K",
                # annotations="openmt/engine/testcases/track/bdd100k-samples/"
                # "labels",
                # annotations="data/bdd100k/labels/box_track_20/val/",
                annotations="data/one_sequence/labels",
                # data_root="openmt/engine/testcases/track/bdd100k-samples/"
                # "images/",
                # data_root="data/bdd100k/images/track/val/",
                data_root="data/one_sequence/images/",
                config_path="box_track",
            )
        ],
    )

    # TODO choose according to setup, add pretrained weights if necessary
    # CPU
    conf.launch.weights = "weight/model_0000199.pth"
    # import os
    # import shutil
    # if os.path.exists("visualization/"):
    #     shutil.rmtree("visualization/")
    # os.mkdir("visualization/")

    test(conf)

    # single GPU
    # conf.launch = config.Launch(device="cuda")
    # test(conf)<|MERGE_RESOLUTION|>--- conflicted
+++ resolved
@@ -5,13 +5,9 @@
 
 import openmt.data.datasets.base
 from openmt import config
-<<<<<<< HEAD
 
-from openmt.config import Augmentation
-from openmt.data.build import DataloaderConfig as Dataloader
-=======
+
 from openmt.data.dataset_mapper import DataloaderConfig as Dataloader
->>>>>>> 887da32f
 from openmt.engine import test
 from openmt.model import BaseModelConfig
 
@@ -54,17 +50,6 @@
             ],
             remove_samples_without_labels=True,
             inference_sampling="sequence_based",
-<<<<<<< HEAD
-            train_augmentations=[
-                Augmentation(type="Resize", kwargs={"shape": [720, 1280]}),
-                Augmentation(type="RandomFlip", kwargs={"prob": 0.5}),
-            ],
-            test_augmentations=[
-                Augmentation(type="Resize", kwargs={"shape": [720, 1280]})
-            ],
-=======
-            image_channel_mode="BGR",
->>>>>>> 887da32f
         ),
         train=[
             openmt.data.datasets.base.BaseDatasetConfig(
