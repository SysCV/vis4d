--- conflicted
+++ resolved
@@ -112,7 +112,6 @@
         if frame_id == 0:
             self.track_graph.reset()
 
-<<<<<<< HEAD
         # using given detections
         image = batch_inputs[0].image
         video_name = batch_inputs[0].metadata.video_name
@@ -129,11 +128,6 @@
         ori_wh = (
             batch_inputs[0].metadata.size.width,  # type: ignore
             batch_inputs[0].metadata.size.height,  # type: ignore
-=======
-        # detector
-        output = self.detector.forward_test(
-            batch_inputs, postprocess=postprocess
->>>>>>> 887da32f
         )
         detections = output["detect"]
 
