--- conflicted
+++ resolved
@@ -139,26 +139,14 @@
                     attr["instance_id"] = instance_ids[video_name].index(
                         label.id
                     )
-
                 label.attributes = attr
-<<<<<<< HEAD
-=======
-        elif skip_empty_samples:
-            frames.remove(ann)
->>>>>>> e1aa4d09
 
     if global_instance_ids:
         instance_ids_to_global(frames, instance_ids)
 
     rank_zero_info(
-<<<<<<< HEAD
-        f"Preprocessing {len(frames)} labels takes {timer.time():.2f} seconds."
-    )
-=======
         f"Preprocessing {len(frames)} frames takes {timer.time():.2f} seconds."
     )
-    rank_zero_info(f"Discarded {orig_len - len(frames)} empty frames.")
->>>>>>> e1aa4d09
     return frequencies
 
 
