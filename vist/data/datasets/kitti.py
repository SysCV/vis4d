--- conflicted
+++ resolved
@@ -37,11 +37,7 @@
             dataset = from_kitti(data_dir, self.cfg.data_type)
             save(self.cfg.annotations, dataset)
         else:
-<<<<<<< HEAD
-            frames = load(  # type: ignore
-=======
             dataset = load(
->>>>>>> 900a6b3d
                 self.cfg.annotations,
                 validate_frames=self.cfg.validate_frames,
                 nprocs=self.cfg.num_processes,
