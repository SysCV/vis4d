--- conflicted
+++ resolved
@@ -77,7 +77,6 @@
         rank_zero_info("Transformations used: %s", self.transformations)
 
         for field in self.cfg.dataloader.fields_to_load:
-<<<<<<< HEAD
             assert field in [
                 "bitmasks",
                 "boxes2d",
@@ -85,11 +84,6 @@
                 "intrinsics",
                 "extrinsics",
             ]
-
-        self.dataset = dataset
-=======
-            assert field in ["boxes2d", "boxes3d", "intrinsics", "extrinsics"]
->>>>>>> 900a6b3d
         self.training = training
 
         if self.cfg.dataloader.skip_empty_samples and not self.training:
@@ -400,7 +394,7 @@
 
     def load_annotation(
         self,
-        input_sample: InputSample,
+        sample: InputSample,
         labels: Optional[List[Label]],
     ) -> None:
         """Transform annotations."""
@@ -422,44 +416,39 @@
                             label.attributes["instance_id"]
                         )
 
-            if "boxes2d" in self.cfg.dataloader.fields_to_load and labels_used:
-                boxes2d = Boxes2D.from_scalabel(
-                    labels_used, category_dict, instance_id_dict
-<<<<<<< HEAD
-                )[0]
-                input_sample.boxes2d = [boxes2d]
-=======
-                )
-                boxes2d.boxes[:, :4] = transform_bbox(
-                    transform_matrix,
-                    boxes2d.boxes[:, :4],
-                )
-                if self.cfg.dataloader.clip_bboxes_to_image:
-                    boxes2d.clip(input_sample.images.image_sizes[0])
-
-                keep = boxes2d.area >= self.cfg.dataloader.min_bboxes_area
-                input_sample.boxes2d = [boxes2d[keep]]
-                labels_used = [l for l, k in zip(labels_used, keep) if k]
->>>>>>> 900a6b3d
-
-            if "boxes3d" in self.cfg.dataloader.fields_to_load and labels_used:
-                boxes3d = Boxes3D.from_scalabel(
-                    labels_used, category_dict, instance_id_dict
-                )[0]
-                input_sample.boxes3d = [boxes3d]
-
-            if (
-                "bitmasks" in self.cfg.dataloader.fields_to_load
-                and labels_used
-            ):
-                bitmasks, boxes2d = Bitmasks.from_scalabel(
-                    labels_used,
-                    category_dict,
-                    instance_id_dict,
-                    input_sample.metadata[0].size,
-                )
-                input_sample.bitmasks = [bitmasks]
-                input_sample.boxes2d = [boxes2d]
+            if labels_used:
+                if "boxes2d" in self.cfg.dataloader.fields_to_load:
+                    boxes2d = Boxes2D.from_scalabel(
+                        labels_used, category_dict, instance_id_dict
+                    )[0]
+                    sample.boxes2d = [boxes2d]
+
+                if "boxes3d" in self.cfg.dataloader.fields_to_load:
+                    boxes3d = Boxes3D.from_scalabel(
+                        labels_used, category_dict, instance_id_dict
+                    )[0]
+                    sample.boxes3d = [boxes3d]
+
+                if "bitmasks" in self.cfg.dataloader.fields_to_load:
+                    bitmasks, boxes2d = Bitmasks.from_scalabel(
+                        labels_used,
+                        category_dict,
+                        instance_id_dict,
+                        sample.metadata[0].size,
+                    )
+                    sample.bitmasks = [bitmasks]
+                    sample.boxes2d = [boxes2d]
+
+    def postprocess_annotation(self, sample: InputSample) -> None:
+        """Process annotations after transform."""
+        if self.cfg.dataloader.clip_bboxes_to_image:
+            sample.boxes2d[0].clip(sample.images.image_sizes[0])
+        keep = sample.boxes2d[0].area >= self.cfg.dataloader.min_bboxes_area
+        sample.boxes2d = [sample.boxes2d[0][keep]]
+        if len(sample.boxes3d[0]) > 0:
+            sample.boxes3d = [sample.boxes3d[0][keep]]
+        if len(sample.bitmasks[0]) > 0:
+            sample.bitmasks = [sample.bitmasks[0][keep]]
 
     @staticmethod
     def transform_intrinsics(
@@ -496,25 +485,6 @@
             List[AugParams]: augmentation parameters, s.t. ref views can be
             augmented with the same parameters.
         """
-<<<<<<< HEAD
-        # load image
-        image = self.load_image(sample)
-        image = Images(image, [(image.shape[3], image.shape[2])])
-        input_data = InputSample([copy.deepcopy(sample)], image)
-
-        # load annotations to input sample
-        self.load_annotation(input_data, sample.labels)
-
-        # apply transforms to input sample
-        parameters, transform_matrix = self.transform_input(
-            input_data,
-            parameters=parameters,
-            training=self.training,
-        )
-
-        if self.cfg.dataloader.clip_bboxes_to_image:
-            input_data.boxes2d[0].clip(input_data.images.image_sizes[0])
-=======
         if (
             self.cfg.dataloader.skip_empty_samples
             and (sample.labels is None or len(sample.labels) == 0)
@@ -522,20 +492,26 @@
         ):
             return None, None  # pragma: no cover
 
+        # load image
         if not isinstance(sample, FrameGroup):
-            # image loading, augmentation / to torch.tensor
-            image, parameters, transform_matrix = self.transform_image(
-                self.load_image(sample),
-                parameters=parameters,
-            )
+            image = self.load_image(sample)
         else:
-            image, parameters, transform_matrix = self.transform_image(
-                np.empty((128, 128, 3), dtype=np.uint8),
-                parameters=parameters,
-            )
-
+            image = np.empty((128, 128, 3), dtype=np.uint8)
+        image = Images(image, [(image.shape[3], image.shape[2])])
         input_data = InputSample([copy.deepcopy(sample)], image)
->>>>>>> 900a6b3d
+
+        # load annotations to input sample
+        self.load_annotation(input_data, sample.labels)
+
+        # apply transforms to input sample
+        parameters, transform_matrix = self.transform_input(
+            input_data,
+            parameters=parameters,
+            training=self.training,
+        )
+
+        # postprocess boxes after transforms
+        self.postprocess_annotation(input_data)
 
         if (
             sample.intrinsics is not None
