--- conflicted
+++ resolved
@@ -33,12 +33,9 @@
     Images,
     InputSample,
     Intrinsics,
-<<<<<<< HEAD
     NDArrayF32,
     NDArrayUI8,
     PointCloud,
-=======
->>>>>>> b534be93
     Masks,
 )
 from .datasets import BaseDatasetLoader
@@ -89,10 +86,7 @@
                 "boxes3d",
                 "intrinsics",
                 "extrinsics",
-<<<<<<< HEAD
                 "lidar",
-=======
->>>>>>> b534be93
             ]
         self.training = training
 
@@ -395,8 +389,6 @@
             and "intrinsics" in self.cfg.dataloader.fields_to_load
         ):
             input_data.intrinsics = self.load_intrinsics(sample.intrinsics)
-<<<<<<< HEAD
-
         if (
             sample.extrinsics is not None
             and "extrinsics" in self.cfg.dataloader.fields_to_load
@@ -427,16 +419,6 @@
         points_extrinsics = self.load_extrinsics(group.extrinsics)
         return PointCloud(torch.as_tensor(points)), points_extrinsics
 
-=======
-
-        if (
-            sample.extrinsics is not None
-            and "extrinsics" in self.cfg.dataloader.fields_to_load
-        ):
-            input_data.extrinsics = self.load_extrinsics(sample.extrinsics)
-        return input_data
-
->>>>>>> b534be93
     def load_annotation(
         self,
         sample: InputSample,
@@ -572,7 +554,6 @@
 
         # postprocess boxes after transforms
         self.postprocess_annotation(input_data)
-<<<<<<< HEAD
 
         # load point cloud
         if (
@@ -582,8 +563,6 @@
             points, points_extrinsics = self.load_point(sample)
             input_data.points = points
             input_data.points_extrinsics = points_extrinsics
-=======
->>>>>>> b534be93
 
         if (
             self.cfg.dataloader.skip_empty_samples
