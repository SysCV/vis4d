--- conflicted
+++ resolved
@@ -111,10 +111,6 @@
             dataset.frames,
             cats_name2id,
             self.cfg.dataloader.compute_global_instance_ids,
-<<<<<<< HEAD
-=======
-            self.cfg.dataloader.skip_empty_samples,
->>>>>>> e1aa4d09
         )
         print_class_histogram(frequencies)
 
