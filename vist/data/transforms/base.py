--- conflicted
+++ resolved
@@ -92,26 +92,8 @@
         self, sample: InputSample, parameters: Optional[AugParams] = None
     ) -> Tuple[InputSample, AugParams]:
         """Apply augmentations to input sample."""
-<<<<<<< HEAD
         if parameters is None:
             parameters = self.generate_parameters(sample)
-=======
-        bprob = parameters["batch_prob"]
-        # if no augmentation needed
-        if torch.sum(bprob) == 0:
-            trans_matrix = [identity_matrix(sample.images.tensor)]
-        # if all data needs to be augmented
-        elif torch.sum(bprob) == len(bprob):
-            _, trans_matrix = super().__call__(sample, parameters, training)
-        else:
-            subsample = InputSample.cat(
-                [sample[i] for i, bp in enumerate(bprob) if bp]
-            )
-            trans_matrix = identity_matrix(sample.images.tensor)
-            _, trans_matrix[bprob] = super().__call__(
-                subsample, parameters, training
-            )
->>>>>>> d1bd0fea
 
         sample.images = self.apply_image(sample.images, parameters)
         sample.intrinsics = self.apply_intrinsics(
@@ -120,13 +102,9 @@
         sample.extrinsics = self.apply_extrinsics(
             sample.extrinsics, parameters
         )
-
-        if len(sample.boxes2d):
-            sample.boxes2d = self.apply_box2d(sample.boxes2d, parameters)
-        if len(sample.boxes3d):
-            sample.boxes3d = self.apply_box3d(sample.boxes3d, parameters)
-        if len(sample.bitmasks):
-            sample.bitmasks = self.apply_mask(sample.bitmasks, parameters)
+        sample.boxes2d = self.apply_box2d(sample.boxes2d, parameters)
+        sample.boxes3d = self.apply_box3d(sample.boxes3d, parameters)
+        sample.bitmasks = self.apply_mask(sample.bitmasks, parameters)
         return sample, parameters
 
     def __repr__(self) -> str:
