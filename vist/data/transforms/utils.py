"""Utilities for augmentation."""
<<<<<<< HEAD
import torch
from torch.distributions import Bernoulli

=======
from typing import Sequence, Tuple, Union

import torch
from torch.distributions import Bernoulli

TensorWithTransformMat = Union[torch.Tensor, Tuple[torch.Tensor, torch.Tensor]]


def identity_matrix(inputs: torch.Tensor) -> torch.Tensor:
    """Return 3x3 identity matrix."""
    return torch.eye(3, device=inputs.device, dtype=inputs.dtype)


def adapted_sampling(
    shape: Union[Sequence[int], torch.Size],
    dist: torch.distributions.Distribution,
    same_on_batch: bool = False,
) -> torch.Tensor:
    """The uniform sampling function that accepts 'same_on_batch'.
>>>>>>> d1bd0fea

def sample_bernoulli(num: int, prob: float) -> torch.Tensor:
    """Sample from a Bernoulli distribution with given p."""
    curr_prob: torch.Tensor
    if prob == 1.0:
        curr_prob = torch.tensor([True])
    elif prob == 0.0:
        curr_prob = torch.tensor([False])
    else:
        curr_prob = Bernoulli(prob).sample((num,)).bool()
    return curr_prob


def sample_batched(num: int, prob: float, same: bool = False) -> torch.Tensor:
    """Sample num / 1 times from from a Bernoulli distribution with given p."""
    if same:
        return sample_bernoulli(1, prob).repeat(num)
    return sample_bernoulli(num, prob)<|MERGE_RESOLUTION|>--- conflicted
+++ resolved
@@ -1,37 +1,15 @@
 """Utilities for augmentation."""
-<<<<<<< HEAD
 import torch
 from torch.distributions import Bernoulli
 
-=======
-from typing import Sequence, Tuple, Union
-
-import torch
-from torch.distributions import Bernoulli
-
-TensorWithTransformMat = Union[torch.Tensor, Tuple[torch.Tensor, torch.Tensor]]
-
-
-def identity_matrix(inputs: torch.Tensor) -> torch.Tensor:
-    """Return 3x3 identity matrix."""
-    return torch.eye(3, device=inputs.device, dtype=inputs.dtype)
-
-
-def adapted_sampling(
-    shape: Union[Sequence[int], torch.Size],
-    dist: torch.distributions.Distribution,
-    same_on_batch: bool = False,
-) -> torch.Tensor:
-    """The uniform sampling function that accepts 'same_on_batch'.
->>>>>>> d1bd0fea
 
 def sample_bernoulli(num: int, prob: float) -> torch.Tensor:
     """Sample from a Bernoulli distribution with given p."""
     curr_prob: torch.Tensor
     if prob == 1.0:
-        curr_prob = torch.tensor([True])
+        curr_prob = torch.tensor([True] * num)
     elif prob == 0.0:
-        curr_prob = torch.tensor([False])
+        curr_prob = torch.tensor([False] * num)
     else:
         curr_prob = Bernoulli(prob).sample((num,)).bool()
     return curr_prob
