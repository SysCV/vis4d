--- conflicted
+++ resolved
@@ -53,17 +53,12 @@
 
     assert isinstance(boxes, (Boxes2D, Boxes3D))
 
-<<<<<<< HEAD
-    boxes_list = boxes.boxes[:, :4].cpu().detach().numpy().tolist()
-    scores = boxes.boxes[:, -1].cpu().detach().numpy().tolist()
-=======
     if boxes.boxes.shape[-1] in [5, 8, 10]:  # 4, 7, 9 DoF boxes + score
         boxes_list = boxes.boxes[:, :-1].cpu().numpy().tolist()
         scores = boxes.boxes[:, -1].cpu().numpy().tolist()
     else:
         boxes_list = boxes.boxes.cpu().numpy().tolist()
         scores = [None for _ in range(len(boxes_list))]
->>>>>>> d6eca4b9
 
     if boxes.track_ids is not None:
         track_ids = boxes.track_ids.cpu().numpy()
@@ -135,11 +130,6 @@
         image = image[..., [2, 1, 0]]
         mode = "RGB"
 
-<<<<<<< HEAD
-    return Image.fromarray(
-        image.astype(np.uint8), mode=mode
-    )  # .convert("RGB")
-=======
     return Image.fromarray(image.astype(np.uint8), mode=mode).convert("RGB")
 
 
@@ -197,5 +187,4 @@
         corners[:, 1] + y_loc,
         corners[:, 2] + z_loc,
     )
-    return corners  # type: ignore
->>>>>>> d6eca4b9
+    return corners  # type: ignore