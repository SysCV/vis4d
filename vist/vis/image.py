"""VisT Visualization tools for analysis and debugging."""
from typing import List, Optional, Tuple, Union

import matplotlib.pyplot as plt
import torch
import numpy as np
from PIL import Image, ImageDraw, ImageFont

from vist.struct import Intrinsics, Extrinsics, NDArrayF64, NDArrayUI8

from .utils import (
    BitmaskType,
    Box3DType,
    BoxType,
    ImageType,
    box3d_to_corners,
    preprocess_boxes,
    preprocess_image,
    preprocess_intrinsics,
    preprocess_masks,
)


def imshow(
    image: Union[Image.Image, ImageType], mode: str = "RGB"
) -> None:  # pragma: no cover
    """Imshow method.

    Args:
        image: PIL Image or ImageType (i.e. numpy array, torch.Tensor)
        mode: Image channel format, will be used to convert ImageType to
        an RGB PIL Image.
    """
    if not isinstance(image, Image.Image):
        image = preprocess_image(image, mode)
    plt.imshow(np.asarray(image))
    plt.show()


def imshow_bboxes(
    image: ImageType, boxes: BoxType, mode: str = "RGB"
) -> None:  # pragma: no cover
    """Show image with bounding boxes."""
    image = preprocess_image(image, mode)
    box_list, color_list, label_list = preprocess_boxes(boxes)
    for box, col, label in zip(box_list, color_list, label_list):
        draw_bbox(image, box, col, label)

    imshow(image)


def imshow_bboxes3d(
    image: ImageType,
    boxes: Box3DType,
    intrinsics: Union[NDArrayF64, Intrinsics],
    mode: str = "RGB",
) -> None:  # pragma: no cover
    """Show image with bounding boxes."""
    image = preprocess_image(image, mode)
    box_list, color_list, label_list = preprocess_boxes(boxes)
    intrinsic_matrix = preprocess_intrinsics(intrinsics)

    for box, col, label in zip(box_list, color_list, label_list):
        draw_bbox3d(image, box, intrinsic_matrix, col, label)

    imshow(image)


def imshow_masks(
    image: ImageType, masks: BitmaskType, mode: str = "RGB"
) -> None:  # pragma: no cover
    """Show image with masks."""
    image = preprocess_image(image, mode)
    mask_list, color_list = preprocess_masks(masks)
    for mask, col in zip(mask_list, color_list):
        draw_mask(image, mask, col)

    imshow(image)


def draw_image(
    frame: Union[ImageType, Image.Image],
    boxes2d: Optional[BoxType] = None,
    boxes3d: Optional[Box3DType] = None,
    intrinsics: Optional[Union[NDArrayF64, Intrinsics]] = None,
    mode: str = "RGB",
) -> Image.Image:
    """Draw boxes2d on an image."""
    image = (
        preprocess_image(frame, mode)
        if not isinstance(frame, Image.Image)
        else frame
    )
    if boxes2d is not None:
        box_list, col_list, label_list = preprocess_boxes(boxes2d)
        for box, col, label in zip(box_list, col_list, label_list):
            draw_bbox(image, box, col, label)
    if boxes3d is not None:
        assert intrinsics is not None, "Drawing 3D boxes requires intrinsics!"
        intr_matrix = preprocess_intrinsics(intrinsics)
        box_list, col_list, label_list = preprocess_boxes(boxes3d)
        for box, col, label in zip(box_list, col_list, label_list):
            draw_bbox3d(image, box, intr_matrix, col, label)
    return image


def draw_bbox(
    image: Image.Image,
    box: List[float],
    color: Tuple[int],
    label: Optional[str] = None,
) -> None:
    """Draw 2D box onto image."""
    draw = ImageDraw.Draw(image)
    draw.rectangle(box, outline=color)
    if label is not None:
        font = ImageFont.load_default()
        draw.text(box[:2], label, (255, 255, 255), font=font)


def draw_bbox3d(
    image: Image.Image,
    box3d: List[float],
    intrinsics: NDArrayF64,
    color: Tuple[int],
    label: Optional[str] = None,
    camera_near_clip: float = 0.15,
) -> None:  # pragma: no cover
    """Draw 3D box onto image."""
    draw = ImageDraw.Draw(image)
    corners = box3d_to_corners(box3d)
    corners_proj = corners / corners[:, 2:3]
    corners_proj = np.dot(corners_proj, intrinsics.T)  # type: ignore

    def draw_line(
        point1: NDArrayF64, point2: NDArrayF64, color: Tuple[int]
    ) -> None:
        if point1[2] < camera_near_clip and point2[2] < camera_near_clip:
            return
        if point1[2] < camera_near_clip:
            point1 = get_intersection_point(point1, point2, camera_near_clip)
        elif point2[2] < camera_near_clip:
            point2 = get_intersection_point(point1, point2, camera_near_clip)
        draw.line((tuple(point1[:2]), tuple(point2[:2])), fill=color)

    def draw_rect(selected_corners: NDArrayF64) -> None:
        prev = selected_corners[-1]
        for corner in selected_corners:
            draw_line(prev, corner, color)
            prev = corner

    # Draw the sides
    for i in range(4):
        draw_line(corners_proj[i], corners_proj[i + 4], color)

    # Draw bottom (first 4 corners) and top (last 4 corners)
    draw_rect(corners_proj[:4])
    draw_rect(corners_proj[4:])

    # Draw line indicating the front
    center_bottom_forward = np.mean(corners_proj[:2], axis=0)
    center_bottom = np.mean(corners_proj[:4], axis=0)
    draw_line(center_bottom, center_bottom_forward, color)

    if label is not None:
        font = ImageFont.load_default()
        center_top_forward = tuple(np.mean(corners_proj[2:4], axis=0)[:2])
        draw.text(center_top_forward, label, (255, 255, 255), font=font)


def draw_mask(
    image: Image.Image, mask: NDArrayUI8, color: Tuple[int]
) -> None:  # pragma: no cover
    """Draw mask onto image."""
    draw = ImageDraw.Draw(image)
    draw.bitmap([0, 0], Image.fromarray(mask, mode="L"), fill=color)


def get_intersection_point(
    point1: NDArrayF64, point2: NDArrayF64, camera_near_clip: float
) -> NDArrayF64:  # pragma: no cover
    """Get point intersecting with camera near plane on line point1 -> point2.

    The line is defined by two points (3 dimensional) in camera coordinates.
    """
    cam_dir = np.array([0, 0, 1])
    center_pt: NDArrayF64 = cam_dir * camera_near_clip

    c1, c2, c3 = center_pt
    a1, a2, a3 = cam_dir
    x1, y1, z1 = point1
    x2, y2, z2 = point2

    k_up = abs(a1 * (x1 - c1) + a2 * (y1 - c2) + a3 * (z1 - c3))
    k_down = abs(a1 * (x1 - x2) + a2 * (y1 - y2) + a3 * (z1 - z2))
    if k_up > k_down:
        k = 1
    else:
        k = k_up / k_down
    return (1 - k) * point1 + k * point2  # type: ignore


def imshow_lidar(
    points: torch.tensor,
    points_extrinsics: Extrinsics,
    image: ImageType,
    camera_extrinsics: Extrinsics,
    camera_intrinsics: Union[NDArrayF64, Intrinsics],
    boxes: Union[BoxType, Box3DType],
    box_mode: str = "3D",
    dot_size: int = 3,
    mode: str = "RGB",
):
    """Show image with lidar points."""
    center = torch.cat([points[:, :3], torch.ones_like(points[:, 0:1])], -1)

    points_world = center @ points_extrinsics.transpose().tensor[0][:, :3]

    center = torch.cat([points_world, torch.ones_like(points[:, 0:1])], -1)

    points_cam = (
        center @ camera_extrinsics.inverse().transpose().tensor[0][:, :3]
    )

    intrinsic_matrix = preprocess_intrinsics(camera_intrinsics)

    pts2d = np.dot(points_cam.cpu().numpy(), intrinsic_matrix.T)  # type: ignore
    pts2d = pts2d / pts2d[:, 2:3]

    image_p = preprocess_image(image, mode)

    depths = points_cam[:, 2].cpu().numpy()
    coloring = depths

    mask = np.ones(depths.shape[0], dtype=bool)
    mask = np.logical_and(mask, depths > 1.0)
    mask = np.logical_and(mask, pts2d[:, 0] > 1)
    mask = np.logical_and(mask, pts2d[:, 0] < image_p.size[0] - 1)
    mask = np.logical_and(mask, pts2d[:, 1] > 1)
    mask = np.logical_and(mask, pts2d[:, 1] < image_p.size[1] - 1)

    pts2d = pts2d[mask, :]
    coloring = coloring[mask]

    plt.figure(figsize=(16, 9))
    plt.scatter(pts2d[:, 0], pts2d[:, 1], c=coloring, s=dot_size)

<<<<<<< HEAD
    pdb.set_trace()


import plotly.graph_objects as go
import dash_core_components as dcc
import dash_html_components as html
import dash
from multiprocessing import Process


def plotly_draw_bbox3d(box: List[float]):
    x_lines = []
    y_lines = []
    z_lines = []

    def f_lines_add_nones():
        x_lines.append(None)
        y_lines.append(None)
        z_lines.append(None)

    ixs_box_0 = [0, 1, 2, 3, 0]
    ixs_box_1 = [4, 5, 6, 7, 4]
    corners = box3d_to_corners(box)

    x_lines.extend(corners[ixs_box_0, 0])
    y_lines.extend(corners[ixs_box_0, 1])
    z_lines.extend(corners[ixs_box_0, 2])
    f_lines_add_nones()
    x_lines.extend(corners[ixs_box_1, 0])
    y_lines.extend(corners[ixs_box_1, 1])
    z_lines.extend(corners[ixs_box_1, 2])
    f_lines_add_nones()
    for i in range(4):
        x_lines.extend(corners[[ixs_box_0[i], ixs_box_1[i]], 0])
        y_lines.extend(corners[[ixs_box_0[i], ixs_box_1[i]], 1])
        z_lines.extend(corners[[ixs_box_0[i], ixs_box_1[i]], 2])
        f_lines_add_nones()

    # heading
    x_lines.extend(corners[[0, 5], 0])
    y_lines.extend(corners[[0, 5], 1])
    z_lines.extend(corners[[0, 5], 2])
    f_lines_add_nones()

    x_lines.extend(corners[[1, 4], 0])
    y_lines.extend(corners[[1, 4], 1])
    z_lines.extend(corners[[1, 4], 2])
    f_lines_add_nones()
    return x_lines, y_lines, z_lines


def show_pointcloud(points: torch.tensor,
    points_extrinsics: Extrinsics,
    camera_extrinsics: Extrinsics,
    boxes3d: Box3DType = None,
    thickness=2):
    """Show lidar points."""
    points = torch.cat([points[:, :3], torch.ones_like(points[:, 0:1])], -1)
    points_world = points @ points_extrinsics.transpose().tensor[0]
    points = (
            points_world @ camera_extrinsics.inverse().transpose().tensor[0]
    )[:, :3]

    scatter = go.Scatter3d(
        x=points[:, 0],
        y=points[:, 1],
        z=points[:, 2],
        mode="markers",
        marker=dict(size=thickness),
    )

    data = [scatter]
    if boxes3d is not None:
        #boxes3d.transform(points_extrinsics)
        #boxes3d.transform(camera_extrinsics.inverse())
        box_list, col_list, label_list = preprocess_boxes(boxes3d)
        for box, color, label in zip(box_list, col_list, label_list):
            x_lines, y_lines, z_lines = plotly_draw_bbox3d(box)
            lines = go.Scatter3d(x=x_lines, y=y_lines, z=z_lines, mode="lines", name="lines",
                                 marker=dict(size=thickness, color=f'rgb{color}'))
            data.append(lines)

    fig = go.Figure(data=data)

    # set to OpenCV based camera system
    camera = dict(
        up=dict(x=0, y=-1, z=0),
        center=dict(x=0, y=0, z=0),
        eye=dict(x=0., y=0., z=-1.25)
    )
    fig.update_layout(scene_camera=camera, scene_aspectmode="data")

    def dash_app():
        app = dash.Dash(__name__)
        app.layout = html.Div([
                        html.Div([
                            dcc.Graph(id='visualization', figure=fig)
                        ]),
                    ])
        app.run_server(debug=False, port=8080, host='0.0.0.0')

    p = Process(target=dash_app)
    p.start()
    input("Press Enter to continue...")
    p.terminate()
=======
    if box_mode == "3D":
        imshow_bboxes3d(image, boxes, camera_intrinsics)
    elif box_mode == "2D":
        imshow_bboxes(image, boxes)
>>>>>>> 633b152e
<|MERGE_RESOLUTION|>--- conflicted
+++ resolved
@@ -245,8 +245,10 @@
     plt.figure(figsize=(16, 9))
     plt.scatter(pts2d[:, 0], pts2d[:, 1], c=coloring, s=dot_size)
 
-<<<<<<< HEAD
-    pdb.set_trace()
+    if box_mode == "3D":
+        imshow_bboxes3d(image, boxes, camera_intrinsics)
+    elif box_mode == "2D":
+        imshow_bboxes(image, boxes)
 
 
 import plotly.graph_objects as go
@@ -350,10 +352,4 @@
     p = Process(target=dash_app)
     p.start()
     input("Press Enter to continue...")
-    p.terminate()
-=======
-    if box_mode == "3D":
-        imshow_bboxes3d(image, boxes, camera_intrinsics)
-    elif box_mode == "2D":
-        imshow_bboxes(image, boxes)
->>>>>>> 633b152e
+    p.terminate()