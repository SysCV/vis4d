"""VisT Input data structures."""

import itertools
from typing import List, Optional, Tuple, Union

import torch

<<<<<<< HEAD
from .labels import Bitmasks, Boxes2D, Boxes3D
=======
>>>>>>> 900a6b3d
from .structures import DataInstance


class Intrinsics(DataInstance):
    """Data structure for intrinsic calibration."""

    def __init__(self, tensor: torch.Tensor):
        """Init Intrinsics class.

        Args:
            tensor (torch.Tensor): (N, 3, 3) or (3, 3)
        """
        assert 2 <= len(tensor.shape) <= 3
        if len(tensor.shape) == 2:
            tensor = tensor.unsqueeze(0)
        self.tensor = tensor

    def to(self, device: torch.device) -> "Intrinsics":
        """Put images on device."""
        cast_tensor = self.tensor.to(device)
        return Intrinsics(cast_tensor)

    def __getitem__(self, item: int) -> "Intrinsics":
        """Return single element."""
        return Intrinsics(self.tensor[item])

    @property
    def device(self) -> torch.device:
        """Returns current device."""
        return self.tensor.device

    @classmethod
    def cat(
        cls,
        instances: List["Intrinsics"],
        device: Optional[torch.device] = None,
    ) -> "Intrinsics":
        """Concatenate N Intrinsics objects."""
        tensors = []
        if device is None:
            device = instances[0].tensor.device
        for inst in instances:
            tensor = inst.tensor.to(device)
            tensors.append(tensor)
        return Intrinsics(torch.cat(tensors, 0))

    def inverse(self) -> "Intrinsics":
        """Invert intrinsics."""
        return Intrinsics(torch.inverse(self.tensor))

    def transpose(self) -> "Intrinsics":
        """Transpose of intrinsics."""
        return Intrinsics(self.tensor.permute(0, 2, 1))

    def __len__(self) -> int:
        """Get length."""
        return len(self.tensor)


class Extrinsics(DataInstance):
    """Data structure for extrinsic calibration."""

    def __init__(self, tensor: torch.Tensor):
        """Init Extrinsics class.

        Args:
            tensor (torch.Tensor): (N, 4, 4) or (4, 4)
        """
        assert 2 <= len(tensor.shape) <= 3
        if len(tensor.shape) == 2:
            tensor = tensor.unsqueeze(0)
        self.tensor = tensor

    def to(self, device: torch.device) -> "Extrinsics":
        """Put images on device."""
        cast_tensor = self.tensor.to(device)
        return Extrinsics(cast_tensor)

    @property
    def device(self) -> torch.device:
        """Returns current device."""
        return self.tensor.device

    def __getitem__(self, item: int) -> "Extrinsics":
        """Return single element."""
        return Extrinsics(self.tensor[item])

    @classmethod
    def cat(
        cls,
        instances: List["Extrinsics"],
        device: Optional[torch.device] = None,
    ) -> "Extrinsics":
        """Concatenate N Extrinsics objects."""
        tensors = []
        if device is None:
            device = instances[0].tensor.device
        for inst in instances:
            tensor = inst.tensor.to(device)
            tensors.append(tensor)
        return Extrinsics(torch.cat(tensors, 0))

    @property
    def rotation(self) -> torch.Tensor:
        """Return (N, 3, 3) rotation matrices."""
        return self.tensor[:, :3, :3]

    @property
    def translation(self) -> torch.Tensor:
        """Return (N, 3, 1) translation vectors."""
        return self.tensor[:, :3, 3:4]

    def inverse(self) -> "Extrinsics":
        """Invert rigid transformation matrix [R^T, -R^T * t]."""
        rot = self.rotation.permute(0, 2, 1)
        t = -rot @ self.translation
        inv = torch.cat([torch.cat([rot, t], -1), self.tensor[:, 3:4]], 1)
        return Extrinsics(inv)

    def transpose(self) -> "Extrinsics":
        """Transpose of extrinsics."""
        return Extrinsics(self.tensor.permute(0, 2, 1))

    def __matmul__(
        self, other: Union["Extrinsics", torch.Tensor]
    ) -> "Extrinsics":
        """Multiply extrinsics with another extrinsics or a tensor."""
        if isinstance(other, Extrinsics):
            return Extrinsics(self.tensor @ other.tensor)
        if isinstance(other, torch.Tensor):  # pragma: no cover
            return Extrinsics(self.tensor @ other)
        raise ValueError("other must be of type Extrinsics or Tensor")

    def __len__(self) -> int:
        """Get length."""
        return len(self.tensor)


class Images(DataInstance):
    """Data structure for saving images."""

    stride: int = 32

    def __init__(
        self, tensor: torch.Tensor, image_sizes: List[Tuple[int, int]]
    ):
        """Init Images class.

        Args:
            tensor (torch.Tensor): shape (N, C_1, ..., C_K, H, W) where K >= 1.
            image_sizes (list[tuple[int, int]]): Each tuple is (w, h). It can
                be smaller than (W, H) due to padding.
        """
        assert len(tensor.shape) > 3
        self.tensor = tensor
        self.image_sizes = image_sizes

    def __len__(self) -> int:
        """Return number of images."""
        return len(self.image_sizes)

    def __getitem__(self, idx: int) -> "Images":
        """Access the individual image in its original size.

        Args:
            idx: int or slice

        Returns:
            Tensor: an image of shape (C_1, ..., C_K, H, W)
            where K >= 1
        """
        size = self.image_sizes[idx]
        return Images(
            self.tensor[idx : idx + 1, ..., : size[1], : size[0]], [size]
        )

    def to(self, device: torch.device) -> "Images":
        """Put images on device."""
        cast_tensor = self.tensor.to(device)
        return Images(cast_tensor, self.image_sizes)

    @classmethod
    def cat(
        cls, instances: List["Images"], device: Optional[torch.device] = None
    ) -> "Images":
        """Concatenate N Images objects."""
        assert isinstance(instances, (list, tuple))
        assert len(instances) > 0
        assert all((isinstance(inst, Images) for inst in instances))
        max_hw = (
            max([im.tensor.shape[-2] for im in instances]),
            max([im.tensor.shape[-1] for im in instances]),
        )
        lens = [len(x) for x in instances]

        # ensure divisibility by stride
        pad = lambda x: (x + (cls.stride - 1)) // cls.stride * cls.stride
        max_hw = (pad(x) for x in max_hw)  # type: ignore

        batch_shape = (
            [sum(lens)] + list(instances[0].tensor.shape[1:-2]) + list(max_hw)
        )
        if device is None:
            device = instances[0].tensor.device
        pad_imgs = torch.zeros(batch_shape, device=device)
        cum_len = 0
        for img, cur_len in zip(instances, lens):
            pad_imgs[
                cum_len : cum_len + cur_len,
                ...,
                : img.tensor.shape[-2],
                : img.tensor.shape[-1],
            ].copy_(img.tensor)
            cum_len += cur_len

        all_sizes = list(
            itertools.chain.from_iterable([x.image_sizes for x in instances])
        )
        return Images(pad_imgs.contiguous(), all_sizes)

    @property
    def device(self) -> torch.device:
        """Returns current device."""
<<<<<<< HEAD
        return self.tensor.device


class InputSample:
    """Container holding varying types of DataInstances and Frame metadata."""

    def __init__(
        self,
        metadata: Sequence[Frame],
        images: Images,
        boxes2d: Optional[Sequence[Boxes2D]] = None,
        boxes3d: Optional[Sequence[Boxes3D]] = None,
        bitmasks: Optional[Sequence[Bitmasks]] = None,
        intrinsics: Optional[Intrinsics] = None,
        extrinsics: Optional[Extrinsics] = None,
    ) -> None:
        """Init."""
        self.metadata = metadata
        self.images = images
        assert len(metadata) == len(images)

        if boxes2d is None:
            boxes2d = [
                Boxes2D(torch.empty(0, 5), torch.empty(0), torch.empty(0))
                for _ in range(len(images))
            ]
        self.boxes2d: Sequence[Boxes2D] = boxes2d

        if boxes3d is None:
            boxes3d = [
                Boxes3D(torch.empty(0, 8), torch.empty(0), torch.empty(0))
                for _ in range(len(images))
            ]
        self.boxes3d: Sequence[Boxes3D] = boxes3d

        if bitmasks is None:
            bitmasks = [
                Bitmasks(
                    torch.empty(
                        0, images.image_sizes[i][0], images.image_sizes[i][1]
                    ),
                    torch.empty(0),
                    torch.empty(0),
                )
                for i in range(len(images))
            ]
        self.bitmasks = bitmasks

        if intrinsics is None:
            intrinsics = Intrinsics(
                torch.cat([torch.eye(3) for _ in range(len(images))])
            )
        self.intrinsics: Intrinsics = intrinsics

        if extrinsics is None:
            extrinsics = Extrinsics(
                torch.cat([torch.eye(4) for _ in range(len(images))])
            )
        self.extrinsics: Extrinsics = extrinsics

    def get(
        self, key: str
    ) -> Union[Sequence[Frame], DataInstance, Sequence[DataInstance]]:
        """Get attribute by key."""
        if key in self.dict():
            value = self.dict()[key]
            return value
        raise AttributeError(f"Attribute {key} not found!")

    def dict(
        self,
    ) -> Dict[
        str, Union[Sequence[Frame], DataInstance, Sequence[DataInstance]]
    ]:
        """Return InputSample object as dict."""
        obj_dict: Dict[
            str, Union[Sequence[Frame], DataInstance, Sequence[DataInstance]]
        ] = {
            "metadata": self.metadata,
            "images": self.images,
            "boxes2d": self.boxes2d,
            "boxes3d": self.boxes3d,
            "bitmasks": self.bitmasks,
            "intrinsics": self.intrinsics,
            "extrinsics": self.extrinsics,
        }
        return obj_dict

    @classmethod
    def cat(
        cls,
        instances: List["InputSample"],
        device: Optional[torch.device] = None,
    ) -> "InputSample":
        """Concatenate N InputSample objects."""
        cat_dict: Dict[
            str, Union[Sequence[Frame], DataInstance, Sequence[DataInstance]]
        ] = {}
        for k, v in instances[0].dict().items():
            if isinstance(v, list):
                cat_dict[k] = []
                for inst in instances:
                    attr = inst.get(k)
                    cat_dict[k] += [  # type: ignore
                        attr_v.to(device)
                        if isinstance(attr_v, DataInstance)
                        else attr_v
                        for attr_v in attr  # type: ignore
                    ]
            elif isinstance(v, DataInstance) and hasattr(type(v), "cat"):
                cat_dict[k] = type(v).cat(  # type: ignore
                    [inst.get(k) for inst in instances], device
                )
            else:
                raise AttributeError(
                    f"Class {type(v)} for attribute {k} must either be of type"
                    f" list or implement the cat() function (see e.g. Images)!"
                )

        return InputSample(**cat_dict)  # type: ignore

    def __getitem__(self, item: int) -> "InputSample":
        """Return single element."""
        return InputSample(
            [self.metadata[item]],
            self.images[item],
            [self.boxes2d[item]],
            [self.boxes3d[item]],
            [self.bitmasks[item]],
            self.intrinsics[item],
            self.extrinsics[item],
        )
=======
        return self.tensor.device
>>>>>>> 900a6b3d
<|MERGE_RESOLUTION|>--- conflicted
+++ resolved
@@ -5,10 +5,6 @@
 
 import torch
 
-<<<<<<< HEAD
-from .labels import Bitmasks, Boxes2D, Boxes3D
-=======
->>>>>>> 900a6b3d
 from .structures import DataInstance
 
 
@@ -232,139 +228,4 @@
     @property
     def device(self) -> torch.device:
         """Returns current device."""
-<<<<<<< HEAD
-        return self.tensor.device
-
-
-class InputSample:
-    """Container holding varying types of DataInstances and Frame metadata."""
-
-    def __init__(
-        self,
-        metadata: Sequence[Frame],
-        images: Images,
-        boxes2d: Optional[Sequence[Boxes2D]] = None,
-        boxes3d: Optional[Sequence[Boxes3D]] = None,
-        bitmasks: Optional[Sequence[Bitmasks]] = None,
-        intrinsics: Optional[Intrinsics] = None,
-        extrinsics: Optional[Extrinsics] = None,
-    ) -> None:
-        """Init."""
-        self.metadata = metadata
-        self.images = images
-        assert len(metadata) == len(images)
-
-        if boxes2d is None:
-            boxes2d = [
-                Boxes2D(torch.empty(0, 5), torch.empty(0), torch.empty(0))
-                for _ in range(len(images))
-            ]
-        self.boxes2d: Sequence[Boxes2D] = boxes2d
-
-        if boxes3d is None:
-            boxes3d = [
-                Boxes3D(torch.empty(0, 8), torch.empty(0), torch.empty(0))
-                for _ in range(len(images))
-            ]
-        self.boxes3d: Sequence[Boxes3D] = boxes3d
-
-        if bitmasks is None:
-            bitmasks = [
-                Bitmasks(
-                    torch.empty(
-                        0, images.image_sizes[i][0], images.image_sizes[i][1]
-                    ),
-                    torch.empty(0),
-                    torch.empty(0),
-                )
-                for i in range(len(images))
-            ]
-        self.bitmasks = bitmasks
-
-        if intrinsics is None:
-            intrinsics = Intrinsics(
-                torch.cat([torch.eye(3) for _ in range(len(images))])
-            )
-        self.intrinsics: Intrinsics = intrinsics
-
-        if extrinsics is None:
-            extrinsics = Extrinsics(
-                torch.cat([torch.eye(4) for _ in range(len(images))])
-            )
-        self.extrinsics: Extrinsics = extrinsics
-
-    def get(
-        self, key: str
-    ) -> Union[Sequence[Frame], DataInstance, Sequence[DataInstance]]:
-        """Get attribute by key."""
-        if key in self.dict():
-            value = self.dict()[key]
-            return value
-        raise AttributeError(f"Attribute {key} not found!")
-
-    def dict(
-        self,
-    ) -> Dict[
-        str, Union[Sequence[Frame], DataInstance, Sequence[DataInstance]]
-    ]:
-        """Return InputSample object as dict."""
-        obj_dict: Dict[
-            str, Union[Sequence[Frame], DataInstance, Sequence[DataInstance]]
-        ] = {
-            "metadata": self.metadata,
-            "images": self.images,
-            "boxes2d": self.boxes2d,
-            "boxes3d": self.boxes3d,
-            "bitmasks": self.bitmasks,
-            "intrinsics": self.intrinsics,
-            "extrinsics": self.extrinsics,
-        }
-        return obj_dict
-
-    @classmethod
-    def cat(
-        cls,
-        instances: List["InputSample"],
-        device: Optional[torch.device] = None,
-    ) -> "InputSample":
-        """Concatenate N InputSample objects."""
-        cat_dict: Dict[
-            str, Union[Sequence[Frame], DataInstance, Sequence[DataInstance]]
-        ] = {}
-        for k, v in instances[0].dict().items():
-            if isinstance(v, list):
-                cat_dict[k] = []
-                for inst in instances:
-                    attr = inst.get(k)
-                    cat_dict[k] += [  # type: ignore
-                        attr_v.to(device)
-                        if isinstance(attr_v, DataInstance)
-                        else attr_v
-                        for attr_v in attr  # type: ignore
-                    ]
-            elif isinstance(v, DataInstance) and hasattr(type(v), "cat"):
-                cat_dict[k] = type(v).cat(  # type: ignore
-                    [inst.get(k) for inst in instances], device
-                )
-            else:
-                raise AttributeError(
-                    f"Class {type(v)} for attribute {k} must either be of type"
-                    f" list or implement the cat() function (see e.g. Images)!"
-                )
-
-        return InputSample(**cat_dict)  # type: ignore
-
-    def __getitem__(self, item: int) -> "InputSample":
-        """Return single element."""
-        return InputSample(
-            [self.metadata[item]],
-            self.images[item],
-            [self.boxes2d[item]],
-            [self.boxes3d[item]],
-            [self.bitmasks[item]],
-            self.intrinsics[item],
-            self.extrinsics[item],
-        )
-=======
-        return self.tensor.device
->>>>>>> 900a6b3d
+        return self.tensor.device