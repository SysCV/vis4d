"""OpenMT Label data structures."""
from typing import Dict, List, Optional, Tuple, Type, TypeVar, Union

import numpy as np
import torch
<<<<<<< HEAD
import torch.nn.functional as F
from mmcv.ops.roi_align import roi_align
from pycocotools import mask as mask_utils
from scalabel.label.transforms import mask_to_box2d, poly2ds_to_mask
from scalabel.label.typing import Box2D, Box3D, ImageSize, Label

from .structures import DataInstance, LabelInstance, NDArrayUI8
=======
from kornia.geometry.conversions import (
    angle_axis_to_rotation_matrix,
    rotation_matrix_to_angle_axis,
)
from scalabel.label.typing import Box2D, Box3D, Label

from .data import Extrinsics
from .structures import DataInstance, LabelInstance
>>>>>>> 900a6b3d

TBoxes = TypeVar("TBoxes", bound="Boxes")


class Boxes(DataInstance):
    """Abstract container for 2D / BEV / 3D / ... Boxes.

    boxes: torch.FloatTensor: (N, M) N elements of boxes with M parameters
    class_ids: torch.IntTensor: (N,) where each entry is the class id of
    the respective box.
    track_ids: torch.IntTensor (N,) where each entry is the track id of
    the respective box.
    """

    def __init__(
        self,
        boxes: torch.Tensor,
        class_ids: torch.Tensor = None,
        track_ids: torch.Tensor = None,
        metadata: Optional[Dict[str, Union[bool, int, float, str]]] = None,
    ) -> None:
        """Init."""
        assert isinstance(boxes, torch.Tensor) and len(boxes.shape) == 2
        if class_ids is not None:
            assert isinstance(class_ids, torch.Tensor)
            assert len(boxes) == len(class_ids)
            assert boxes.device == class_ids.device
        if track_ids is not None:
            assert isinstance(track_ids, torch.Tensor)
            assert len(boxes) == len(track_ids)
            assert boxes.device == track_ids.device

        self.boxes = boxes
        self.class_ids = class_ids
        self.track_ids = track_ids
        self.metadata = metadata

    def __getitem__(self: "TBoxes", item) -> "TBoxes":  # type: ignore
        """Shadows tensor based indexing while returning new Boxes."""
        if isinstance(item, tuple):
            item = item[0]
        boxes = self.boxes[item]
        class_ids = (
            self.class_ids[item] if self.class_ids is not None else None
        )
        track_ids = (
            self.track_ids[item] if self.track_ids is not None else None
        )
        if len(boxes.shape) < 2:
            if class_ids is not None:
                class_ids = class_ids.view(1, -1)
            if track_ids is not None:
                track_ids = track_ids.view(1, -1)
            return type(self)(
                boxes.view(1, -1), class_ids, track_ids, self.metadata
            )

        return type(self)(boxes, class_ids, track_ids, self.metadata)

    def __len__(self) -> int:
        """Get length of the object."""
        return len(self.boxes)

    def clone(self: "TBoxes") -> "TBoxes":
        """Create a copy of the object."""
        class_ids = (
            self.class_ids.clone() if self.class_ids is not None else None
        )
        track_ids = (
            self.track_ids.clone() if self.track_ids is not None else None
        )
        return type(self)(
            self.boxes.clone(), class_ids, track_ids, self.metadata
        )

    def to(self: "TBoxes", device: torch.device) -> "TBoxes":
        """Move data to given device."""
        class_ids = (
            self.class_ids.to(device=device)
            if self.class_ids is not None
            else None
        )
        track_ids = (
            self.track_ids.to(device=device)
            if self.track_ids is not None
            else None
        )
        return type(self)(
            self.boxes.to(device=device), class_ids, track_ids, self.metadata
        )

    @classmethod
    def merge(cls: Type["TBoxes"], instances: List["TBoxes"]) -> "TBoxes":
        """Merges a list of Boxes into a single Boxes.

        If the Boxes instances have different number of parameters per entry,
        this function will take the minimum and cut additional parameters
        from the other instances.
        """
        assert isinstance(instances, (list, tuple))
        assert len(instances) > 0
        assert all((isinstance(inst, Boxes) for inst in instances))
        assert all(instances[0].device == inst.device for inst in instances)

        boxes, class_ids, track_ids = [], [], []
        has_class_ids = all((b.class_ids is not None for b in instances))
        has_track_ids = all((b.track_ids is not None for b in instances))
        min_param = min((b.boxes.shape[-1] for b in instances))
        for b in instances:
            boxes.append(b.boxes[:, :min_param])
            if has_class_ids:
                class_ids.append(b.class_ids)
            if has_track_ids:
                track_ids.append(b.track_ids)

        cat_boxes = cls(
            torch.cat(boxes),
            torch.cat(class_ids) if has_class_ids else None,
            torch.cat(track_ids) if has_track_ids else None,
        )
        return cat_boxes

    @property
    def device(self) -> torch.device:
        """Get current device of data."""
        return self.boxes.device


class Boxes2D(Boxes, LabelInstance):
    """Container class for 2D boxes.

    boxes: torch.FloatTensor: (N, [4, 5]) where each entry is defined by
    [x1, y1, x2, y2, Optional[score]]
    class_ids: torch.LongTensor: (N,) where each entry is the class id of
    the respective box.
    track_ids: torch.LongTensor (N,) where each entry is the track id of
    the respective box.
    """

    def scale(self, scale_factor_xy: Tuple[float, float]) -> None:
        """Scale bounding boxes according to factor."""
        self.boxes[:, [0, 2]] *= scale_factor_xy[0]
        self.boxes[:, [1, 3]] *= scale_factor_xy[1]

    def clip(self, image_wh: Tuple[float, float]) -> None:
        """Clip bounding boxes according to image_wh."""
        self.boxes[:, [0, 2]] = self.boxes[:, [0, 2]].clamp(0, image_wh[0] - 1)
        self.boxes[:, [1, 3]] = self.boxes[:, [1, 3]].clamp(0, image_wh[1] - 1)

    @property
    def score(self) -> Optional[torch.Tensor]:
        """Return scores of 2D bounding boxes as tensor."""
        if not self.boxes.shape[-1] == 5:
            return None
        return self.boxes[:, -1]

    @property
    def center(self) -> torch.Tensor:
        """Return center of 2D bounding boxes as tensor."""
        ctr_x = (self.boxes[:, 0] + self.boxes[:, 2]) / 2
        ctr_y = (self.boxes[:, 1] + self.boxes[:, 3]) / 2
        return torch.stack([ctr_x, ctr_y], -1)

    @property
    def area(self) -> torch.Tensor:
        """Compute area of each bounding box."""
        area = (self.boxes[:, 2] - self.boxes[:, 0]).clamp(0) * (
            self.boxes[:, 3] - self.boxes[:, 1]
        ).clamp(0)
        return area

    @classmethod
    def from_scalabel(
        cls,
        labels: List[Label],
        class_to_idx: Dict[str, int],
        label_id_to_idx: Optional[Dict[str, int]] = None,
        image_size: Optional[ImageSize] = None,
    ) -> Tuple["Boxes2D"]:
        """Convert from scalabel format to internal."""
        box_list, cls_list, idx_list = [], [], []
        has_class_ids = all((b.category is not None for b in labels))
        for i, label in enumerate(labels):
            box, score, box_cls, l_id = (
                label.box2d,
                label.score,
                label.category,
                label.id,
            )
            if box is None:
                continue

            if score is None:
                box_list.append([box.x1, box.y1, box.x2, box.y2])
            else:
                box_list.append([box.x1, box.y1, box.x2, box.y2, score])

            if has_class_ids:
                cls_list.append(class_to_idx[box_cls])  # type: ignore
            idx = label_id_to_idx[l_id] if label_id_to_idx is not None else i
            idx_list.append(idx)

        box_tensor = torch.tensor(box_list, dtype=torch.float32)
        class_ids = (
            torch.tensor(cls_list, dtype=torch.long) if has_class_ids else None
        )
        track_ids = torch.tensor(idx_list, dtype=torch.long)
        return (Boxes2D(box_tensor, class_ids, track_ids),)

    def to_scalabel(
        self, idx_to_class: Optional[Dict[int, str]] = None
    ) -> List[Label]:
        """Convert from internal to scalabel format."""
        labels = []
        for i in range(len(self.boxes)):
            if self.track_ids is not None:
                label_id = str(self.track_ids[i].item())
            else:
                label_id = str(i)
            box = Box2D(
                x1=float(self.boxes[i, 0]),
                y1=float(self.boxes[i, 1]),
                x2=float(self.boxes[i, 2]),
                y2=float(self.boxes[i, 3]),
            )
            if self.boxes.shape[-1] == 5:
                score: Optional[float] = float(self.boxes[i, 4])
            else:
                score = None
            label_dict = dict(id=label_id, box2d=box, score=score)

            if idx_to_class is not None:
                cls = idx_to_class[int(self.class_ids[i])]
            else:
                cls = str(int(self.class_ids[i]))  # pragma: no cover
            label_dict["category"] = cls
            labels.append(Label(**label_dict))

        return labels


class Boxes3D(Boxes, LabelInstance):
    """Container class for 3D boxes.

    boxes: torch.FloatTensor: (N, [7, 8]) where each entry is defined as
    [x, y, z, h, w, l, ry, Optional[score]] or (N, [9, 10]) where each entry
    is defined by [x, y, z, h, w, l, rx, ry, rz, Optional[score]].
    class_ids: torch.LongTensor: (N,) where each entry is the class id of
    the respective box.
    track_ids: torch.LongTensor (N,) where each entry is the track id of
    the respective box.

    x,y,z are in OpenCV camera coordinate system. l, h, w, are the 3D box
    dimensions and correspond to their respective axis (length first (x),
    height second (y), width last (z). The rotations are axis angles w.r.t.
    each axis (x,y,z).
    """

    @property
    def score(self) -> Optional[torch.Tensor]:
        """Return scores of 3D bounding boxes as tensor."""
        if not self.boxes.shape[-1] in [8, 10]:
            return None
        return self.boxes[:, -1]

    @property
    def center(self) -> torch.Tensor:
        """Return center of 3D bounding boxes as tensor."""
        return self.boxes[:, :3]

    @property
    def dimensions(self) -> torch.Tensor:
        """Return (h, w, l) of 3D bounding boxes as tensor."""
        return self.boxes[:, 3:6]

    @property
    def rot_x(self) -> Optional[torch.Tensor]:
        """Return rotation in x direction of 3D bounding boxes as tensor."""
        if self.boxes.shape[-1] in [7, 8]:
            return None
        return self.boxes[:, 6]

    @property
    def rot_y(self) -> torch.Tensor:
        """Return rotation in y direction of 3D bounding boxes as tensor."""
        if self.boxes.shape[-1] in [7, 8]:
            return self.boxes[:, 6]
        return self.boxes[:, 7]

    @property
    def rot_z(self) -> Optional[torch.Tensor]:
        """Return rotation in z direction of 3D bounding boxes as tensor."""
        if self.boxes.shape[-1] in [7, 8]:
            return None
        return self.boxes[:, 8]

    @classmethod
    def from_scalabel(
        cls,
        labels: List[Label],
        class_to_idx: Dict[str, int],
        label_id_to_idx: Optional[Dict[str, int]] = None,
        image_size: Optional[ImageSize] = None,
    ) -> Tuple["Boxes3D"]:
        """Convert from scalabel format to internal."""
        box_list, cls_list, idx_list = [], [], []
        has_class_ids = all((b.category is not None for b in labels))
        for i, label in enumerate(labels):
            box, score, box_cls, l_id = (
                label.box3d,
                label.score,
                label.category,
                label.id,
            )
            if box is None:
                continue

            if score is None:
                box_list.append(
                    [*box.location, *box.dimension, *box.orientation]
                )
            else:
                box_list.append(
                    [*box.location, *box.dimension, *box.orientation, score]
                )
            if has_class_ids:
                cls_list.append(class_to_idx[box_cls])  # type: ignore
            idx = label_id_to_idx[l_id] if label_id_to_idx is not None else i
            idx_list.append(idx)

        box_tensor = torch.tensor(box_list, dtype=torch.float32)
        class_ids = (
            torch.tensor(cls_list, dtype=torch.long) if has_class_ids else None
        )
        track_ids = torch.tensor(idx_list, dtype=torch.long)
        return (Boxes3D(box_tensor, class_ids, track_ids),)

    def to_scalabel(
        self, idx_to_class: Optional[Dict[int, str]] = None
    ) -> List[Label]:
        """Convert from internal to scalabel format."""
        labels = []
        for i in range(len(self.boxes)):
            if self.track_ids is not None:
                label_id = str(self.track_ids[i].item())
            else:
                label_id = str(i)

            if self.boxes.shape[-1] < 9:
                rx = 0.0
                ry = float(self.boxes[i, 6])
                rz = 0.0
                if self.boxes.shape[-1] == 8:
                    score: Optional[float] = float(self.boxes[i, 7])
                else:
                    score = None
            else:
                rx = float(self.boxes[i, 6])
                ry = float(self.boxes[i, 7])
                rz = float(self.boxes[i, 8])
                if self.boxes.shape[-1] == 10:
                    score = float(self.boxes[i, 9])
                else:
                    score = None

            box = Box3D(
                location=[
                    float(self.boxes[i, 0]),
                    float(self.boxes[i, 1]),
                    float(self.boxes[i, 2]),
                ],
                dimension=[
                    float(self.boxes[i, 3]),
                    float(self.boxes[i, 4]),
                    float(self.boxes[i, 5]),
                ],
                orientation=[rx, ry, rz],
                alpha=-1.0,
            )
            label_dict = dict(id=label_id, box3d=box, score=score)

            if idx_to_class is not None:
                cls = idx_to_class[int(self.class_ids[i])]
            else:
                cls = str(int(self.class_ids[i]))  # pragma: no cover
            label_dict["category"] = cls
            labels.append(Label(**label_dict))

        return labels

<<<<<<< HEAD

class Bitmasks(LabelInstance):
    """Container class for bitmasks.

    masks: torch.FloatTensor: (N, H, W) where each entry is a binary mask
    class_ids: torch.LongTensor: (N,) where each entry is the class id of
    the respective box.
    track_ids: torch.LongTensor (N,) where each entry is the track id of
    the respective box.
    """

    def __init__(
        self,
        masks: torch.Tensor,
        class_ids: torch.Tensor = None,
        track_ids: torch.Tensor = None,
        metadata: Optional[Dict[str, Union[bool, int, float, str]]] = None,
    ) -> None:
        """Init."""
        assert isinstance(masks, torch.Tensor) and len(masks.shape) == 3
        if class_ids is not None:
            assert isinstance(class_ids, torch.Tensor)
            assert len(masks) == len(class_ids)
            assert masks.device == class_ids.device
        if track_ids is not None:
            assert isinstance(track_ids, torch.Tensor)
            assert len(masks) == len(track_ids)
            assert masks.device == track_ids.device

        self.masks = masks
        self.class_ids = class_ids
        self.track_ids = track_ids
        self.metadata = metadata

    @property
    def height(self) -> int:
        """Return height of masks."""
        return self.masks.size(1)  # type: ignore

    @property
    def width(self) -> int:
        """Return width of masks."""
        return self.masks.size(2)  # type: ignore

    def resize(self, out_size: Tuple[int, int]) -> None:
        """Resize bitmasks according to factor."""
        width, height = out_size
        self.masks = F.interpolate(
            self.masks.unsqueeze(1), size=(height, width), mode="nearest"
        ).squeeze(1)

    def crop_and_resize(  # pylint: disable=unused-argument
        self,
        bboxes: torch.Tensor,
        out_shape: Tuple[int, int],
        inds: torch.Tensor,
        device: Optional[str] = "cpu",
        interpolation: Optional[str] = "bilinear",
        binarize: Optional[bool] = True,
    ) -> "Bitmasks":
        """Crop and resize masks with input bboxes."""
        if len(self) == 0:
            return self

        # convert bboxes to tensor
        if isinstance(bboxes, np.ndarray):
            bboxes = torch.from_numpy(bboxes).to(device=device)
        if isinstance(inds, np.ndarray):
            inds = torch.from_numpy(inds).to(device=device)

        num_bbox = bboxes.shape[0]
        fake_inds = torch.arange(num_bbox, device=device).to(
            dtype=bboxes.dtype
        )[:, None]
        rois = torch.cat([fake_inds, bboxes], dim=1)  # Nx5
        rois = rois.to(device=device)
        if num_bbox > 0:
            gt_masks_th = self.masks.index_select(0, inds).to(dtype=rois.dtype)
            targets = roi_align(
                gt_masks_th[:, None, :, :],
                rois,
                out_shape,
                1.0,
                0,
                "avg",
                True,
            ).squeeze(1)
            if binarize:
                resized_masks = targets >= 0.5
            else:
                resized_masks = targets
        else:
            resized_masks = []
        return type(self)(resized_masks)

    def __getitem__(self: "Bitmasks", item) -> "Bitmasks":  # type: ignore
        """Shadows tensor based indexing while returning new Bitmasks."""
        if isinstance(item, tuple):
            item = item[0]
        masks = self.masks[item]
        class_ids = (
            self.class_ids[item] if self.class_ids is not None else None
        )
        track_ids = (
            self.track_ids[item] if self.track_ids is not None else None
        )
        if len(masks.shape) < 3:
            if class_ids is not None:
                class_ids = class_ids.view(1, -1)
            if track_ids is not None:
                track_ids = track_ids.view(1, -1)
            return type(self)(
                masks.view(1, masks.size(0), masks.size(1)),
                class_ids,
                track_ids,
                self.metadata,
            )

        return type(self)(masks, class_ids, track_ids, self.metadata)

    @classmethod
    def from_scalabel(
        cls,
        labels: List[Label],
        class_to_idx: Dict[str, int],
        label_id_to_idx: Optional[Dict[str, int]] = None,
        image_size: Optional[ImageSize] = None,
    ) -> Tuple["Bitmasks", "Boxes2D"]:
        """Convert from scalabel format to internal."""
        box_list, bitmask_list, cls_list, idx_list = [], [], [], []
        has_class_ids = all((b.category is not None for b in labels))
        for i, label in enumerate(labels):
            if label.poly2d is None and label.rle is None:
                continue
            if label.rle is not None:
                bitmask = mask_utils.decode(dict(label.rle))
            elif label.poly2d is not None:
                assert (
                    image_size is not None
                ), "image size must be specified for bitmasks with polygons!"
                bitmask_raw = poly2ds_to_mask(image_size, label.poly2d)
                bitmask: NDArrayUI8 = (bitmask_raw > 0).astype(  # type: ignore
                    bitmask_raw.dtype
                )
            if np.count_nonzero(bitmask) == 0:
                continue
            bitmask_list.append(bitmask)
            bbox = mask_to_box2d(bitmask)
            box_list.append([bbox.x1, bbox.y1, bbox.x2, bbox.y2])
            mask_cls, l_id = label.category, label.id

            if has_class_ids:
                cls_list.append(class_to_idx[mask_cls])  # type: ignore
            idx = label_id_to_idx[l_id] if label_id_to_idx is not None else i
            idx_list.append(idx)

        box_tensor = torch.tensor(box_list, dtype=torch.float32)
        mask_tensor = torch.tensor(bitmask_list, dtype=torch.uint8)
        class_ids = (
            torch.tensor(cls_list, dtype=torch.long) if has_class_ids else None
        )
        track_ids = torch.tensor(idx_list, dtype=torch.long)
        return Bitmasks(mask_tensor, class_ids, track_ids), Boxes2D(
            box_tensor, class_ids, track_ids
        )

    def to_scalabel(
        self, idx_to_class: Optional[Dict[int, str]] = None
    ) -> List[Label]:
        """Convert from internal to scalabel format."""
        labels = []
        for i, mask in enumerate(self.masks):
            if self.track_ids is not None:
                label_id = str(self.track_ids[i].item())
            else:
                label_id = str(i)
            rle = mask_utils.encode(
                np.array(
                    mask[:, :, None].numpy(),
                    order="F",
                    dtype="uint8",
                )
            )[0]
            rle_label = dict(
                counts=rle["counts"].decode("utf-8"), size=rle["size"]
            )
            label_dict = dict(id=label_id, rle=rle_label)

            if idx_to_class is not None:
                cls = idx_to_class[int(self.class_ids[i])]
            else:
                cls = str(int(self.class_ids[i]))  # pragma: no cover
            label_dict["category"] = cls
            labels.append(Label(**label_dict))

        return labels

    def to_ndarray(self) -> NDArrayUI8:
        """Convert masks to ndarray."""
        return self.masks.cpu().numpy()  # type: ignore

    def __len__(self) -> int:
        """Get length of the object."""
        return len(self.masks)

    def clone(self: "Bitmasks") -> "Bitmasks":
        """Create a copy of the object."""
        class_ids = (
            self.class_ids.clone() if self.class_ids is not None else None
        )
        track_ids = (
            self.track_ids.clone() if self.track_ids is not None else None
        )
        return type(self)(
            self.masks.clone(), class_ids, track_ids, self.metadata
        )

    def to(self: "Bitmasks", device: torch.device) -> "Bitmasks":
        """Move data to given device."""
        class_ids = (
            self.class_ids.to(device=device)
            if self.class_ids is not None
            else None
        )
        track_ids = (
            self.track_ids.to(device=device)
            if self.track_ids is not None
            else None
        )
        return type(self)(
            self.masks.to(device=device),
            class_ids,
            track_ids,
            self.metadata,
        )

    @property
    def device(self) -> torch.device:
        """Get current device of data."""
        return self.masks.device
=======
    def transfrom(self, extrinsics: Extrinsics) -> None:
        """Transform Boxes3D with given Extrinsics.

        Note: Mutates current Boxes3D.
        """
        if len(extrinsics) > 1:
            raise ValueError(
                f"Expected single Extrinsics but got len {len(extrinsics)}!"
            )

        center_hom = torch.cat(
            [self.center, torch.ones_like(self.boxes[:, 0:1])], -1
        )
        self.boxes[:, :3] = torch.matmul(
            center_hom, extrinsics.transpose().tensor[0]
        )[:, :3]

        rot_x = (
            self.rot_x
            if self.rot_x is not None
            else torch.zeros_like(self.rot_y)
        )
        rot_z = (
            self.rot_z
            if self.rot_z is not None
            else torch.zeros_like(self.rot_y)
        )
        angles = torch.stack([rot_x, self.rot_y, rot_z], -1)
        boxes_rotation = angle_axis_to_rotation_matrix(angles)
        rotation = torch.matmul(
            extrinsics.rotation,
            boxes_rotation,
        )
        if self.boxes.shape[-1] < 9:
            self.boxes[:, 6] = rotation_matrix_to_angle_axis(rotation)[:, 1]
        else:
            self.boxes[:, 6:9] = rotation_matrix_to_angle_axis(rotation)
>>>>>>> 900a6b3d
<|MERGE_RESOLUTION|>--- conflicted
+++ resolved
@@ -3,24 +3,18 @@
 
 import numpy as np
 import torch
-<<<<<<< HEAD
 import torch.nn.functional as F
+from kornia.geometry.conversions import (
+    angle_axis_to_rotation_matrix,
+    rotation_matrix_to_angle_axis,
+)
 from mmcv.ops.roi_align import roi_align
 from pycocotools import mask as mask_utils
 from scalabel.label.transforms import mask_to_box2d, poly2ds_to_mask
 from scalabel.label.typing import Box2D, Box3D, ImageSize, Label
 
+from .data import Extrinsics
 from .structures import DataInstance, LabelInstance, NDArrayUI8
-=======
-from kornia.geometry.conversions import (
-    angle_axis_to_rotation_matrix,
-    rotation_matrix_to_angle_axis,
-)
-from scalabel.label.typing import Box2D, Box3D, Label
-
-from .data import Extrinsics
-from .structures import DataInstance, LabelInstance
->>>>>>> 900a6b3d
 
 TBoxes = TypeVar("TBoxes", bound="Boxes")
 
@@ -411,7 +405,44 @@
 
         return labels
 
-<<<<<<< HEAD
+    def transfrom(self, extrinsics: Extrinsics) -> None:
+        """Transform Boxes3D with given Extrinsics.
+
+        Note: Mutates current Boxes3D.
+        """
+        if len(extrinsics) > 1:
+            raise ValueError(
+                f"Expected single Extrinsics but got len {len(extrinsics)}!"
+            )
+
+        center_hom = torch.cat(
+            [self.center, torch.ones_like(self.boxes[:, 0:1])], -1
+        )
+        self.boxes[:, :3] = torch.matmul(
+            center_hom, extrinsics.transpose().tensor[0]
+        )[:, :3]
+
+        rot_x = (
+            self.rot_x
+            if self.rot_x is not None
+            else torch.zeros_like(self.rot_y)
+        )
+        rot_z = (
+            self.rot_z
+            if self.rot_z is not None
+            else torch.zeros_like(self.rot_y)
+        )
+        angles = torch.stack([rot_x, self.rot_y, rot_z], -1)
+        boxes_rotation = angle_axis_to_rotation_matrix(angles)
+        rotation = torch.matmul(
+            extrinsics.rotation,
+            boxes_rotation,
+        )
+        if self.boxes.shape[-1] < 9:
+            self.boxes[:, 6] = rotation_matrix_to_angle_axis(rotation)[:, 1]
+        else:
+            self.boxes[:, 6:9] = rotation_matrix_to_angle_axis(rotation)
+
 
 class Bitmasks(LabelInstance):
     """Container class for bitmasks.
@@ -651,43 +682,4 @@
     @property
     def device(self) -> torch.device:
         """Get current device of data."""
-        return self.masks.device
-=======
-    def transfrom(self, extrinsics: Extrinsics) -> None:
-        """Transform Boxes3D with given Extrinsics.
-
-        Note: Mutates current Boxes3D.
-        """
-        if len(extrinsics) > 1:
-            raise ValueError(
-                f"Expected single Extrinsics but got len {len(extrinsics)}!"
-            )
-
-        center_hom = torch.cat(
-            [self.center, torch.ones_like(self.boxes[:, 0:1])], -1
-        )
-        self.boxes[:, :3] = torch.matmul(
-            center_hom, extrinsics.transpose().tensor[0]
-        )[:, :3]
-
-        rot_x = (
-            self.rot_x
-            if self.rot_x is not None
-            else torch.zeros_like(self.rot_y)
-        )
-        rot_z = (
-            self.rot_z
-            if self.rot_z is not None
-            else torch.zeros_like(self.rot_y)
-        )
-        angles = torch.stack([rot_x, self.rot_y, rot_z], -1)
-        boxes_rotation = angle_axis_to_rotation_matrix(angles)
-        rotation = torch.matmul(
-            extrinsics.rotation,
-            boxes_rotation,
-        )
-        if self.boxes.shape[-1] < 9:
-            self.boxes[:, 6] = rotation_matrix_to_angle_axis(rotation)[:, 1]
-        else:
-            self.boxes[:, 6:9] = rotation_matrix_to_angle_axis(rotation)
->>>>>>> 900a6b3d
+        return self.masks.device