--- conflicted
+++ resolved
@@ -18,15 +18,11 @@
 
 from ..data.datasets import BaseDatasetLoader
 from ..struct import InputSample, ModelOutput
-<<<<<<< HEAD
 from .utils import (
     all_gather_gts,
     all_gather_predictions,
     check_empty_predictions,
 )
-=======
-from .utils import all_gather_gts, all_gather_predictions
->>>>>>> ee57ff44
 
 mute(True)  # turn off undesired logs during eval
 logger = logging.getLogger("pytorch_lightning")
@@ -214,7 +210,7 @@
                 prediction.labels = out
                 self._predictions[key].append(prediction)
 
-        if "segment" in outputs:
+        if "segment" in outputs:  # TODO: move to forward test
             assert "detect" in outputs  # detection predictions required
             for det, segm in zip(
                 self._predictions["detect"], self._predictions["segment"]
