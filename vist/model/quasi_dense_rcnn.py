--- conflicted
+++ resolved
@@ -24,8 +24,8 @@
     softmax_temp: float = -1.0
 
 
-class QDGeneralizedRCNN(BaseModel):
-    """Generalized R-CNN for quasi-dense instance similarity learning."""
+class QDTrack(BaseModel):
+    """QDTrack model - quasi-dense instance similarity learning."""
 
     def __init__(self, cfg: BaseModelConfig) -> None:
         """Init."""
@@ -42,9 +42,6 @@
         optimizer = torch.optim.Adam(self.parameters(), lr=1e-3)
         return optimizer
 
-<<<<<<< HEAD
-    def training_step(
-=======
     def prepare_targets(
         self,
         key_inputs: List[InputSample],
@@ -77,9 +74,8 @@
         ]
         return key_images, ref_images
 
-    def forward_train(
->>>>>>> d6eca4b9
-        self, batch_inputs: List[List[InputSample]]
+    def training_step(
+        self, batch_inputs: List[List[InputSample]], batch_idx: int
     ) -> LossesType:
         """Forward function for training."""
         # split into key / ref pairs NxM input --> key: N, ref: Nx(M-1)
@@ -164,7 +160,9 @@
             ref_embeddings,
             ref_track_targets,
         )
-        return {**det_losses, **track_losses}
+        losses = {**det_losses, **track_losses}
+        losses['loss'] = sum([l for l in losses.values()])
+        return losses
 
     def match(
         self,
@@ -270,8 +268,8 @@
 
         return losses
 
-    def testing_step(
-        self, batch_inputs: List[InputSample], postprocess: bool = True
+    def test_step(
+        self, batch_inputs: List[InputSample], batch_idx: int
     ) -> ModelOutput:
         """Forward function during inference."""
         assert len(batch_inputs) == 1, "Currently only BS=1 supported!"
@@ -295,12 +293,11 @@
 
         # similarity head
         embeddings, _ = self.similarity_head(image, feat, detections)
-        if postprocess:
-            ori_wh = (
-                batch_inputs[0].metadata.size.width,  # type: ignore
-                batch_inputs[0].metadata.size.height,  # type: ignore
-            )
-            self.postprocess(ori_wh, image.image_sizes[0], detections[0])
+        ori_wh = (
+            batch_inputs[0].metadata.size.width,  # type: ignore
+            batch_inputs[0].metadata.size.height,  # type: ignore
+        )
+        self.postprocess(ori_wh, image.image_sizes[0], detections[0])
 
         # associate detections, update graph
         tracks = self.track_graph(detections[0], frame_id, embeddings[0])
