--- conflicted
+++ resolved
@@ -13,13 +13,8 @@
     build_sampler,
     match_and_sample_proposals,
 )
-<<<<<<< HEAD
-from vist.common.bbox.coders.box3d_coder import Box3DCoder
-from vist.common.layers import Conv2d
-=======
 from vist.common.bbox.utils import Box3DCoder
 from vist.common.layers import add_conv_branch
->>>>>>> 45af8c0a
 from vist.model.losses import LossConfig, build_loss
 from vist.struct import Boxes2D, Boxes3D, InputSample, LossesType
 
