"""mmdetection detector wrapper."""
from typing import Dict, List, Optional, Tuple

import torch
from mmcv.runner.checkpoint import load_checkpoint
from mmdet.models import TwoStageDetector, build_detector

from vist.struct import Boxes2D, InputSample, LossesType, ModelOutput

from ..base import BaseModelConfig
from .base import BaseTwoStageDetector
from .mmdet_utils import (
    MMTwoStageDetectorConfig,
    _parse_losses,
    detections_from_mmdet,
    get_img_metas,
    get_mmdet_config,
    proposals_from_mmdet,
    proposals_to_mmdet,
    results_from_mmdet,
    targets_to_mmdet,
)

MMDET_MODEL_PREFIX = "https://download.openmmlab.com/mmdetection/v2.0/"


class MMTwoStageDetector(BaseTwoStageDetector):
    """mmdetection two-stage detector wrapper."""

    def __init__(self, cfg: BaseModelConfig):
        """Init."""
        super().__init__(cfg)
        self.cfg = MMTwoStageDetectorConfig(
            **cfg.dict()
        )  # type: MMTwoStageDetectorConfig
        self.mm_cfg = get_mmdet_config(self.cfg)
        self.mm_detector = build_detector(self.mm_cfg)
        assert isinstance(self.mm_detector, TwoStageDetector)
        self.with_mask = self.mm_detector.roi_head.with_mask
        self.mm_detector.init_weights()
        self.mm_detector.train()
        if self.cfg.weights is not None:
            if self.cfg.weights.startswith("mmdet://"):
                self.cfg.weights = MMDET_MODEL_PREFIX + self.cfg.weights.strip(
                    "mmdet://"
                )
            load_checkpoint(self.mm_detector, self.cfg.weights)

        assert self.cfg.category_mapping is not None
        self.cat_mapping = {v: k for k, v in self.cfg.category_mapping.items()}
        self.register_buffer(
            "pixel_mean",
            torch.tensor(self.cfg.pixel_mean).view(-1, 1, 1),
            False,
        )
        self.register_buffer(
            "pixel_std", torch.tensor(self.cfg.pixel_std).view(-1, 1, 1), False
        )

    def preprocess_inputs(self, inputs: List[InputSample]) -> InputSample:
        """Batch, pad (standard stride=32) and normalize the input images."""
        batched_inputs = InputSample.cat(inputs, self.device)
        batched_inputs.images.tensor = (
            batched_inputs.images.tensor - self.pixel_mean
        ) / self.pixel_std
        return batched_inputs

    def forward_train(
        self,
        batch_inputs: List[List[InputSample]],
    ) -> LossesType:
        """Forward pass during training stage."""
        assert all(
            len(inp) == 1 for inp in batch_inputs
        ), "No reference views allowed in MMTwoStageDetector training!"
        raw_inputs = [inp[0] for inp in batch_inputs]
        inputs = self.preprocess_inputs(raw_inputs)

        image_metas = get_img_metas(inputs.images)
        gt_bboxes, gt_labels, gt_masks = targets_to_mmdet(inputs)
        losses = self.mm_detector.forward_train(
            inputs.images.tensor,
            image_metas,
            gt_bboxes,
            gt_labels,
            gt_masks=gt_masks,
        )
        return _parse_losses(losses)

    def forward_test(
        self,
        batch_inputs: List[List[InputSample]],
    ) -> ModelOutput:
        """Forward pass during testing stage."""
        raw_inputs = [inp[0] for inp in batch_inputs]
        inputs = self.preprocess_inputs(raw_inputs)
        image_metas = get_img_metas(inputs.images)
        outs = self.mm_detector.simple_test(inputs.images.tensor, image_metas)
        results = results_from_mmdet(outs, self.device, self.with_mask)
        detections, segmentations = results

        for inp, det, segm in zip(  # type: ignore
            inputs, detections, segmentations
        ):
            assert inp.metadata[0].size is not None
            input_size = (
                inp.metadata[0].size.width,
                inp.metadata[0].size.height,
            )
            self.postprocess(input_size, inp.images.image_sizes[0], det, segm)

<<<<<<< HEAD
        outputs = dict(detect=detections)
        if self.with_mask:
            outputs.update(segment=segmentations)  # type: ignore
        return outputs  # type: ignore
=======
        return dict(
            detect=[d.to_scalabel(self.cat_mapping) for d in detections]
        )
>>>>>>> 900a6b3d

    def extract_features(self, inputs: InputSample) -> Dict[str, torch.Tensor]:
        """Detector feature extraction stage.

        Return backbone output features.
        """
        outs = self.mm_detector.extract_feat(inputs.images.tensor)
        if self.cfg.backbone_output_names is None:  # pragma: no cover
            return {f"out{i}": v for i, v in enumerate(outs)}

        return dict(zip(self.cfg.backbone_output_names, outs))

    def generate_proposals(
        self,
        inputs: InputSample,
        features: Dict[str, torch.Tensor],
    ) -> Tuple[List[Boxes2D], LossesType]:
        """Detector RPN stage.

        Return proposals per image and losses (empty if no targets).
        """
        feat_list = list(features.values())
        img_metas = get_img_metas(inputs.images)
        if self.training:
            gt_bboxes, _, _ = targets_to_mmdet(inputs)

            proposal_cfg = self.mm_detector.train_cfg.get(
                "rpn_proposal", self.mm_detector.test_cfg.rpn
            )
            rpn_losses, proposals = self.mm_detector.rpn_head.forward_train(
                feat_list,
                img_metas,
                gt_bboxes,
                gt_labels=None,
                proposal_cfg=proposal_cfg,
            )
        else:
            proposals = self.mm_detector.rpn_head.simple_test(
                feat_list, img_metas
            )
            rpn_losses = {}

        return proposals_from_mmdet(proposals), _parse_losses(rpn_losses)

    def generate_detections(
        self,
        inputs: InputSample,
        features: Dict[str, torch.Tensor],
        proposals: Optional[List[Boxes2D]] = None,
        compute_detections: bool = True,
    ) -> Tuple[Optional[List[Boxes2D]], LossesType]:
        """Detector second stage (RoI Head).

        Return losses (empty if no targets) and optionally detections.
        """
        assert (
            proposals is not None
        ), "Generating detections with MMTwoStageDetector requires proposals."
        proposal_list = proposals_to_mmdet(proposals)
        feat_list = list(features.values())
        img_metas = get_img_metas(inputs.images)
        if self.training:
            gt_bboxes, gt_labels, _ = targets_to_mmdet(inputs)
            detect_losses = self.mm_detector.roi_head.forward_train(
                feat_list,
                img_metas,
                proposal_list,
                gt_bboxes,
                gt_labels,
            )
            detect_losses = _parse_losses(detect_losses)
            assert (
                not compute_detections
            ), "mmdetection does not compute detections during train!"
            detections = None
        else:
            bboxes, labels = self.mm_detector.roi_head.simple_test_bboxes(
                feat_list,
                img_metas,
                proposal_list,
                self.mm_detector.roi_head.test_cfg,
            )
            detections = detections_from_mmdet(bboxes, labels)
            detect_losses = {}

        return detections, detect_losses<|MERGE_RESOLUTION|>--- conflicted
+++ resolved
@@ -109,16 +109,12 @@
             )
             self.postprocess(input_size, inp.images.image_sizes[0], det, segm)
 
-<<<<<<< HEAD
-        outputs = dict(detect=detections)
+        outputs = dict(
+            detect=[d.to_scalabel(self.cat_mapping) for d in detections]
+        )
         if self.with_mask:
             outputs.update(segment=segmentations)  # type: ignore
         return outputs  # type: ignore
-=======
-        return dict(
-            detect=[d.to_scalabel(self.cat_mapping) for d in detections]
-        )
->>>>>>> 900a6b3d
 
     def extract_features(self, inputs: InputSample) -> Dict[str, torch.Tensor]:
         """Detector feature extraction stage.
