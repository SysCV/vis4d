--- conflicted
+++ resolved
@@ -96,41 +96,32 @@
         raw_inputs = [inp[0] for inp in batch_inputs]
         inputs = self.preprocess_inputs(raw_inputs)
         image_metas = get_img_metas(inputs.images)
-        detections, segmentations = [], []
-        for input_sample, image_meta in zip(  # type: ignore
-            inputs, image_metas
+        outs = self.mm_detector.simple_test(inputs.images.tensor, image_metas)
+        detections, segmentations = results_from_mmdet(
+            outs, self.device, self.with_mask
+        )
+        assert detections is not None
+
+        for inp, det, segm in zip(  # type: ignore
+            inputs, detections, segmentations
         ):
-            outs = self.mm_detector.simple_test(
-                input_sample.images.tensor, [image_meta]
-            )
-            results = results_from_mmdet(outs, self.device, self.with_mask)
-            dets, segms = results
-
-            assert input_sample.metadata[0].size is not None
+            assert inp.metadata[0].size is not None
             input_size = (
-                input_sample.metadata[0].size.width,
-                input_sample.metadata[0].size.height,
-            )
-            self.postprocess(
-                input_size,
-                input_sample.images.image_sizes[0],
-                dets[0],
-                segms[0],
-            )
-            detections.append(dets[0].to_scalabel(self.cat_mapping))
-            if self.with_mask:
-                segmentations.append(segms[0].to_scalabel(self.cat_mapping))
-
-<<<<<<< HEAD
-        outputs = dict(detect=detections)
+                inp.metadata[0].size.width,
+                inp.metadata[0].size.height,
+            )
+            self.postprocess(input_size, inp.images.image_sizes[0], det, segm)
+
+        outputs = dict(
+            detect=[d.to_scalabel(self.cat_mapping) for d in detections]
+        )
         if self.with_mask:
-            outputs.update(segment=segmentations)
+            outputs.update(
+                segment=[
+                    s.to_scalabel(self.cat_mapping) for s in segmentations
+                ]
+            )
         return outputs
-=======
-        return dict(
-            detect=[d.to_scalabel(self.cat_mapping) for d in detections]
-        )
->>>>>>> ee57ff44
 
     def extract_features(self, inputs: InputSample) -> Dict[str, torch.Tensor]:
         """Detector feature extraction stage.
